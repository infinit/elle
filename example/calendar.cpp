--- conflicted
+++ resolved
@@ -180,28 +180,6 @@
     });
 }
 
-<<<<<<< HEAD
-namespace cal_example {
-
-// In:  Range<T>
-// Out: Range<Range<T>>, where each inner range has $n$ elements.
-//                       The last range may have fewer.
-template<class Rng>
-class chunk_view : public view_adaptor<chunk_view<Rng>, Rng> {
-    CONCEPT_assert(ForwardRange<Rng>());
-    ranges::range_difference_type_t<Rng> n_;
-    friend range_access;
-    class adaptor;
-    adaptor begin_adaptor() {
-        return adaptor{n_, ranges::end(this->base())};
-    }
-public:
-    chunk_view() = default;
-    chunk_view(Rng rng, ranges::range_difference_type_t<Rng> n)
-      : chunk_view::view_adaptor(std::move(rng)), n_(n)
-    {}
-};
-=======
 namespace cal_example
 {
 
@@ -211,7 +189,7 @@
     template<class Rng>
     class chunk_view : public view_adaptor<chunk_view<Rng>, Rng>
     {
-        CONCEPT_ASSERT(ForwardRange<Rng>());
+        CONCEPT_assert(ForwardRange<Rng>());
         ranges::range_difference_type_t<Rng> n_;
         friend range_access;
         class adaptor;
@@ -227,7 +205,6 @@
           , n_(n)
         {}
     };
->>>>>>> 208413b5
 
     template<class Rng>
     class chunk_view<Rng>::adaptor : public adaptor_base
@@ -313,14 +290,9 @@
                                                  ranges::end)
                                             .in1();
     }
-<<<<<<< HEAD
     CONCEPT_requires(ForwardRange<range_value_type_t<Rngs>>())
-    (bool) equal(cursor const& that) const {
-=======
-    CONCEPT_REQUIRES(ForwardRange<range_value_type_t<Rngs>>())
-    bool equal(cursor const &that) const
-    {
->>>>>>> 208413b5
+    (bool) equal(cursor const& that) const
+    {
         return n_ == that.n_ && its_ == that.its_;
     }
 };
@@ -345,16 +317,10 @@
 {
     return make_pipeable([](auto &&rngs) {
         using Rngs = decltype(rngs);
-<<<<<<< HEAD
         CONCEPT_assert(ForwardRange<Rngs>());
         return std::forward<Rngs>(rngs)
             | interleave()
             | chunk(static_cast<std::size_t>(distance(rngs)));
-=======
-        CONCEPT_ASSERT(ForwardRange<Rngs>());
-        return std::forward<Rngs>(rngs) | interleave() |
-               chunk(static_cast<std::size_t>(distance(rngs)));
->>>>>>> 208413b5
     });
 }
 
