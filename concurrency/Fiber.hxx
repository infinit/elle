--- conflicted
+++ resolved
@@ -39,11 +39,7 @@
 
       // trigger the closure and, should there are errors, display them.
       if (closure->Call() == StatusError)
-<<<<<<< HEAD
-	yield(_(), "an error occured in the fiber");
-=======
         yield(_(), "an error occured in the fiber");
->>>>>>> 6449bf4e
 
       // set the fiber state.
       Fiber::Current->state = Fiber::StateCompleted;
@@ -56,14 +52,12 @@
       // set the state of the parent's fiber as awaken.
       Fiber::Current->link->state = Fiber::StateAwaken;
 
-<<<<<<< HEAD
-=======
       // swap to the link as we don't rely on uc_link
       ::swapcontext(&Fiber::Current->context, &Fiber::Program->context);
 
->>>>>>> 6449bf4e
       // release the resources.
       release();
+      fail("this code should never be reached");
     }
 
     ///
@@ -74,149 +68,6 @@
     {
       enter();
 
-<<<<<<< HEAD
-      // get the current context in order to resume execution for this point
-      // in the future.
-      if (::getcontext(&Fiber::Current->context) == -1)
-	escape("unable to get the context");
-
-      // if we are in the fiber spawning a new fiber...
-      if (Fiber::Current->state == Fiber::StateActive)
-	{
-	  // declare a launch function pointer in order to bypass the type
-	  // checking system through casts.
-	  Void		(*launch)(Closure<Status, T...>*) = &Fiber::Launch;
-	  Fiber*	fiber;
-
-	  // set the current fiber as suspended.
-	  Fiber::Current->state = Fiber::StateSuspended;
-
-	  // the current fiber is waiting for its child fiber to complete.
-	  Fiber::Current->type = Fiber::TypeFiber;
-
-	  // save the environment.
-	  if (Fiber::Trigger(PhaseSave) == StatusError)
-	    escape("unable to save the environment");
-
-	  // add the current fiber to the container.
-	  if (Fiber::Add(Fiber::Current) == StatusError)
-	    escape("unable to add the fiber to the container");
-
-	  // allocate a new fiber.
-	  if (Fiber::New(fiber) == StatusError)
-	    escape("unable to allocate a new fiber");
-
-	  // set the parent fiber.
-	  fiber->link = Fiber::Current;
-
-	  // get the context in order to create a new one.
-	  if (::getcontext(&fiber->context) == -1)
-	    escape("unable to get the context");
-
-	  // modify the context manually so that, once completed, the
-	  // execution comes back to the parent fiber i.e the current fiber.
-	  fiber->context.uc_link = &fiber->link->context;
-	  fiber->context.uc_stack.ss_sp = fiber->frame->stack;
-	  fiber->context.uc_stack.ss_size = fiber->frame->size;
-	  fiber->context.uc_flags = 0;
-
-	  // create a context for the new fiber, with the Fiber::Launch
-	  // as entry point.
-	  ::makecontext(&fiber->context,
-			reinterpret_cast<void (*)()>(launch),
-			1,
-			&closure);
-
-	  // set the fiber state.
-	  fiber->state = Fiber::StateActive;
-
-	  // set the new fiber as the current one.
-	  Fiber::Current = fiber;
-
-	  // initialize the environment.
-	  if (Fiber::Trigger(PhaseInitialize) == StatusError)
-	    escape("unable to initialize the environment");
-
-	  // set the new context.
-	  if (::setcontext(&Fiber::Current->context) == -1)
-	    escape("unable to set the context");
-
-	  //
-	  // should never reach this point since ::setcontext() never
-	  // returns.
-	  //
-	  release();
-	  fail("this code should never have been reached");
-	}
-      else
-	{
-	  Fiber*	fiber;
-
-	  //
-	  // at this point, we just came back from a fiber.
-	  //
-
-	  // perform an action depending on the state of the fiber.
-	  switch (Fiber::Current->state)
-	    {
-	    case Fiber::StateCompleted:
-	      {
-		// select the parent fiber for scheduling which is
-		// referenced through the link.
-		fiber = Fiber::Current->link;
-
-		// clean the environment.
-		if (Fiber::Trigger(PhaseClean) == StatusError)
-		  escape("unable to initialize the environment");
-
-		// if the fiber has completed, delete it.
-		if (Fiber::Delete(Fiber::Current) == StatusError)
-		  escape("unable to delete the fiber");
-
-		break;
-	      }
-	    case Fiber::StateSuspended:
-	      {
-		//
-		// do not delete this fiber as it will be resumed later.
-		//
-
-		// select the program fiber.
-		fiber = Fiber::Program;
-
-		break;
-	      }
-	    case Fiber::StateActive:
-	    case Fiber::StateUnknown:
-	    default:
-	      {
-		escape("at this point a fiber cannot be in an unknown or "
-		       "active state");
-	      }
-	    }
-
-	  // set the current fiber as being the selected fiber.
-	  Fiber::Current = fiber;
-
-	  // set the fiber as active.
-	  Fiber::Current->state = Fiber::StateActive;
-
-	  // schedule the awaken fibers, only if we are in the program
-	  // fiber i.e the root fiber. otherwise just come back to the
-	  // fiber's execution.
-	  if (Fiber::Current == Fiber::Program)
-	    {
-	      if (Fiber::Schedule() == StatusError)
-		escape("unable to schedule the awaken fibers");
-	    }
-
-	  // restore the environment.
-	  if (Fiber::Trigger(PhaseRestore) == StatusError)
-	    escape("unable to restore the environment");
-
-	  leave();
-	}
-=======
       // if we are already in a fiber, don't create another one.
       if (Fiber::Current != Fiber::Program)
         {
@@ -287,7 +138,6 @@
       Fiber::CheckCurrentFiber();
 
       leave();
->>>>>>> 6449bf4e
     }
 
     ///
