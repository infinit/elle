--- conflicted
+++ resolved
@@ -35,12 +35,7 @@
     template <typename... T>
     Void                Fiber::Launch(Closure<Status, T...>*    closure)
     {
-<<<<<<< HEAD
-=======
-      enter();
-
-      //
->>>>>>> 5a8a1328
+      //
       // trigger the closure and, should there are errors, display them.
       //
 
@@ -63,10 +58,6 @@
 
       Fiber::Current->link->state = Fiber::StateAwaken;
 
-<<<<<<< HEAD
-      // swap to the link as we don't rely on uc_link
-      ::swapcontext(&Fiber::Current->context, &Fiber::Program->context);
-=======
       //
       // finally, switch back to the main thread.
       //
@@ -74,10 +65,6 @@
       if (::epth_switch(Fiber::Current->context,
                         Fiber::Program->context) == StatusError)
         yield(_(), "unable to switch back to the program thread");
-
-      release();
-      fail("this code should never be reached");
->>>>>>> 5a8a1328
     }
 
     ///
@@ -86,16 +73,6 @@
     template <typename... T>
     Status              Fiber::Spawn(Closure<Status, T...>&     closure)
     {
-<<<<<<< HEAD
-      // if we are already in a fiber, don't create another one.
-      if (Fiber::Current != Fiber::Program)
-        {
-          if (closure.Call() == StatusError)
-            log("an error occured in the fiber");
-          return elle::StatusOk;
-=======
-      enter();
-
       //
       // if we are already in a fiber, don't create another one: simply
       // trigger the closure.
@@ -106,8 +83,7 @@
           if (closure.Call() == StatusError)
             escape("an error occured in the fiber");
 
-          leave();
->>>>>>> 5a8a1328
+          return elle::StatusOk;
         }
 
       //
@@ -180,13 +156,8 @@
                         Fiber::Current->context) == StatusError)
         escape("unable to switch to the new thread");
 
-<<<<<<< HEAD
       // XXX Why not return the _CheckCurrentFiber() value ??
       Fiber::_CheckCurrentFiber();
-=======
-      // XXX
-      Fiber::CheckCurrentFiber();
->>>>>>> 5a8a1328
 
       return elle::StatusOk;
     }
@@ -200,46 +171,13 @@
     template <typename T>
     Status Fiber::Wait(const Event& event, std::shared_ptr<T>& data)
     {
-<<<<<<< HEAD
       if (Fiber::Wait(event) == StatusError)
         return StatusError;
-=======
-      enter();
-
-      // check if the current fiber is the program.
-      if (Fiber::Current == Fiber::Program)
-        escape("unable to wait while in the program fiber");
-
-      // set the fiber has been suspended.
-      Fiber::Current->state = Fiber::StateSuspended;
-
-      // set the type.
-      Fiber::Current->type = Fiber::TypeEvent;
-
-      // set the event.
-      Fiber::Current->event = new Event(event);
-
-      // save the environment.
-      if (Fiber::Trigger(PhaseSave) == StatusError)
-        escape("unable to save the environment");
-
-      // add the current fiber to the container.
-      if (Fiber::Add(Fiber::Current) == StatusError)
-        escape("unable to add the fiber to the container");
-
-      // set the state of the program's fiber as awaken as we
-      // are about to come back to it.
-      Fiber::Program->state = Fiber::StateAwaken;
-
-      // XXX
-      if (::epth_switch(Fiber::Current->context,
-                        Fiber::Program->context) == StatusError)
-        escape("unable to switch back to the program thread");
->>>>>>> 5a8a1328
 
       // retrieve the data.
       // XXX Meta -> User type : Y U NO DYNAMIC_CAST ?
       data = std::static_pointer_cast<T>(Fiber::Current->data);
+      // XXX Reset fiber data ?
 
       return elle::StatusOk;
     }
@@ -256,46 +194,12 @@
     template <typename T>
     Status Fiber::Wait(Resource const& resource, std::shared_ptr<T>& data)
     {
-<<<<<<< HEAD
       if (Fiber::Wait(resource) == StatusError)
         return StatusError;
-=======
-      enter();
-
-      // check if the current fiber is the program.
-      if (Fiber::Current == Fiber::Program)
-        escape("unable to wait while in the program fiber");
-
-      // set the fiber has been suspended.
-      Fiber::Current->state = Fiber::StateSuspended;
-
-      // set the type.
-      Fiber::Current->type = Fiber::TypeResource;
-
-      // set the resource.
-      Fiber::Current->resource = resource;
-
-      // save the environment.
-      if (Fiber::Trigger(PhaseSave) == StatusError)
-        escape("unable to save the environment");
-
-      // add the current fiber to the container.
-      if (Fiber::Add(Fiber::Current) == StatusError)
-        escape("unable to add the fiber to the container");
-
-      // set the state of the program's fiber as awaken as we
-      // are about to come back to it.
-      Fiber::Program->state = Fiber::StateAwaken;
-
-      // XXX
-      if (::epth_switch(Fiber::Current->context,
-                        Fiber::Program->context) == StatusError)
-        escape("unable to switch back to the program thread");
->>>>>>> 5a8a1328
 
       // retrieve the data.
       // XXX Meta -> User type : Y U NO DYNAMIC_CAST ?
-      data = Fiber::Current->data;
+      data = std::static_pointer_cast<T>(Fiber::Current->data);
       // XXX Reset fiber data ?
 
       return elle::StatusOk;
@@ -311,13 +215,8 @@
       Boolean                   awaken;
 
       // check if there are blocked fibers.
-<<<<<<< HEAD
       if (Fiber::Fibers.empty() == true)
         return elle::StatusFalse;
-=======
-      if (Fiber::Waiting.empty() == true)
-        false();
->>>>>>> 5a8a1328
 
       // set the boolean to false meaning that no fiber has been woken up.
       awaken = false;
@@ -357,23 +256,12 @@
     template <typename DataType>
     Status Fiber::Awaken(const Resource& resource, std::shared_ptr<DataType> data)
     {
-<<<<<<< HEAD
       Fiber::F::Iterator iterator;
       Boolean            awaken;
 
       // check if there are blocked fibers.
       if (Fiber::Fibers.empty() == true)
         return elle::StatusFalse;
-=======
-      Fiber::W::Iterator        iterator;
-      Boolean                   awaken;
-
-      enter();
-
-      // check if there are blocked fibers.
-      if (Fiber::Waiting.empty() == true)
-        false();
->>>>>>> 5a8a1328
 
       // set the boolean to false meaning that no fiber has been woken up.
       awaken = false;
