<<<<<<< HEAD
=======
//
// ---------- header ----------------------------------------------------------
//
// project       elle
//
// license       infinit
//
// author        julien quintard   [wed mar  3 13:55:58 2010]
//

//
// ---------- includes --------------------------------------------------------
//

#include <boost/unordered_map.hpp>

>>>>>>> 7d708545
#include <elle/concurrency/Event.hh>

#include <elle/network/Parcel.hh>

#include <elle/standalone/Maid.hh>
#include <elle/standalone/Report.hh>
#include <elle/standalone/Log.hh>

#include <elle/cryptography/Random.hh>

namespace elle
{
  using namespace cryptography;

  namespace concurrency
  {

//
// ---------- definitions -----------------------------------------------------
//

    ///
    /// this variable defines an unused hence null Event.
    ///
    const Event                         Event::Null;

//
// ---------- constructors & destructors --------------------------------------
//

    ///
    /// default constructor.
    ///
    Event::Event()
      : _identifier(0)
      , _signal(0)
    {}

//
// ---------- methods ---------------------------------------------------------
//


    // XXX workaround until concurrency is entirely rewritten.
    typedef boost::unordered_map
      <Natural64, reactor::VSignal<std::shared_ptr<elle::network::Parcel> >*> Signals;
    static Signals _signals;

    ///
    /// this method generates a new unique event.
    ///
    Status              Event::Generate()
    {
      // try until the generated event is different from Null.
      do
        {
          // generate the identifier.
<<<<<<< HEAD
          if (Random::Generate(this->identifier) == Status::Error)
            escape("unable to generate the identifier");
        } while (*this == Event::Null);

      return Status::Ok;
=======
          if (Random::Generate(this->_identifier) == StatusError)
            escape("unable to generate the identifier");
        } while (*this == Event::Null);

      // XXX
      Signals::iterator it = _signals.find(this->_identifier);
      if (it == _signals.end())
        _signals[this->_identifier] = _signal =
          new reactor::VSignal<std::shared_ptr<elle::network::Parcel> >();
      else
        this->_signal = it->second;

      return StatusOk;
>>>>>>> 7d708545
    }

//
// ---------- object ----------------------------------------------------------
//

    ///
    /// this method check if two events match.
    ///
    Boolean             Event::operator==(const Event&          element) const
    {
      // check the address as this may actually be the same object.
      if (this == &element)
        return true;

      // compare the identifier.
<<<<<<< HEAD
      if (this->identifier != element.identifier)
        return false;
=======
      if (this->_identifier != element._identifier)
        return StatusFalse;
>>>>>>> 7d708545

      return true;
    }

    ///
    /// this operator compares two events.
    ///
    Boolean             Event::operator<(const Event&           element) const
    {
      return (this->_identifier < element._identifier);
    }

    ///
    /// this macro-function call generates the object.
    ///
    embed(Event, _());

//
// ---------- archivable ------------------------------------------------------
//

<<<<<<< HEAD
    /////
    ///// this method serializes the event.
    /////
    //Status              Event::Serialize(Archive&               archive) const
    //{
    //  // serialize the attributes.
    //  if (archive.Serialize(this->identifier) == Status::Error)
    //    escape("unable to serialize the event attributes");
=======
    ///
    /// this method serializes the event.
    ///
    Status              Event::Serialize(Archive&               archive) const
    {
      // serialize the attributes.
      if (archive.Serialize(this->_identifier) == StatusError)
        escape("unable to serialize the event attributes");
>>>>>>> 7d708545

    //  return Status::Ok;
    //};

<<<<<<< HEAD
    /////
    ///// this method extracts the event.
    /////
    //Status              Event::Extract(Archive&                 archive)
    //{
    //  // extract the attributes.
    //  if (archive.Extract(this->identifier) == Status::Error)
    //    escape("unable to extract the event attributes");

    //  return Status::Ok;
    //};
=======
    ///
    /// this method extracts the event.
    ///
    Status              Event::Extract(Archive&                 archive)
    {
      // extract the attributes.
      if (archive.Extract(this->_identifier) == StatusError)
        escape("unable to extract the event attributes");

      // XXX
      Signals::iterator it = _signals.find(this->_identifier);
      if (it == _signals.end())
        _signals[this->_identifier] = _signal =
          new reactor::VSignal<std::shared_ptr<elle::network::Parcel> >();
      else
        this->_signal = it->second;

      return StatusOk;
    };
>>>>>>> 7d708545

    void
    Event::Cleanup()
    {
      Signals::iterator it = _signals.find(this->_identifier);
      assert (it != _signals.end());
      delete it->second;
      _signals.erase(it);
    }

    Natural64
    Event::Identifier() const
    {
      return _identifier;
    }

//
// ---------- dumpable --------------------------------------------------------
//

    ///
    /// this method dumps an event.
    ///
    Status              Event::Dump(const Natural32             margin) const
    {
      String            alignment(margin, ' ');

      std::cout << alignment << "[Event] " << this->_identifier << std::endl;

      return Status::Ok;
    }

    reactor::VSignal<std::shared_ptr<elle::network::Parcel> >&
    Event::Signal()
    {
      assert(_signal);
      return *_signal;
    }
  }
}<|MERGE_RESOLUTION|>--- conflicted
+++ resolved
@@ -1,22 +1,5 @@
-<<<<<<< HEAD
-=======
-//
-// ---------- header ----------------------------------------------------------
-//
-// project       elle
-//
-// license       infinit
-//
-// author        julien quintard   [wed mar  3 13:55:58 2010]
-//
-
-//
-// ---------- includes --------------------------------------------------------
-//
-
 #include <boost/unordered_map.hpp>
 
->>>>>>> 7d708545
 #include <elle/concurrency/Event.hh>
 
 #include <elle/network/Parcel.hh>
@@ -74,13 +57,6 @@
       do
         {
           // generate the identifier.
-<<<<<<< HEAD
-          if (Random::Generate(this->identifier) == Status::Error)
-            escape("unable to generate the identifier");
-        } while (*this == Event::Null);
-
-      return Status::Ok;
-=======
           if (Random::Generate(this->_identifier) == StatusError)
             escape("unable to generate the identifier");
         } while (*this == Event::Null);
@@ -93,8 +69,7 @@
       else
         this->_signal = it->second;
 
-      return StatusOk;
->>>>>>> 7d708545
+      return Status::Ok;
     }
 
 //
@@ -110,14 +85,8 @@
       if (this == &element)
         return true;
 
-      // compare the identifier.
-<<<<<<< HEAD
       if (this->identifier != element.identifier)
         return false;
-=======
-      if (this->_identifier != element._identifier)
-        return StatusFalse;
->>>>>>> 7d708545
 
       return true;
     }
@@ -138,52 +107,9 @@
 //
 // ---------- archivable ------------------------------------------------------
 //
-
-<<<<<<< HEAD
-    /////
-    ///// this method serializes the event.
-    /////
-    //Status              Event::Serialize(Archive&               archive) const
-    //{
-    //  // serialize the attributes.
-    //  if (archive.Serialize(this->identifier) == Status::Error)
-    //    escape("unable to serialize the event attributes");
-=======
-    ///
-    /// this method serializes the event.
-    ///
-    Status              Event::Serialize(Archive&               archive) const
+    void
+    Event::XXX_OLD_Extract()
     {
-      // serialize the attributes.
-      if (archive.Serialize(this->_identifier) == StatusError)
-        escape("unable to serialize the event attributes");
->>>>>>> 7d708545
-
-    //  return Status::Ok;
-    //};
-
-<<<<<<< HEAD
-    /////
-    ///// this method extracts the event.
-    /////
-    //Status              Event::Extract(Archive&                 archive)
-    //{
-    //  // extract the attributes.
-    //  if (archive.Extract(this->identifier) == Status::Error)
-    //    escape("unable to extract the event attributes");
-
-    //  return Status::Ok;
-    //};
-=======
-    ///
-    /// this method extracts the event.
-    ///
-    Status              Event::Extract(Archive&                 archive)
-    {
-      // extract the attributes.
-      if (archive.Extract(this->_identifier) == StatusError)
-        escape("unable to extract the event attributes");
-
       // XXX
       Signals::iterator it = _signals.find(this->_identifier);
       if (it == _signals.end())
@@ -191,10 +117,7 @@
           new reactor::VSignal<std::shared_ptr<elle::network::Parcel> >();
       else
         this->_signal = it->second;
-
-      return StatusOk;
     };
->>>>>>> 7d708545
 
     void
     Event::Cleanup()
