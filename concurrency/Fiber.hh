--- conflicted
+++ resolved
@@ -36,21 +36,7 @@
 #include <elle/idiom/Close.hh>
 # include <elle/thirdparty/epth.hh>
 # include <list>
-<<<<<<< HEAD
 # include <memory>
-# if defined(INFINIT_UNIX)
-#  include <ucontext.h>
-# elif defined(INFINIT_WINDOWS)
-#  include <elle/thirdparty/ucontext-win32.hh>
-#  undef Yield
-# elif defined(INFINIT_MACOSX)
-#  define _XOPEN_SOURCE
-#  include <ucontext.h>
-# else
-#  error "No makecontext support on this plateform."
-# endif
-=======
->>>>>>> 5a8a1328
 #include <elle/idiom/Open.hh>
 
 namespace elle
@@ -250,23 +236,11 @@
       //
       // attributes
       //
-<<<<<<< HEAD
       Fiber*                  link;
       Frame*                  frame;
-      ::ucontext_t            context;
+      t_epth                  context;
       State                   state;
       Type                    type;
-=======
-      Fiber*            link;
-
-      Frame*            frame;
-
-      t_epth            context;
-
-      State             state;
-
-      Type              type;
->>>>>>> 5a8a1328
       union
       {
         Event*                event;
