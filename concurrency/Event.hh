--- conflicted
+++ resolved
@@ -1,9 +1,5 @@
 #ifndef ELLE_CONCURRENCY_EVENT_HH
 # define ELLE_CONCURRENCY_EVENT_HH
-
-# include <elle/core/Natural.hh>
-# include <elle/core/Boolean.hh>
-# include <elle/radix/Object.hh>
 
 # include <elle/types.hh>
 # include <elle/serialize/fwd.hh>
@@ -82,16 +78,11 @@
       elle::network::Parcel* Parcel();
       SignalType& Signal();
     private:
-<<<<<<< HEAD
       elle::network::Parcel* parcel;
       Natural64                                 _identifier;
       SignalType*  _signal;
-=======
-      Natural64                       _identifier;
-      SignalType*                     _signal;
 
       ELLE_SERIALIZE_FRIEND_FOR(Event);
->>>>>>> 9317ae18
     };
 
   }
