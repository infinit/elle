--- conflicted
+++ resolved
@@ -1,8 +1,5 @@
-<<<<<<< HEAD
-=======
 #include <elle/concurrency/Program.hh>
 
->>>>>>> d94e903b
 #include <horizon/linux/FUSE.hh>
 
 #include <hole/Hole.hh>
@@ -225,7 +222,6 @@
       }
 
       // finally, initialize FUSE.
-<<<<<<< HEAD
       ELLE_LOG_TRACE("start FUSE main")
         {
           if (::fuse_main(
@@ -240,14 +236,6 @@
             }
         }
       ELLE_LOG_TRACE("exit FUSE main");
-=======
-      if (::fuse_main(
-            sizeof (arguments) / sizeof (elle::Character*),
-            const_cast<char**>(arguments),
-            &operations,
-            NULL) != 0)
-        log("%s", ::strerror(errno));
->>>>>>> d94e903b
 
       // now that FUSE has stopped, make sure the program is exiting.
       elle::Program::Exit();
