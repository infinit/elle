#include <protocol/exceptions.hh>
#include <protocol/Serializer.hh>

#include <cryptography/random.hh>

#include <reactor/asio.hh>
#include <reactor/Barrier.hh>
#include <reactor/Scope.hh>
#include <reactor/network/buffer.hh>
#include <reactor/network/exception.hh>
#include <reactor/network/tcp-server.hh>
#include <reactor/scheduler.hh>

#include <elle/test.hh>
#include <elle/cast.hh>
#include <elle/IOStream.hh>
#include <elle/With.hh>

ELLE_LOG_COMPONENT("infinit.protocol.test");

struct Focket // Fake socket.
  : public elle::IOStream
{
  struct StreamBuffer
    : public elle::DynamicStreamBuffer
  {
    typedef elle::DynamicStreamBuffer Super;

    StreamBuffer(elle::Buffer& our,
                  elle::Buffer& their,
                 bool yield_during_writing = true,
                 bool yield_during_reading = true)
      : elle::DynamicStreamBuffer(1024)
      , _in(our)
      , _bytes_read(0)
      , _yield_during_reading(yield_during_reading)
      , _out(their)
      , _bytes_written(0)
      , _yield_during_writing(yield_during_writing)
    {
      ELLE_TRACE("%s: connect (%s <-> %s)",
                 this, (void*) &this->_in, (void*) &this->_out);
    }

    ~StreamBuffer()
    {
      ELLE_TRACE("%s: destroy", this);
    }

    virtual
    Size
    read(char* buffer, Size size)
    {
      ELLE_TRACE("read %s: %f (%s)",
                 (void*) &this->_in, this->_in, this->_in.size());
      do
      {
        reactor::yield();
        auto size_ = std::min(this->_in.size(), (elle::Buffer::Size) 1024);
        ELLE_DEBUG("size: %s", size_);
        if (size_ == 0)
          continue;
        memcpy(buffer, this->_in.mutable_contents(), size_);
        this->_in = elle::Buffer{
          this->_in.mutable_contents() + size_, this->_in.size() - size_
        };
        this->_bytes_read += size_;
        return size_;
      } while (true);
    };

    virtual
    void
    write(char* buffer, Size size)
    {
      this->_bytes_written += size;
      this->_out.append(buffer, size);
      ELLE_TRACE("write %s: %f (%s)",
                 (void*) &this->_out, this->_out, this->_out.size());
      if (this->_yield_during_writing)
        reactor::yield();
    }

  protected:
    // Reading.
    ELLE_ATTRIBUTE(elle::Buffer&, in);
    ELLE_ATTRIBUTE_R(size_t, bytes_read);
    ELLE_ATTRIBUTE_RW(bool, yield_during_reading);
    // Writing.
    ELLE_ATTRIBUTE(elle::Buffer&, out);
    ELLE_ATTRIBUTE_R(size_t, bytes_written);
    ELLE_ATTRIBUTE_RW(bool, yield_during_writing);
  };

  Focket(elle::Buffer& in,
         elle::Buffer& out)
    : elle::IOStream(new StreamBuffer(in, out))
  {
    ELLE_TRACE("%s: create", this);
  }

  ~Focket()
  {
    ELLE_TRACE("%s: destroy", this);
  }

  StreamBuffer*
  stream() const
  {
    return static_cast<StreamBuffer*>(this->_buffer);
  }

  size_t
  read(char* buffer, size_t size)
  {
    return this->stream()->read(buffer, size);
  }

  void
  write(char* buffer, size_t size)
  {
    return this->stream()->write(buffer, size);
  }

  size_t
  bytes_read() const
  {
    return this->stream()->bytes_read();
  }

  size_t
  bytes_written() const
  {
    return this->stream()->bytes_written();
  }
};

struct Connector
{
  Connector()
    : _alice_buffer()
    , _bob_buffer()
    , _alice(_alice_buffer, _bob_buffer)
    , _bob(_bob_buffer, _alice_buffer)
  {
    ELLE_TRACE("%s: create", this);
  }

  ~Connector()
  {
    ELLE_TRACE("%s: destroy", this);
  }

  Focket&
  alice()
  {
    return this->_alice;
  }

  Focket&
  bob()
  {
    return this->_bob;
  }

  elle::Buffer _alice_buffer, _bob_buffer;
  Focket _alice, _bob;
};

class SocketInstrumentation
{
public:
  struct Conf;

public:
  SocketInstrumentation()
    : _router(*reactor::Scheduler::scheduler(), "router",
              std::bind(&SocketInstrumentation::_route, this))
    , alice_conf(new Conf)
    , bob_conf(new Conf)
    , _alice_routed(0)
    , _bob_routed(0)
  {
    this->_a_server.listen();
    this->_b_server.listen();
    this->_alice.reset(
      new reactor::network::TCPSocket("127.0.0.1", this->_a_server.port()));
    this->_bob.reset(
      new reactor::network::TCPSocket("127.0.0.1", this->_b_server.port()));
    reactor::yield();
    reactor::yield();
  }

  ~SocketInstrumentation()
  {
    this->_router.terminate_now();
  }

  reactor::network::TCPSocket&
  alice()
  {
    return *this->_alice;
  }

  reactor::network::TCPSocket&
  bob()
  {
    return *this->_bob;
  }

  void
  alice_quota(size_t quota)
  {
    this->alice_conf->quota = quota;
  }

  void
  bob_quota(size_t quota)
  {
    this->bob_conf->quota = quota;
  }

  void
  alice_corrupt(size_t offset, char mask = 0xFF)
  {
    this->alice_conf->corrupt_offset = offset;
    this->alice_conf->corrupt_mask = mask;
  }

private:
  void
  _route()
  {
    using reactor::network::Buffer;

    std::unique_ptr<reactor::network::Socket> a(this->_a_server.accept());
    std::unique_ptr<reactor::network::Socket> b(this->_b_server.accept());

    elle::With<reactor::Scope>() << [&](reactor::Scope& scope)
    {
      auto route = [&] (reactor::network::Socket* sender,
                        reactor::network::Socket* recipient,
                        size_t& routed,
                        Conf& conf)
        {
          try
          {
            bool relay = true;
            while (relay)
            {
              char buffer[1024];
              ELLE_DEBUG("reading");
              size_t size = sender->read_some(Buffer(buffer, sizeof(buffer)),
                                              1_sec);
              ELLE_DEBUG("read %s", size);
              conf(elle::ConstWeakBuffer(buffer, size));
              if (conf.corrupt_offset >= 0 && \
                  conf.corrupt_offset >= routed && \
                  conf.corrupt_offset < routed + size)
              {
                int offset = conf.corrupt_offset - routed;
                ELLE_LOG("%s: corrupt byte %s", *this, offset);
                buffer[offset] ^= conf.corrupt_mask;
              }
              routed += size;
              conf(*this);
              if (conf.quota >= 0 && routed > conf.quota)
              {
                ELLE_LOG("%s: quota reached, interrupt", *this);
                size = size - (routed - conf.quota);
                relay = false;
                routed = conf.quota;
              }
              ELLE_DEBUG("%s: route %s bytes", *this, size);
              recipient->write(elle::ConstWeakBuffer(buffer, size));
            }
          }
          catch (reactor::network::ConnectionClosed const&)
          {}
          sender->close();
          recipient->close();
        };
      scope.run_background("A to B",
                           std::bind(route, a.get(), b.get(),
                                     std::ref(this->_alice_routed),
                                     std::ref(*this->alice_conf)));
      scope.run_background("B to A",
                           std::bind(route, b.get(), a.get(),
                                     std::ref(this->_bob_routed),
                                     std::ref(*this->bob_conf)));
      scope.wait();
    };
  }

  reactor::network::TCPServer _a_server;
  reactor::network::TCPServer _b_server;
  std::unique_ptr<reactor::network::TCPSocket> _alice;
  std::unique_ptr<reactor::network::TCPSocket> _bob;
  reactor::Thread _router;

public:
  struct Conf
  {
    Conf():
      quota(-1),
      corrupt_offset(-1),
      corrupt_mask(0)
    {}

    virtual
    void
    operator ()(elle::ConstWeakBuffer const& data)
    {
    }

    virtual
    void
    operator ()(SocketInstrumentation const& sockets)
    {
    }

    size_t quota;
    size_t corrupt_offset;
    char corrupt_mask;
  };
public:
  std::unique_ptr<Conf> alice_conf;
  std::unique_ptr<Conf> bob_conf;
private:
  ELLE_ATTRIBUTE_RW(size_t, alice_routed);
  ELLE_ATTRIBUTE_RW(size_t, bob_routed);
};

template <typename SocketProvider>
void
dialog(elle::Version const& version,
       bool checksum,
       std::function<void (SocketProvider&)> const& conf,
       std::function<void (infinit::protocol::Serializer&)> const& a,
       std::function<void (infinit::protocol::Serializer&)> const& b,
<<<<<<< HEAD
       std::function<void (reactor::Thread&, reactor::Thread&, SocketProvider&)> const& f = std::function<void (reactor::Thread&, reactor::Thread&, SocketProvider&)>())
=======
       bool checksum = true)
>>>>>>> 3fd7098e
{
  SocketInstrumentation sockets;
  infinit::protocol::Serializer alice(sockets.alice(), checksum);
  infinit::protocol::Serializer bob(sockets.bob(), checksum);
  conf(sockets);

<<<<<<< HEAD
  reactor::Thread main(
    sched, "main",
    [&] ()
    {
      SocketProvider sockets;
      std::unique_ptr<infinit::protocol::Serializer> alice;
      std::unique_ptr<infinit::protocol::Serializer> bob;
      elle::With<reactor::Scope>() << [&](reactor::Scope& scope)
      {
        scope.run_background(
          "setup alice's serializer",
          [&]
          {
            alice.reset(new infinit::protocol::Serializer(
                          sockets.alice(), version, checksum));
          });
         scope.run_background(
          "setup bob's serializer",
          [&]
          {
            bob.reset(new infinit::protocol::Serializer(
                        sockets.bob(), version, checksum));
          });
        scope.wait();
      };
      conf(sockets);
      elle::With<reactor::Scope>() << [&](reactor::Scope& scope)
      {
        auto& _alice = scope.run_background(
          "alice",
          boost::bind(a, boost::ref(*alice)));
        auto& _bob = scope.run_background(
          "bob",
          boost::bind(b, boost::ref(*bob)));
        if (f)
          scope.run_background(
            "other",
            [&] ()
            {
              f(_alice, _bob, sockets);
            });
        scope.wait();
      };
    });

  sched.run();
}

#define CASES(function)                                                 \
  for (auto const& version: {elle::Version{0, 1, 0}, elle::Version{0, 2, 0}}) \
    for (auto checksum: {true, false})                                  \
      ELLE_TRACE("version: %s, checksum: %s", version, checksum)        \
        function(version, checksum)

static
void
_exchange_packets(elle::Version const& version,
                  bool checksum)
=======
  elle::With<reactor::Scope>() << [&](reactor::Scope& scope)
  {
    scope.run_background("alice", boost::bind(a, boost::ref(alice)));
    scope.run_background("bob", boost::bind(b, boost::ref(bob)));
    scope.wait();
  };
}

ELLE_TEST_SCHEDULED(exchange_packets)
>>>>>>> 3fd7098e
{
  dialog<SocketInstrumentation>(version,
         checksum,
         [] (SocketInstrumentation&) {},
         [] (infinit::protocol::Serializer& s)
         {
           {
             elle::Buffer p("some data 42", strlen("some data 42"));
             s.write(p);
           }
           {
             elle::Buffer pp = s.read();
             elle::IOStream p(pp.istreambuf());
             std::string res;
             p >> res;
             BOOST_CHECK_EQUAL(res, "goody");
             BOOST_CHECK(!(p >> res));
           }
         },
         [] (infinit::protocol::Serializer& s)
         {
           {
             elle::Buffer pp = s.read();
             elle::IOStream p(pp.istreambuf());
             std::string some, data;
             int i;
             p >> some;
             BOOST_CHECK_EQUAL(some, "some");
             p >> data;
             BOOST_CHECK_EQUAL(data, "data");
             p >> i;
             BOOST_CHECK_EQUAL(i, 42);
             BOOST_CHECK(!(p >> data));
           }
           {
             elle::Buffer p("goody", 5);
             s.write(p);
           }
         });
}

<<<<<<< HEAD
static
void
exchange_packets()
{
  CASES(_exchange_packets);
}

static
void
_exchange(elle::Version const& version,
          bool checksum)
{
  std::vector<elle::Buffer> packets={
    infinit::cryptography::random::generate<std::string>(0),
    infinit::cryptography::random::generate<std::string>(1),
    infinit::cryptography::random::generate<std::string>(1000),
    // Crypto is quite slow generating large strings.
    std::string((2 << 12) + 11, 'y'),
    // XXX: Make sure it's always bigger than the chunk size.
    std::string((2 << 21) - 1, 'x')
  };
  dialog<Connector>(version,
         checksum,
         [] (Connector&) {},
         [&] (infinit::protocol::Serializer& s)
         {
           for (auto const& buffer: packets)
             s.write(buffer);
           for (size_t i = 0; i < packets.size(); ++i)
             BOOST_CHECK_EQUAL(s.read(), packets.at(i));
         },
         [&] (infinit::protocol::Serializer& s)
         {
           for (size_t i = 0; i < packets.size(); ++i)
             BOOST_CHECK_EQUAL(s.read(), packets.at(i));
           for (auto const& buffer: packets)
             s.write(buffer);
         });
}

static
void
exchange()
=======
ELLE_TEST_SCHEDULED(connection_lost_reader)
>>>>>>> 3fd7098e
{
  CASES(_exchange);
}

static
void
_connection_lost_reader(elle::Version const& version,
                        bool checksum)
{
  dialog<SocketInstrumentation>(
    version,
    checksum,
    [] (SocketInstrumentation& sockets)
    {
      // Reset 'routed' to ignore version exchange.
      sockets.alice_routed(0);
      sockets.bob_routed(0);
      sockets.alice_quota(96);
    },
    [] (infinit::protocol::Serializer& s)
    {
      elle::Buffer pp;
      elle::IOStream p(pp.ostreambuf());
      char buffer[1025];
      memset(buffer, 0xAA, sizeof(buffer));
      buffer[sizeof(buffer) - 1] = 0;
      p << buffer;
      p.flush();
      s.write(pp);
    },
    [] (infinit::protocol::Serializer& s)
    {
      BOOST_CHECK_THROW(s.read(), reactor::network::ConnectionClosed);
    });
}

<<<<<<< HEAD
static
void
connection_lost_reader()
=======
ELLE_TEST_SCHEDULED(connection_lost_sender)
>>>>>>> 3fd7098e
{
  CASES(_connection_lost_reader);
}

static
void
_connection_lost_sender(elle::Version const& version,
                        bool checksum)
{
  dialog<SocketInstrumentation>(
    version,
    checksum,
    [] (SocketInstrumentation& sockets)
    {
      // Reset 'routed' to ignore version exchange.
      sockets.alice_routed(0);
      sockets.bob_routed(0);
      sockets.alice_quota(4);
    },
    [] (infinit::protocol::Serializer& s)
    {
      elle::Buffer p("data", 4);
      s.write(p);
      // Getting an error from TCP writes is a bit touchy.
      try
      {
        while (true)
        {
          reactor::sleep(100_ms);
          s.write(p);
        }
      }
      catch (reactor::network::ConnectionClosed const&)
      {
        return;
      }
      BOOST_FAIL("ConnectionClosed exception was expected");
    },
    [] (infinit::protocol::Serializer&)
    {});
}

<<<<<<< HEAD
static
void
connection_lost_sender()
{
  CASES(_connection_lost_sender);
}

static
void
_corruption(elle::Version const& version,
            bool checksum)
=======
ELLE_TEST_SCHEDULED(corruption)
>>>>>>> 3fd7098e
{
  dialog<SocketInstrumentation>(
    version,
    checksum,
    [] (SocketInstrumentation& sockets)
    {
      // Reset 'routed' to ignore version exchange.
      sockets.alice_routed(0);
      sockets.bob_routed(0);
      sockets.alice_corrupt(1024);
    },
    [] (infinit::protocol::Serializer& s)
    {
      elle::Buffer pp;
      elle::IOStream p(pp.ostreambuf());
      char buffer[1025];
      memset(buffer, 0xAA, sizeof(buffer));
      buffer[sizeof(buffer) - 1] = 0;
      p << buffer;
      p.flush();
      s.write(pp);
    },
    [=] (infinit::protocol::Serializer& s)
    {
      if (checksum)
        BOOST_CHECK_THROW(s.read(), infinit::protocol::ChecksumError);
    });
}

<<<<<<< HEAD
static
void
corruption()
{
  CASES(_corruption);
}

static
void
_interruption(elle::Version const& version,
              bool checksum)
{
  reactor::Barrier interrupted("interrupted");
  reactor::Barrier terminated("terminated");
  reactor::Barrier received("received");
  elle::Buffer to_send;
  elle::Buffer to_send2 = elle::Buffer{std::string("ok")};
  dialog<Connector>(
    version,
    checksum,
    [] (Connector& sockets)
=======
ELLE_TEST_SCHEDULED(termination)
{
  reactor::Thread::unique_ptr t;
  reactor::Barrier tready;
  dialog(
    [] (SocketInstrumentation& sockets)
>>>>>>> 3fd7098e
    {
    },
    [&] (infinit::protocol::Serializer& s)
    {
<<<<<<< HEAD
      to_send.size(s.chunk_size() * 30);
      try
      {
        ELLE_LOG("write '%f'", to_send)
          s.write(to_send);
      }
      catch (reactor::Terminate const&)
      {
        ELLE_LOG("terminated!!");
        terminated.open();
      }
      ELLE_LOG("write '%f'", to_send2)
        s.write(to_send2);
    },
    [&] (infinit::protocol::Serializer& s)
    {
      // Read.
      auto res = s.read();
      // Sender in version 0.1.0 cannot be interrupted.
      if (version == elle::Version{0, 1, 0})
      {
        received.open();
        BOOST_CHECK_EQUAL(res, to_send);
        // Read a second time.
        res = s.read();
      }
      BOOST_CHECK_EQUAL(res, to_send2);
    },
    [&] (reactor::Thread& alice,
         reactor::Thread& bob,
         Connector& sockets)
    {
      // Wait for buffer to send to be filled.
      while (to_send.size() == 0)
        reactor::yield();
      do
      {
        // Wait for the sending process to begin.
        reactor::yield();
        ELLE_DEBUG("bytes_written: %s", sockets.alice().bytes_written());
        if (sockets.alice().bytes_written() > (to_send.size() / 5))
        {
          ELLE_LOG("terminate after sending %s bytes (over %s bytes)",
                   sockets.alice().bytes_written(), to_send.size());
          alice.terminate_now();
          break;
        }
      } while (true);
      // Version one will go throught even if a termination has been required.
      ELLE_DEBUG("wait for %s", terminated)
        terminated.wait(1_sec);
      if (version == elle::Version{0, 1, 0})
      {
        ELLE_DEBUG("wait for %s", received)
          received.wait(1_sec);
      }
      else if (version == elle::Version{0, 2, 0})
      {
        ELLE_DEBUG("make sure the original packet hasn't been received")
          BOOST_CHECK(!received);
      }
    }
  );
}

static
void
interruption()
{
  CASES(_interruption);
=======
      t.reset(new reactor::Thread("reader", [&] {
          try
          {
            ELLE_LOG("read from thread");
            tready.open();
            s.read();
            BOOST_CHECK(false);
          }
          catch (reactor::Terminate const& t)
          {
            ELLE_LOG("terminating first reader");
            throw;
          }
      }));
      reactor::wait(*t);
      ELLE_LOG("second read");
      auto buf = s.read();
      ELLE_LOG("reader done");
      BOOST_CHECK_EQUAL(buf.string(), "foobar");
    },
    [&] (infinit::protocol::Serializer& s)
    {
      ELLE_LOG("waitinng for thread");
      reactor::wait(tready);
      auto& backend = s.stream();
      uint32_t sz = htonl(6);
      backend.write(static_cast<const char*>((void*)&sz), 4);
      backend.write("foo", 3);
      backend.flush();
      reactor::sleep(100_ms);
      ELLE_LOG("killing thread");
      t->terminate();
      reactor::sleep(100_ms);
      backend.write("baz", 3);
      backend.write(static_cast<const char*>((void*)&sz), 4);
      backend.write("foobar", 6);
      backend.flush();
      ELLE_LOG("writer done");
    },
    false);
>>>>>>> 3fd7098e
}

ELLE_TEST_SUITE()
{
  auto& suite = boost::unit_test::framework::master_test_suite();
<<<<<<< HEAD
  suite.add(BOOST_TEST_CASE(exchange_packets), 0, valgrind(10, 10));
  suite.add(BOOST_TEST_CASE(exchange), 0, valgrind(10, 10));
  suite.add(BOOST_TEST_CASE(connection_lost_reader), 0, valgrind(3, 10));
  suite.add(BOOST_TEST_CASE(connection_lost_sender), 0, valgrind(3, 10));
  suite.add(BOOST_TEST_CASE(corruption), 0, valgrind(3, 10));
  suite.add(BOOST_TEST_CASE(interruption), 0, valgrind(6, 10));
=======
  suite.add(BOOST_TEST_CASE(exchange_packets), 0, 10);
  suite.add(BOOST_TEST_CASE(connection_lost_reader), 0, 3);
  suite.add(BOOST_TEST_CASE(connection_lost_sender), 0, 3);
  suite.add(BOOST_TEST_CASE(corruption), 0, 3);
  suite.add(BOOST_TEST_CASE(termination), 0, 3);
>>>>>>> 3fd7098e
}<|MERGE_RESOLUTION|>--- conflicted
+++ resolved
@@ -18,6 +18,8 @@
 
 ELLE_LOG_COMPONENT("infinit.protocol.test");
 
+static elle::Buffer::Size buffer_size = 4096;
+
 struct Focket // Fake socket.
   : public elle::IOStream
 {
@@ -30,7 +32,7 @@
                   elle::Buffer& their,
                  bool yield_during_writing = true,
                  bool yield_during_reading = true)
-      : elle::DynamicStreamBuffer(1024)
+      : elle::DynamicStreamBuffer(buffer_size)
       , _in(our)
       , _bytes_read(0)
       , _yield_during_reading(yield_during_reading)
@@ -56,7 +58,7 @@
       do
       {
         reactor::yield();
-        auto size_ = std::min(this->_in.size(), (elle::Buffer::Size) 1024);
+        auto size_ = std::min(this->_in.size(), buffer_size);
         ELLE_DEBUG("size: %s", size_);
         if (size_ == 0)
           continue;
@@ -114,6 +116,12 @@
   read(char* buffer, size_t size)
   {
     return this->stream()->read(buffer, size);
+  }
+
+  size_t
+  read_some(char* buffer, size_t size)
+  {
+    ELLE_ABORT("ok");
   }
 
   void
@@ -338,64 +346,47 @@
        std::function<void (SocketProvider&)> const& conf,
        std::function<void (infinit::protocol::Serializer&)> const& a,
        std::function<void (infinit::protocol::Serializer&)> const& b,
-<<<<<<< HEAD
        std::function<void (reactor::Thread&, reactor::Thread&, SocketProvider&)> const& f = std::function<void (reactor::Thread&, reactor::Thread&, SocketProvider&)>())
-=======
-       bool checksum = true)
->>>>>>> 3fd7098e
-{
-  SocketInstrumentation sockets;
-  infinit::protocol::Serializer alice(sockets.alice(), checksum);
-  infinit::protocol::Serializer bob(sockets.bob(), checksum);
+{
+  SocketProvider sockets;
+  std::unique_ptr<infinit::protocol::Serializer> alice;
+  std::unique_ptr<infinit::protocol::Serializer> bob;
+  elle::With<reactor::Scope>() << [&](reactor::Scope& scope)
+  {
+    scope.run_background(
+      "setup alice's serializer",
+      [&]
+      {
+        alice.reset(new infinit::protocol::Serializer(
+                      sockets.alice(), version, checksum));
+      });
+    scope.run_background(
+      "setup bob's serializer",
+      [&]
+      {
+        bob.reset(new infinit::protocol::Serializer(
+                    sockets.bob(), version, checksum));
+      });
+    scope.wait();
+  };
   conf(sockets);
-
-<<<<<<< HEAD
-  reactor::Thread main(
-    sched, "main",
-    [&] ()
-    {
-      SocketProvider sockets;
-      std::unique_ptr<infinit::protocol::Serializer> alice;
-      std::unique_ptr<infinit::protocol::Serializer> bob;
-      elle::With<reactor::Scope>() << [&](reactor::Scope& scope)
-      {
-        scope.run_background(
-          "setup alice's serializer",
-          [&]
-          {
-            alice.reset(new infinit::protocol::Serializer(
-                          sockets.alice(), version, checksum));
-          });
-         scope.run_background(
-          "setup bob's serializer",
-          [&]
-          {
-            bob.reset(new infinit::protocol::Serializer(
-                        sockets.bob(), version, checksum));
-          });
-        scope.wait();
-      };
-      conf(sockets);
-      elle::With<reactor::Scope>() << [&](reactor::Scope& scope)
-      {
-        auto& _alice = scope.run_background(
-          "alice",
-          boost::bind(a, boost::ref(*alice)));
-        auto& _bob = scope.run_background(
-          "bob",
-          boost::bind(b, boost::ref(*bob)));
-        if (f)
-          scope.run_background(
-            "other",
-            [&] ()
-            {
-              f(_alice, _bob, sockets);
-            });
-        scope.wait();
-      };
-    });
-
-  sched.run();
+  elle::With<reactor::Scope>() << [&](reactor::Scope& scope)
+  {
+    auto& _alice = scope.run_background(
+      "alice",
+      boost::bind(a, boost::ref(*alice)));
+    auto& _bob = scope.run_background(
+      "bob",
+      boost::bind(b, boost::ref(*bob)));
+    if (f)
+      scope.run_background(
+        "other",
+        [&] ()
+        {
+          f(_alice, _bob, sockets);
+        });
+    scope.wait();
+  };
 }
 
 #define CASES(function)                                                 \
@@ -408,17 +399,6 @@
 void
 _exchange_packets(elle::Version const& version,
                   bool checksum)
-=======
-  elle::With<reactor::Scope>() << [&](reactor::Scope& scope)
-  {
-    scope.run_background("alice", boost::bind(a, boost::ref(alice)));
-    scope.run_background("bob", boost::bind(b, boost::ref(bob)));
-    scope.wait();
-  };
-}
-
-ELLE_TEST_SCHEDULED(exchange_packets)
->>>>>>> 3fd7098e
 {
   dialog<SocketInstrumentation>(version,
          checksum,
@@ -460,10 +440,7 @@
          });
 }
 
-<<<<<<< HEAD
-static
-void
-exchange_packets()
+ELLE_TEST_SCHEDULED(exchange_packets)
 {
   CASES(_exchange_packets);
 }
@@ -478,9 +455,9 @@
     infinit::cryptography::random::generate<std::string>(1),
     infinit::cryptography::random::generate<std::string>(1000),
     // Crypto is quite slow generating large strings.
-    std::string((2 << 12) + 11, 'y'),
-    // XXX: Make sure it's always bigger than the chunk size.
-    std::string((2 << 21) - 1, 'x')
+    std::string((2 << 18) + 11, 'y'),
+    // // XXX: Make sure it's always bigger than the chunk size.
+    // std::string((2 << 21) - 1, 'x')
   };
   dialog<Connector>(version,
          checksum,
@@ -501,12 +478,7 @@
          });
 }
 
-static
-void
-exchange()
-=======
-ELLE_TEST_SCHEDULED(connection_lost_reader)
->>>>>>> 3fd7098e
+ELLE_TEST_SCHEDULED(exchange)
 {
   CASES(_exchange);
 }
@@ -543,13 +515,7 @@
     });
 }
 
-<<<<<<< HEAD
-static
-void
-connection_lost_reader()
-=======
-ELLE_TEST_SCHEDULED(connection_lost_sender)
->>>>>>> 3fd7098e
+ELLE_TEST_SCHEDULED(connection_lost_reader)
 {
   CASES(_connection_lost_reader);
 }
@@ -592,10 +558,7 @@
     {});
 }
 
-<<<<<<< HEAD
-static
-void
-connection_lost_sender()
+ELLE_TEST_SCHEDULED(connection_lost_sender)
 {
   CASES(_connection_lost_sender);
 }
@@ -604,9 +567,6 @@
 void
 _corruption(elle::Version const& version,
             bool checksum)
-=======
-ELLE_TEST_SCHEDULED(corruption)
->>>>>>> 3fd7098e
 {
   dialog<SocketInstrumentation>(
     version,
@@ -636,10 +596,7 @@
     });
 }
 
-<<<<<<< HEAD
-static
-void
-corruption()
+ELLE_TEST_SCHEDULED(corruption)
 {
   CASES(_corruption);
 }
@@ -658,31 +615,22 @@
     version,
     checksum,
     [] (Connector& sockets)
-=======
-ELLE_TEST_SCHEDULED(termination)
-{
-  reactor::Thread::unique_ptr t;
-  reactor::Barrier tready;
-  dialog(
-    [] (SocketInstrumentation& sockets)
->>>>>>> 3fd7098e
     {
     },
     [&] (infinit::protocol::Serializer& s)
     {
-<<<<<<< HEAD
       to_send.size(s.chunk_size() * 30);
       try
       {
-        ELLE_LOG("write '%f'", to_send)
+        ELLE_TRACE("write '%f'", to_send)
           s.write(to_send);
       }
       catch (reactor::Terminate const&)
       {
-        ELLE_LOG("terminated!!");
-        terminated.open();
+        ELLE_LOG("terminated!!")
+          terminated.open();
       }
-      ELLE_LOG("write '%f'", to_send2)
+      ELLE_TRACE("write '%f'", to_send2)
         s.write(to_send2);
     },
     [&] (infinit::protocol::Serializer& s)
@@ -736,70 +684,82 @@
   );
 }
 
+ELLE_TEST_SCHEDULED(interruption)
+{
+  CASES(_interruption);
+}
+
 static
 void
-interruption()
-{
-  CASES(_interruption);
-=======
+_termination(elle::Version const& version,
+            bool checksum)
+{
+  auto& t = *new reactor::Thread::unique_ptr;
+  auto& tready = *new reactor::Barrier;
+  dialog<SocketInstrumentation>(
+    version,
+    checksum,
+    [] (SocketInstrumentation& sockets)
+    {
+    },
+    [&] (infinit::protocol::Serializer& s)
+    {
       t.reset(new reactor::Thread("reader", [&] {
           try
           {
-            ELLE_LOG("read from thread");
+            ELLE_TRACE("read from thread");
             tready.open();
             s.read();
             BOOST_CHECK(false);
           }
           catch (reactor::Terminate const& t)
           {
-            ELLE_LOG("terminating first reader");
+            ELLE_TRACE("terminating first reader");
             throw;
           }
       }));
       reactor::wait(*t);
-      ELLE_LOG("second read");
-      auto buf = s.read();
-      ELLE_LOG("reader done");
-      BOOST_CHECK_EQUAL(buf.string(), "foobar");
+      ELLE_TRACE("second read")
+      {
+        auto buf = s.read();
+        ELLE_TRACE("reader done");
+        BOOST_CHECK_EQUAL(buf.string(), "foobar");
+      }
     },
     [&] (infinit::protocol::Serializer& s)
     {
-      ELLE_LOG("waitinng for thread");
-      reactor::wait(tready);
+      ELLE_TRACE("waitinng for thread")
+        reactor::wait(tready);
       auto& backend = s.stream();
       uint32_t sz = htonl(6);
       backend.write(static_cast<const char*>((void*)&sz), 4);
       backend.write("foo", 3);
       backend.flush();
       reactor::sleep(100_ms);
-      ELLE_LOG("killing thread");
-      t->terminate();
+      ELLE_TRACE("killing thread")
+        t->terminate();
       reactor::sleep(100_ms);
       backend.write("baz", 3);
       backend.write(static_cast<const char*>((void*)&sz), 4);
       backend.write("foobar", 6);
       backend.flush();
-      ELLE_LOG("writer done");
-    },
-    false);
->>>>>>> 3fd7098e
+      ELLE_TRACE("writer done");
+    });
+}
+
+ELLE_TEST_SCHEDULED(termination)
+{
+  _termination(elle::Version{0, 1, 0}, false);
 }
 
 ELLE_TEST_SUITE()
 {
   auto& suite = boost::unit_test::framework::master_test_suite();
-<<<<<<< HEAD
   suite.add(BOOST_TEST_CASE(exchange_packets), 0, valgrind(10, 10));
-  suite.add(BOOST_TEST_CASE(exchange), 0, valgrind(10, 10));
+  suite.add(BOOST_TEST_CASE(exchange), 0, valgrind(20, 10));
   suite.add(BOOST_TEST_CASE(connection_lost_reader), 0, valgrind(3, 10));
   suite.add(BOOST_TEST_CASE(connection_lost_sender), 0, valgrind(3, 10));
   suite.add(BOOST_TEST_CASE(corruption), 0, valgrind(3, 10));
   suite.add(BOOST_TEST_CASE(interruption), 0, valgrind(6, 10));
-=======
-  suite.add(BOOST_TEST_CASE(exchange_packets), 0, 10);
-  suite.add(BOOST_TEST_CASE(connection_lost_reader), 0, 3);
-  suite.add(BOOST_TEST_CASE(connection_lost_sender), 0, 3);
-  suite.add(BOOST_TEST_CASE(corruption), 0, 3);
-  suite.add(BOOST_TEST_CASE(termination), 0, 3);
->>>>>>> 3fd7098e
+  suite.add(BOOST_TEST_CASE(termination), 0, valgrind(3, 10));
 }