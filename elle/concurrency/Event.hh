--- conflicted
+++ resolved
@@ -5,18 +5,10 @@
 
 # include <elle/radix/Object.hh>
 
-<<<<<<< HEAD
-# include <elle/idiom/Close.hh>
-#  include <openssl/err.h>
-# include <elle/idiom/Open.hh>
-=======
-#include <elle/package/Archive.hh>
-
 #include <elle/idiom/Close.hh>
 # include <openssl/err.h>
 # include <reactor/signal.hh>
 #include <elle/idiom/Open.hh>
->>>>>>> b07c9c34
 
 namespace elle
 {
@@ -69,9 +61,7 @@
       Boolean           operator==(const Event&) const;
       Boolean           operator<(const Event&) const;
 
-      //// archivable
-      //Status            Serialize(Archive&) const;
-      //Status            Extract(Archive&);
+      void            XXX_OLD_Extract();
 
       // dumpable
       Status            Dump(const Natural32 = 0) const;
