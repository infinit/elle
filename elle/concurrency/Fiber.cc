//
// ---------- header ----------------------------------------------------------
//
// project       elle
//
// license       infinit
//
// author        julien quintard   [mon mar 22 02:22:43 2010]
//

//
// ---------- includes --------------------------------------------------------
//

#include <elle/concurrency/Fiber.hh>

namespace elle
{
  using namespace core;
  using namespace standalone;

  namespace concurrency
  {

//
// ---------- definitions -----------------------------------------------------
//

    ///
    /// this value defines fibers' stack size, in bytes: 1MB
    ///
    const Natural32		Fiber::Size = 2048576;

    ///
    /// this value defines the fibers cache capacity.
    ///
    const Natural32		Fiber::Capacity = 0;

    ///
    /// this variable holds the fibers waiting or that have been waiting
    /// for an event/resource.
    ///
    Fiber::F::Container		Fiber::Fibers;

    ///
    /// this fiber corresponds to the program just when entering
    /// the processing of an event.
    ///
    Fiber*			Fiber::Program = NULL;

    ///
    /// this variable points to the fiber currently in use.
    ///
    Fiber*			Fiber::Current = NULL;

    ///
    /// this variable holds fibers that are kept ready in case the
    /// system needs one. since most of the time, a single fiber is allocated
    /// every time an event is to be processed, keeping a single fiber in cache
    /// enables the system to exhibit good performance.
    ///
    Fiber::C::Container		Fiber::Cache;

    ///
    /// this variable is only used for callers not willing to receive
    /// data when awaken. in this case, this variable is used to receive
    /// the value instead. in other words this variable is unused but
    /// to receive rubbish.
    ///
    Meta*			Fiber::Trash = NULL;

    ///
    /// this container holds the callbacks to trigger whenever the state
    /// of a fiber is to be initialized, saved, restored or cleaned.
    ///
    Fiber::P::Container		Fiber::Phases;

    ///
    /// is the method Fiber::Schedule running ?
    ///
    bool                        Fiber::IsScheduling = false;

//
// ---------- static methods --------------------------------------------------
//

    ///
    /// this method initializes the fiber system.
    ///
    Status		Fiber::Initialize()
    {
      enter();

      // allocate the program fiber but do not create it since
      // this program has no need for a stack.
      Fiber::Program = new Fiber;

      // allocate an environment.
      Fiber::Program->environment = new Environment;

      // set the program as being running.
      Fiber::Program->state = Fiber::StateActive;

      // set the current fiber as being the program.
      Fiber::Current = Fiber::Program;

      leave();
    }

    ///
    /// this method cleans the fiber system.
    ///
    Status		Fiber::Clean()
    {
      enter();

      //
      // first, clean the phases callbacks.
      //
      {
        Fiber::P::Scoutor	scoutor;

	// go through the phases.
	for (scoutor = Fiber::Phases.begin();
	     scoutor != Fiber::Phases.end();
	     scoutor++)
	  {
	    Callback<
	      Status,
	      Parameters<Phase, Fiber*> >*	callback = *scoutor;

	    // delete the callback.
	    delete callback;
	  }
      }

      //
      // then, clean the cached fibers.
      //
      {
        Fiber::C::Scoutor	scoutor;

	// go through the cache.
	for (scoutor = Fiber::Cache.begin();
	     scoutor != Fiber::Cache.end();
	     scoutor++)
	  {
	    Fiber*	fiber = *scoutor;

	    // delete the fiber's environment.
	    if (fiber->environment != NULL)
	      delete fiber->environment;

	    // delete the cached fiber.
	    delete fiber;
	  }
      }

      //
      // finally, delete all the fibers waiting for something.
      //
      {
        Fiber::F::Scoutor	scoutor;

	// then go through the blocked fibers container.
	for (scoutor = Fiber::Fibers.begin();
	     scoutor != Fiber::Fibers.end();
	     scoutor++)
	  {
	    Fiber*	fiber = *scoutor;

	    // delete the fiber's environment.
	    if (fiber->environment != NULL)
	      delete fiber->environment;

	    // delete the waiting fiber.
	    delete fiber;
	  }
      }

      //
      // delete also the program.
      //
      {
        // delete the program's environment.
        if (Fiber::Program->environment != NULL)
          delete Fiber::Program->environment;

	// delete the program fiber.
	delete Fiber::Program;
      }

      leave();
    }

    ///
    /// this method puts the current fiber to sleep for the given duration.
    ///
    /// in order to wake up the fiber, a timer is set up.
    ///
    /// note that the duration is expressed in milliseconds.
    ///
    Status		Fiber::Sleep(const Natural32		duration)
    {
      enter();

      // allocate the timer.
      Fiber::Current->timer = new Timer;

      // create the timer.
      if (Fiber::Current->timer->Create(Timer::ModeSingle) == StatusError)
        escape("unable to create the timer");

      // subscribe to the timer's signal.
      if (Fiber::Current->timer->signal.timeout.Subscribe(
            Callback<>::Infer(&Fiber::Timeout, Fiber::Current)) == StatusError)
        escape("unable to subscribe to the signal");

      // set up the timer.
      if (Fiber::Current->timer->Start(duration) == StatusError)
        escape("unable to start the timer");

      // wait for the resource represented by the timer's address.
      if (Fiber::Wait(Fiber::Current->timer) == StatusError)
        escape("unable to wait for the resource");

      leave();
    }

    ///
    /// this method registers a callback to be trigger should a fiber
    /// need to be saved or restored, depending on the given phase.
    ///
    Status		Fiber::Register(const
                                          Callback<
                                            Status,
                                            Parameters<Phase, Fiber*>
                                            >			c)
    {
      Callback< Status,
                Parameters<Phase, Fiber*> >*	callback;

      enter();

      // clone the callback.
      callback = new Callback< Status,
                               Parameters<Phase, Fiber*> >(c);

      // store in the container.
      Fiber::Phases.push_back(callback);

      leave();
    }

    ///
    /// this method triggers the callbacks associated with the phase.
    ///
    Status		Fiber::Trigger(Phase			phase)
    {
      Fiber::P::Scoutor	scoutor;

      enter();

      // go through the appropriate container.
      for (scoutor = Fiber::Phases.begin();
           scoutor != Fiber::Phases.end();
           scoutor++)
        {
          // trigger the callback, passing the current fiber.
          if ((*scoutor)->Call(phase, Fiber::Current) == StatusError)
            escape("an error occured in the callback");
        }

      leave();
    }

    ///
    /// this method takes the first awaken fiber and schedules it.
    ///
    Status		Fiber::Schedule()
    {
      Fiber::F::Iterator	iterator;

      enter();

      if (Fiber::IsScheduling)
        escape("don't call Fiber::Schedule() if Fiber::IsScheduling is true.");
      Fiber::IsScheduling = true;

      // if there is not fibers, return.
      if (Fiber::Fibers.empty() == true)
        leave();

      // iterate over the container.
      for (iterator = Fiber::Fibers.begin();
           iterator != Fiber::Fibers.end();
           )
        {
          Fiber*		fiber = *iterator;

	  // if this fiber needs scheduling.
	  if (fiber->state == Fiber::StateAwaken)
	    {
	      // remove the fiber from the container.
	      if (Fiber::Remove(fiber) == StatusError)
                {
                  Fiber::IsScheduling = false;
                  escape("unable to remove the fiber");
                }

              // save the environment.
              if (Fiber::Trigger(PhaseSave) == StatusError)
                escape("unable to save the environment");

	      // set the current fiber as suspended.
	      Fiber::Current->state = Fiber::StateSuspended;

	      // waiting for another fiber i.e the fiber to be scheduled.
	      Fiber::Current->type = Fiber::TypeFiber;

	      // switch the current fiber.
	      Fiber::Current = fiber;

	      // set as active.
	      Fiber::Current->state = Fiber::StateActive;

	      // restore the environment.
	      if (Fiber::Trigger(PhaseRestore) == StatusError)
<<<<<<< HEAD
		escape("unable to restore the environment");

	      // set the context of the suspended fiber.
	      if (::setcontext(&Fiber::Current->context) == -1)
		escape("unable to set the context");

	      //
	      // since the setcontext() function never returns we should
	      // never reach that point.
	      ///
	      release();
	      fail("this code should never have been reached");
=======
                {
                  Fiber::IsScheduling = false;
                  escape("unable to restore the environment");
                }

              // set the context of the suspended fiber.
	      if (::swapcontext(&Fiber::Program->context,
				&Fiber::Current->context) == -1)
                {
                  Fiber::IsScheduling = false;
                  escape("unable to swapcontext");
                }

              // check if the current fiber state
              Fiber::CheckCurrentFiber();

              iterator = Fiber::Fibers.begin();
>>>>>>> a39e24c8
	    }
          else
            iterator++;
	}

      Fiber::IsScheduling = false;
      leave();
    }

    ///
    /// this method allocates a new fiber but may also take an already
    /// author  and unused fiber from the cache.
    ///
    Status		Fiber::New(Fiber*&			fiber)
    {
      enter();

      // check the cache.
      if (Fiber::Cache.empty() == false)
        {
          // return the cached fiber.
          fiber = Fiber::Cache.front();

	  // remove the picked cached fiber.
	  Fiber::Cache.pop_front();
	}
      else
        {
          // otherwise, allocate a new fiber.
          fiber = new Fiber;

	  // create the fiber.
	  if (fiber->Create() == StatusError)
	    escape("unable to create the fiber");
	}

      // allocate an environment.
      fiber->environment = new Environment;

      leave();
    }

    ///
    /// this method deletes a fiber.
    ///
    Status		Fiber::Delete(Fiber*			fiber)
    {
      enter();

      // delete the environment.
      delete fiber->environment;

      // do not delete the fiber and store in the cache if the cache
      // is empty.
      if (Fiber::Cache.size() == Fiber::Capacity)
        {
          // reset the fiber's attributes but keep the stack.
          fiber->link = NULL;
          fiber->state = Fiber::StateUnknown;
          fiber->type = Fiber::TypeNone;
          fiber->environment = NULL;
          fiber->data = NULL;

	  // store it in the cache.
	  Fiber::Cache.push_front(fiber);
	}
      else
        {
          // otherwise, delete the fiber.
          delete fiber;
        }

      leave();
    }

    ///
    /// this method adds a fiber waiting for an event to the container.
    ///
    Status		Fiber::Add(Fiber*			fiber)
    {
      enter();

      // ignore the program fiber which is special as it is
      // used as the root fiber.
      if (fiber == Fiber::Program)
        leave();

      // push the fiber.
      Fiber::Fibers.push_front(fiber);

      leave();
    }

    ///
    /// this method removes a fiber from the container.
    ///
    Status		Fiber::Remove(Fiber*			fiber)
    {
      Fiber::F::Iterator	iterator;

      enter();

      // ignore the program fiber which is special as it is
      // used as the root fiber.
      if (fiber == Fiber::Program)
        leave();

      // iterate over the container.
      for (iterator = Fiber::Fibers.begin();
           iterator != Fiber::Fibers.end();
           iterator++)
        {
          Fiber*	f = *iterator;

	  if (fiber == f)
	    {
	      // remove the fiber.
	      Fiber::Fibers.erase(iterator);

	      // return since a fiber cannot be waiting for another
	      // event or resource hence cannot be located twice in
	      // the containers.
	      leave();
	    }
	}

      escape("unable to locate the fiber to remove");
    }

    ///
    /// this method locates the first fiber from the container waiting on
    /// the given event.
    ///
    Status		Fiber::Locate(const Event&		event,
                                      F::Iterator&		iterator)
    {
      enter();

      // iterator over the container.
      for (iterator = Fiber::Fibers.begin();
           iterator != Fiber::Fibers.end();
           iterator++)
        {
          Fiber*	fiber = *iterator;

	  // check if this fiber is waiting for the given event.
	  if ((fiber->state == Fiber::StateSuspended) &&
	      (fiber->type == Fiber::TypeEvent) &&
	      (*fiber->event == event))
	    true();
	}

      false();
    }

    ///
    /// this method locates the first fiber from the container waiting on
    /// the given resource.
    ///
    Status		Fiber::Locate(const Resource*		resource,
                                      F::Iterator&		iterator)
    {
      enter();

      // iterator over the container.
      for (iterator = Fiber::Fibers.begin();
           iterator != Fiber::Fibers.end();
           iterator++)
        {
          Fiber*	fiber = *iterator;

	  // check if this fiber is waiting for the given resource.
	  if ((fiber->state == Fiber::StateSuspended) &&
	      (fiber->type == Fiber::TypeResource) &&
	      (fiber->resource == resource))
	    true();
	}

      false();
    }

    ///
    /// this method dumps the fiber system state.
    ///
    Status		Fiber::Show(const Natural32		margin)
    {
      String		alignment(margin, ' ');

      enter();

      std::cout << alignment << "[Fiber] " << std::endl;

      // dump the fibers.
      {
        Fiber::F::Scoutor	scoutor;

        std::cout << alignment << Dumpable::Shift << "[Fibers]" << std::endl;

	// dump every fiber waiting for an event/resource.
	for (scoutor = Fiber::Fibers.begin();
	     scoutor != Fiber::Fibers.end();
	     scoutor++)
	  {
	    Fiber*	fiber = *scoutor;

	    // dump the fiber.
	    if (fiber->Dump(margin + 4) == StatusError)
	      escape("unable to dump the fiber");
	  }
      }

      // dump the program.
      std::cout << alignment << Dumpable::Shift
                << "[Program]" << std::endl;

      if (Fiber::Program->Dump(margin + 4) == StatusError)
        escape("unable to dump the program fiber");

      // dump the current fiber.
      std::cout << alignment << Dumpable::Shift << "[Current]"
                << std::endl;

      if (Fiber::Current->Dump(margin + 4) == StatusError)
        escape("unable to dump the current fiber");

      // dump the cache.
      {
        Fiber::F::Scoutor	scoutor;

        std::cout << alignment << Dumpable::Shift << "[Cache]" << std::endl;

	// dump every fiber of the cache.
	for (scoutor = Fiber::Cache.begin();
	     scoutor != Fiber::Cache.end();
	     scoutor++)
	  {
	    Fiber*	fiber = *scoutor;

	    std::cout << alignment << Dumpable::Shift << Dumpable::Shift
		      << std::hex << fiber << std::endl;
	  }
      }
      
      leave();
    }

//
// ---------- constructors & destructors --------------------------------------
//

    ///
    /// default constructor.
    ///
    Fiber::Fiber():
      link(NULL),
      frame(NULL),
      state(Fiber::StateUnknown),
      type(Fiber::TypeNone),
      environment(NULL),
      data(NULL),
      timer(NULL)
    {
    }

    ///
    /// destructor.
    ///
    Fiber::~Fiber()
    {
      // release the frame.
      if (this->frame != NULL)
        delete this->frame;

      // release the timer.
      if (this->timer != NULL)
        delete this->timer;
    }

//
// ---------- methods ---------------------------------------------------------
//

    ///
    /// this method initializes a new fiber.
    ///
    Status		Fiber::Create(const Natural32		size)
    {
      enter();

      // allocate the frame.
      this->frame = new Frame;

      // create the frame.
      if (this->frame->Create(size) == StatusError)
        escape("unable to create the frame");

      leave();
    }

//
// ---------- callbacks -------------------------------------------------------
//

    ///
    /// this callback is triggered whenever the fiber needs to be woken up.
    ///
    Status		Fiber::Timeout()
    {
      enter();

      // awaken the fiber.
      if (Fiber::Awaken(this->timer) != StatusTrue)
        escape("unable to awaken the fiber");

      // delete the timer.
      delete this->timer;

      // reset the pointer.
      this->timer = NULL;

      leave();
    }

//
// ---------- dumpable --------------------------------------------------------
//

    ///
    /// this method dumps the fiber.
    ///
    Status		Fiber::Dump(const Natural32		margin) const
    {
      String		alignment(margin, ' ');

      enter();

      std::cout << alignment << "[Fiber] " << std::hex << this << std::endl;

      // dump the link
      std::cout << alignment << Dumpable::Shift << "[Link] "
                << std::hex << this->link << std::endl;

      // dump the frame.
      if (this->frame != NULL)
        {
          if (this->frame->Dump(margin + 2) == StatusError)
            escape("unable to dump the frame");
        }
      else
        std::cout << alignment << Dumpable::Shift
                  << "[Frame] null" << std::endl;

      // dump the state.
      std::cout << alignment << Dumpable::Shift << "[State] "
                << this->state << std::endl;

      // dump the type.
      std::cout << alignment << Dumpable::Shift << "[Type] "
                << this->type << std::endl;

      switch (this->type)
        {
        case Fiber::TypeEvent:
          {
            // dump the event.
            if (this->event->Dump(margin + 4) == StatusError)
              escape("unable to dump the event");

	    break;
	  }
	case Fiber::TypeResource:
	  {
	    // dump the resource.
	    std::cout << alignment << Dumpable::Shift << "[Resource] "
		      << std::hex << this->resource << std::endl;

	    break;
	  }
	case Fiber::TypeFiber:
	case Fiber::TypeNone:
	  {
	    break;
	  }
	}

      // dump the environment.
      if (this->environment->Dump(margin + 2) == StatusError)
        escape("unable to dump the environment");

      // dump the data value.
      std::cout << alignment << Dumpable::Shift << "[Data] "
                << std::hex << this->data << std::endl;

      // dump the timer.
      if (this->timer != NULL)
        {
          if (this->timer->Dump(margin + 2) == StatusError)
            escape("unable to dump the timer");
        }
      else
        {
          // dump none.
          std::cout << alignment << Dumpable::Shift << "[Timer] "
                    << none << std::endl;
        }

      leave();
    }

    Status              Fiber::CheckCurrentFiber()
    {
      enter();

      if (!Fiber::Current)
        escape("you should not call %s with null Fiber::Current",
               __PRETTY_FUNCTION__);

      //
      // at this point, we just came back from a fiber.
      //

      // perform an action depending on the state of the fiber.
      switch (Fiber::Current->state)
        {
        case Fiber::StateCompleted:
          {
            // clean the environment.
            if (Fiber::Trigger(PhaseClean) == StatusError)
              escape("unable to initialize the environment");

            // if the fiber has completed, delete it.
            if (Fiber::Delete(Fiber::Current) == StatusError)
              escape("unable to delete the fiber");

            break;
          }
        case Fiber::StateSuspended:
          {
            //
            // do not delete this fiber as it will be resumed later.
            //
            break;
          }
        case Fiber::StateActive:
        case Fiber::StateUnknown:
        default:
          {
            escape("at this point a fiber cannot be in an unknown or "
                   "active state");
          }
        }

      // set the current fiber as being the selected fiber.
      Fiber::Current = Fiber::Program;

      // set the fiber as active.
      Fiber::Current->state = Fiber::StateActive;

      // restore the environment.
      if (Fiber::Trigger(PhaseRestore) == StatusError)
        escape("unable to restore the environment");

      if (!Fiber::IsScheduling)
        Schedule();

      leave();
    }

  }
}<|MERGE_RESOLUTION|>--- conflicted
+++ resolved
@@ -12,6 +12,7 @@
 // ---------- includes --------------------------------------------------------
 //
 
+#include <elle/standalone/Morgue.hh>
 #include <elle/concurrency/Fiber.hh>
 
 namespace elle
@@ -326,20 +327,6 @@
 
 	      // restore the environment.
 	      if (Fiber::Trigger(PhaseRestore) == StatusError)
-<<<<<<< HEAD
-		escape("unable to restore the environment");
-
-	      // set the context of the suspended fiber.
-	      if (::setcontext(&Fiber::Current->context) == -1)
-		escape("unable to set the context");
-
-	      //
-	      // since the setcontext() function never returns we should
-	      // never reach that point.
-	      ///
-	      release();
-	      fail("this code should never have been reached");
-=======
                 {
                   Fiber::IsScheduling = false;
                   escape("unable to restore the environment");
@@ -357,7 +344,6 @@
               Fiber::CheckCurrentFiber();
 
               iterator = Fiber::Fibers.begin();
->>>>>>> a39e24c8
 	    }
           else
             iterator++;
@@ -396,6 +382,7 @@
 
       // allocate an environment.
       fiber->environment = new Environment;
+      memset(&fiber->context, 0, sizeof (fiber->context));
 
       leave();
     }
@@ -600,7 +587,7 @@
 		      << std::hex << fiber << std::endl;
 	  }
       }
-      
+
       leave();
     }
 
@@ -616,6 +603,7 @@
       frame(NULL),
       state(Fiber::StateUnknown),
       type(Fiber::TypeNone),
+      event(NULL),
       environment(NULL),
       data(NULL),
       timer(NULL)
@@ -672,8 +660,9 @@
       if (Fiber::Awaken(this->timer) != StatusTrue)
         escape("unable to awaken the fiber");
 
-      // delete the timer.
-      delete this->timer;
+      // don't delete the timer because it is in use
+      this->timer->Stop();
+      bury(this->timer);
 
       // reset the pointer.
       this->timer = NULL;
