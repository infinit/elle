//
// ---------- header ----------------------------------------------------------
//
// project       elle
//
// license       infinit
//
// author        julien quintard   [mon mar 22 02:22:43 2010]
//

//
// ---------- includes --------------------------------------------------------
//

#include <elle/standalone/Morgue.hh>
#include <elle/concurrency/Fiber.hh>
#include <elle/utility/ScopeReset.hh>

namespace elle
{
  using namespace core;
  using namespace standalone;

  namespace concurrency
  {

//
// ---------- definitions -----------------------------------------------------
//

    ///
    /// this value defines fibers' stack size, in bytes: 2MB
    ///
    const Natural32             Fiber::Size = 2048576;

    ///
    /// this value defines the fibers cache capacity.
    ///
    const Natural32             Fiber::Capacity = 0;

    ///
    /// this variable holds the fibers waiting or that have been waiting
    /// for an event/resource.
    ///
    Fiber::W::Container         Fiber::Waiting;

    ///
    /// this fiber corresponds to the program just when entering
    /// the processing of an event.
    ///
    Fiber*                      Fiber::Program = NULL;

    ///
    /// this variable points to the fiber currently in use.
    ///
    Fiber*                      Fiber::Current = NULL;

    ///
    /// this variable holds fibers that are kept ready in case the
    /// system needs one. since most of the time, a single fiber is allocated
    /// every time an event is to be processed, keeping a single fiber in cache
    /// enables the system to exhibit good performance.
    ///
    Fiber::C::Container         Fiber::Cache;

    ///
    /// this variable is only used for callers not willing to receive
    /// data when awaken. in this case, this variable is used to receive
    /// the value instead. in other words this variable is unused but
    /// to receive rubbish.
    ///
    Meta*                       Fiber::Trash = NULL;

    ///
    /// this container holds the callbacks to trigger whenever the state
    /// of a fiber is to be initialized, saved, restored or cleaned.
    ///
    Fiber::P::Container         Fiber::Phases;

    ///
    /// is the method Fiber::Schedule running ?
    ///
    bool                        Fiber::IsScheduling = false;

//
// ---------- static methods --------------------------------------------------
//

    ///
    /// this method initializes the fiber system.
    ///
    Status              Fiber::Initialize()
    {
<<<<<<< HEAD
=======
      enter();

      //
>>>>>>> b9a30ab7
      // allocate the program fiber but do not create it since
      // this program has no need for a stack.
      //
      // besides, allocate an environment for storing fiber-specific
      // information.
      //

      Fiber::Program = new Fiber;
      Fiber::Program->environment = new Environment;
      Fiber::Program->state = Fiber::StateActive;

      //
      // finally, set the current fiber as being the program.
      //

      Fiber::Current = Fiber::Program;

<<<<<<< HEAD
      return elle::StatusOk;
=======
      //
      // initialize the epth library.
      //

      if (::epth_initialize(Fiber::Size,
                            Fiber::Program->context) == StatusError)
        escape("unable to initialize the epth library");

      leave();
>>>>>>> b9a30ab7
    }

    ///
    /// this method cleans the fiber system.
    ///
    Status              Fiber::Clean()
    {
      //
      // clean the epth library.
      //

      if (::epth_clean() == StatusError)
        escape("unable to clean the epth library");

      //
      // first, clean the phases callbacks.
      //

      {
        auto            iterator = Fiber::Phases.begin();
        auto            end = Fiber::Phases.end();

        //
        // go through the phases and delete every callback.
        //

        for (; iterator != end; ++iterator)
          delete *iterator;
      }

      //
      // then, clean the cached fibers.
      //

      {
        auto            iterator = Fiber::Cache.begin();
        auto            end = Fiber::Cache.end();

        for (; iterator != end; ++iterator)
          delete *iterator;
      }

      //
      // delete all the fibers waiting for something.
      //

      {
        auto            iterator = Fiber::Waiting.begin();
        auto            end = Fiber::Waiting.end();

        for (; iterator != end; ++iterator)
          delete *iterator;
      }

      //
      // delete also the program i.e main fiber along with its
      // environment.
      //

      {
        if (Fiber::Program->environment != NULL)
          delete Fiber::Program->environment;

        delete Fiber::Program;
      }

      return elle::StatusOk;
    }

    ///
    /// this method puts the current fiber to sleep for the given duration.
    ///
    /// in order to wake up the fiber, a timer is set up.
    ///
    /// note that the duration is expressed in milliseconds.
    ///
    Status              Fiber::Sleep(const Natural32            duration)
    {
<<<<<<< HEAD
      // allocate the timer.
=======
      enter();

      //
      // allocate, create and start a timer; binding it to the
      // Fiber::Timeout method.
      //

>>>>>>> b9a30ab7
      Fiber::Current->timer = new Timer;

      if (Fiber::Current->timer->Create(Timer::ModeSingle) == StatusError)
        escape("unable to create the timer");

      if (Fiber::Current->timer->signal.timeout.Subscribe(
            Callback<>::Infer(&Fiber::Timeout, Fiber::Current)) == StatusError)
        escape("unable to subscribe to the signal");

      if (Fiber::Current->timer->Start(duration) == StatusError)
        escape("unable to start the timer");

      //
      // wait for the resource represented by the timer's address.
<<<<<<< HEAD
      assert(Fiber::Current->timer != nullptr);
      if (Fiber::Wait(*Fiber::Current->timer) == StatusError)
=======
      //

      if (Fiber::Wait(Fiber::Current->timer) == StatusError)
>>>>>>> b9a30ab7
        escape("unable to wait for the resource");

      return elle::StatusOk;
    }

    ///
    /// this method gives up the execution in order to let potential
    /// other fibers which have been awaken to get scheduled.
    ///
    /// the current fiber is however put back in the queue right away
    /// so as to get scheduled as soon as the other unblocked fibers
    /// are done.
    ///
    Status              Fiber::Yield()
    {
<<<<<<< HEAD
=======
      enter();

      //
>>>>>>> b9a30ab7
      // make the fiber sleep.
      //
      // although the duration is set to zero milliseconds, the system
      // will stop executing the fiber and put it right back in the queue.
      //

      if (Fiber::Sleep(0) == StatusError)
        escape("an error occured while sleeping");

      return elle::StatusOk;
    }

    ///
    /// this method registers a callback to be trigger should a fiber
    /// need to be saved or restored, depending on the given phase.
    ///
    Status              Fiber::Register(const
                                          Callback<
                                            Status,
                                            Parameters<Phase, Fiber*>
                                            >                   c)
    {
      Callback< Status,
                Parameters<Phase, Fiber*> >*    callback;

      // clone the callback.
      callback = new Callback< Status,
                               Parameters<Phase, Fiber*> >(c);

      // store in the container.
      Fiber::Phases.push_back(callback);

      return elle::StatusOk;
    }

    ///
    /// this method triggers the callbacks associated with the phase.
    ///
    Status              Fiber::Trigger(Phase                    phase)
    {
      Fiber::P::Scoutor scoutor;

      // go through the appropriate container.
      for (scoutor = Fiber::Phases.begin();
           scoutor != Fiber::Phases.end();
           scoutor++)
        {
          // trigger the callback, passing the current fiber.
          if ((*scoutor)->Call(phase, Fiber::Current) == StatusError)
            escape("an error occured in the callback");
        }

      return elle::StatusOk;
    }

    ///
    /// this method takes the first awaken fiber and schedules it.
    ///
    Status              Fiber::Schedule()
    {
      Fiber::W::Iterator        iterator;

      if (Fiber::IsScheduling)
        escape("don't call Fiber::Schedule() if Fiber::IsScheduling is true.");

      // if there is not fibers, return.
<<<<<<< HEAD
      if (Fiber::Fibers.empty() == true)
        return elle::StatusOk;
=======
      if (Fiber::Waiting.empty() == true)
        leave();
>>>>>>> b9a30ab7

      // We are now scheduling
      utility::ScopeReset<decltype (Fiber::IsScheduling)>
        reset_scheduling(Fiber::IsScheduling, false);
      Fiber::IsScheduling = true;

      // iterate over the container.
      for (iterator = Fiber::Waiting.begin();
           iterator != Fiber::Waiting.end();
           )
        {
          Fiber*                fiber = *iterator;

          // if this fiber needs scheduling.
          if (fiber->state == Fiber::StateAwaken)
            {
              // remove the fiber from the container.
              if (Fiber::Remove(fiber) == StatusError)
                  escape("unable to remove the fiber");

              // save the environment.
              if (Fiber::Trigger(PhaseSave) == StatusError)
                escape("unable to save the environment");

              // set the current fiber as suspended.
              Fiber::Current->state = Fiber::StateSuspended;

              // waiting for another fiber i.e the fiber to be scheduled.
              Fiber::Current->type = Fiber::TypeFiber;

              // switch the current fiber.
              Fiber::Current = fiber;

              // set as active.
              Fiber::Current->state = Fiber::StateActive;

              // restore the environment.
              if (Fiber::Trigger(PhaseRestore) == StatusError)
                escape("unable to restore the environment");

              // switch to the thread to resume.
              if (::epth_switch(Fiber::Program->context,
                                Fiber::Current->context) == StatusError)
                escape("unable to switch to the thread to resume");

              // check if the current fiber state
              Fiber::_CheckCurrentFiber();

              iterator = Fiber::Waiting.begin();
            }
          else
            iterator++;
        }

      return elle::StatusOk;
    }

    ///
    /// this method allocates a new fiber but may also take an already
    /// created and unused fiber from the cache.
    ///
    Status              Fiber::New(Fiber*&                      fiber)
    {
      // check the cache.
      if (Fiber::Cache.empty() == false)
        {
          // return the cached fiber.
          fiber = Fiber::Cache.front();

          // remove the picked cached fiber.
          Fiber::Cache.pop_front();
        }
      else
        {
          // otherwise, allocate a new fiber.
          fiber = new Fiber;
        }

      // allocate an environment.
      fiber->environment = new Environment;

      // initialize the context's memory.
      ::memset(&fiber->context, 0x0, sizeof (fiber->context));

      return elle::StatusOk;
    }

    ///
    /// this method deletes a fiber.
    ///
    Status              Fiber::Delete(Fiber*                    fiber)
    {
      // delete the environment.
      delete fiber->environment;

      // do not delete the fiber and store in the cache if the cache
      // is empty.
      if (Fiber::Cache.size() == Fiber::Capacity)
        {
          // reset the fiber's attributes but keep the stack.
          fiber->link = NULL;
          fiber->state = Fiber::StateUnknown;
          fiber->type = Fiber::TypeNone;
          fiber->environment = NULL;
          fiber->data = NULL;

          // store it in the cache.
          Fiber::Cache.push_front(fiber);
        }
      else
        {
          // otherwise, delete the fiber.
          delete fiber;
        }

      return elle::StatusOk;
    }

    ///
    /// this method adds a fiber waiting for an event to the container.
    ///
    Status              Fiber::Add(Fiber*                       fiber)
    {
      // ignore the program fiber which is special as it is
      // used as the root fiber.
      if (fiber == Fiber::Program)
        return elle::StatusOk;

      // push the fiber.
      Fiber::Waiting.push_front(fiber);

      return elle::StatusOk;
    }

    ///
    /// this method removes a fiber from the container.
    ///
    Status              Fiber::Remove(Fiber*                    fiber)
    {
      Fiber::W::Iterator        iterator;

      // ignore the program fiber which is special as it is
      // used as the root fiber.
      if (fiber == Fiber::Program)
        return elle::StatusOk;

      // iterate over the container.
      for (iterator = Fiber::Waiting.begin();
           iterator != Fiber::Waiting.end();
           iterator++)
        {
          Fiber*        f = *iterator;

          if (fiber == f)
            {
              // remove the fiber.
              Fiber::Waiting.erase(iterator);

              // return since a fiber cannot be waiting for another
              // event or resource hence cannot be located twice in
              // the containers.
              return elle::StatusOk;
            }
        }

      escape("unable to locate the fiber to remove");
    }

    ///
    /// this method locates the first fiber from the container waiting on
    /// the given event.
    ///
    Status              Fiber::Locate(const Event&              event,
                                      W::Iterator&              iterator)
    {
      // iterator over the container.
      for (iterator = Fiber::Waiting.begin();
           iterator != Fiber::Waiting.end();
           iterator++)
        {
          Fiber*        fiber = *iterator;

          // check if this fiber is waiting for the given event.
          if ((fiber->state == Fiber::StateSuspended) &&
              (fiber->type == Fiber::TypeEvent) &&
              (*fiber->event == event))
            return elle::StatusTrue;
        }

      return elle::StatusFalse;
    }

    ///
    /// this method locates the first fiber from the container waiting on
    /// the given resource.
    ///
    Status              Fiber::Locate(const Resource*           resource,
                                      W::Iterator&              iterator)
    {
      // iterator over the container.
      for (iterator = Fiber::Waiting.begin();
           iterator != Fiber::Waiting.end();
           iterator++)
        {
          Fiber*        fiber = *iterator;

          // check if this fiber is waiting for the given resource.
          if ((fiber->state == Fiber::StateSuspended) &&
              (fiber->type == Fiber::TypeResource) &&
              (fiber->resource == resource))
            return elle::StatusTrue;
        }

      return elle::StatusFalse;
    }

    ///
    /// this method dumps the fiber system state.
    ///
    Status              Fiber::Show(const Natural32             margin)
    {
      String            alignment(margin, ' ');

      std::cout << alignment << "[Fiber] " << std::endl;

      // dump the fibers.
      {
        Fiber::W::Scoutor       scoutor;

        std::cout << alignment << Dumpable::Shift << "[Waiting]" << std::endl;

        // dump every fiber waiting for an event/resource.
        for (scoutor = Fiber::Waiting.begin();
             scoutor != Fiber::Waiting.end();
             scoutor++)
          {
            Fiber*      fiber = *scoutor;

            // dump the fiber.
            if (fiber->Dump(margin + 4) == StatusError)
              escape("unable to dump the fiber");
          }
      }

      // dump the program.
      std::cout << alignment << Dumpable::Shift
                << "[Program]" << std::endl;

      if (Fiber::Program->Dump(margin + 4) == StatusError)
        escape("unable to dump the program fiber");

      // dump the current fiber.
      std::cout << alignment << Dumpable::Shift << "[Current]"
                << std::endl;

      if (Fiber::Current->Dump(margin + 4) == StatusError)
        escape("unable to dump the current fiber");

      // dump the cache.
      {
        Fiber::W::Scoutor       scoutor;

        std::cout << alignment << Dumpable::Shift << "[Cache]" << std::endl;

        // dump every fiber of the cache.
        for (scoutor = Fiber::Cache.begin();
             scoutor != Fiber::Cache.end();
             scoutor++)
          {
            Fiber*      fiber = *scoutor;

            std::cout << alignment << Dumpable::Shift << Dumpable::Shift
                      << std::hex << fiber << std::endl;
          }
      }

      return elle::StatusOk;
    }

//
// ---------- constructors & destructors --------------------------------------
//

    ///
    /// default constructor.
    ///
    Fiber::Fiber():
      link(NULL),
      frame(NULL),
      state(Fiber::StateUnknown),
      type(Fiber::TypeNone),
      event(NULL),
      environment(NULL),
      data(),
      timer(NULL)
    {
    }

    ///
    /// destructor.
    ///
    Fiber::~Fiber()
    {
      // release the frame.
      if (this->frame != NULL)
        delete this->frame;

      // release the timer.
      if (this->timer != NULL)
        delete this->timer;
    }

<<<<<<< HEAD
//
// ---------- methods ---------------------------------------------------------
//

    ///
    /// this method initializes a new fiber.
    ///
    Status              Fiber::Create(const Natural32           size)
    {
      // allocate the frame.
      this->frame = new Frame;

      // create the frame.
      if (this->frame->Create(size) == StatusError)
        escape("unable to create the frame");

      return elle::StatusOk;
    }
=======
>>>>>>> b9a30ab7

//
// ---------- callbacks -------------------------------------------------------
//

    ///
    /// this callback is triggered whenever the fiber needs to be woken up.
    ///
    Status              Fiber::Timeout()
    {
      // awaken the fiber.
      if (Fiber::Awaken(*this->timer) != StatusTrue)
        escape("unable to awaken the fiber");

      // don't delete the timer because it is in use
      this->timer->Stop();
      bury(this->timer);

      // reset the pointer.
      this->timer = NULL;

      return elle::StatusOk;
    }

//
// ---------- dumpable --------------------------------------------------------
//

    ///
    /// this method dumps the fiber.
    ///
    Status              Fiber::Dump(const Natural32             margin) const
    {
      String            alignment(margin, ' ');

      std::cout << alignment << "[Fiber] " << std::hex << this << std::endl;

      // dump the link
      std::cout << alignment << Dumpable::Shift << "[Link] "
                << std::hex << this->link << std::endl;

      // dump the frame.
      if (this->frame != NULL)
        {
          if (this->frame->Dump(margin + 2) == StatusError)
            escape("unable to dump the frame");
        }
      else
        std::cout << alignment << Dumpable::Shift
                  << "[Frame] null" << std::endl;

      // dump the state.
      std::cout << alignment << Dumpable::Shift << "[State] "
                << this->state << std::endl;

      // dump the type.
      std::cout << alignment << Dumpable::Shift << "[Type] "
                << this->type << std::endl;

      switch (this->type)
        {
        case Fiber::TypeEvent:
          {
            // dump the event.
            if (this->event->Dump(margin + 4) == StatusError)
              escape("unable to dump the event");

            break;
          }
        case Fiber::TypeResource:
          {
            // dump the resource.
            std::cout << alignment << Dumpable::Shift << "[Resource] "
                      << std::hex << this->resource << std::endl;

            break;
          }
        case Fiber::TypeFiber:
        case Fiber::TypeNone:
          {
            break;
          }
        }

      // dump the environment.
      if (this->environment->Dump(margin + 2) == StatusError)
        escape("unable to dump the environment");

      // dump the data value.
      std::cout << alignment << Dumpable::Shift << "[Data] "
                << std::hex << this->data << std::endl;

      // dump the timer.
      if (this->timer != NULL)
        {
          if (this->timer->Dump(margin + 2) == StatusError)
            escape("unable to dump the timer");
        }
      else
        {
          // dump none.
          std::cout << alignment << Dumpable::Shift << "[Timer] "
                    << none << std::endl;
        }

      return elle::StatusOk;
    }

    Status              Fiber::_CheckCurrentFiber()
    {
      if (!Fiber::Current)
        escape("you should not call %s with null Fiber::Current",
               __PRETTY_FUNCTION__);

      //
      // at this point, we just came back from a fiber.
      //

      // perform an action depending on the state of the fiber.
      switch (Fiber::Current->state)
        {
        case Fiber::StateCompleted:
          {
            // abort the completed thread.
            if (::epth_abort(Fiber::Current->context) == StatusError)
              escape("unable to abort the completed thread");

            // clean the environment.
            if (Fiber::Trigger(PhaseClean) == StatusError)
              escape("unable to initialize the environment");

            // if the fiber has completed, delete it.
            if (Fiber::Delete(Fiber::Current) == StatusError)
              escape("unable to delete the fiber");

            break;
          }
        case Fiber::StateSuspended:
          {
            //
            // do not delete this fiber as it will be resumed later.
            //
            break;
          }
        case Fiber::StateActive:
        case Fiber::StateUnknown:
        default:
          {
            escape("at this point a fiber cannot be in an unknown or "
                   "active state");
          }
        }

      // set the current fiber as being the selected fiber.
      Fiber::Current = Fiber::Program;

      // set the fiber as active.
      Fiber::Current->state = Fiber::StateActive;

      // restore the environment.
      if (Fiber::Trigger(PhaseRestore) == StatusError)
        escape("unable to restore the environment");

      if (!Fiber::IsScheduling)
        Schedule();

      return elle::StatusOk;
    }

    Status Fiber::_PrepareWait()
    {
      // check if the current fiber is the program.
      if (Fiber::Current == Fiber::Program)
        escape("unable to wait while in the program fiber");

      // set the fiber has been suspended.
      Fiber::Current->state = Fiber::StateSuspended;

      return elle::StatusOk;
    }

    Status Fiber::_DoWait()
    {
      // save the environment.
      if (Fiber::Trigger(PhaseSave) == StatusError)
        escape("unable to save the environment");

      // add the current fiber to the container.
      if (Fiber::Add(Fiber::Current) == StatusError)
        escape("unable to add the fiber to the container");

      // set the state of the program's fiber as awaken as we
      // are about to come back to it.
      Fiber::Program->state = Fiber::StateAwaken;

      // switch to the program's context and save the current one
      // in order to carry on at this point when woken up.
      if (::swapcontext(&Fiber::Current->context,
                        &Fiber::Program->context) == -1)
        escape("unable to swap to the program context");

      return elle::StatusOk;
    }

    Status Fiber::Wait(const Event& event)
    {
      if (Fiber::_PrepareWait() == StatusError)
        return StatusError;

      Fiber::Current->type = Fiber::TypeEvent;
      Fiber::Current->event = new Event(event);

      return Fiber::_DoWait();
    }

    Status Fiber::Wait(Resource const& resource)
    {
      if (Fiber::_PrepareWait() == StatusError)
        return StatusError;

      Fiber::Current->type = Fiber::TypeResource;
      Fiber::Current->resource = &resource;

      return Fiber::_DoWait();
    }

  }
}<|MERGE_RESOLUTION|>--- conflicted
+++ resolved
@@ -91,12 +91,6 @@
     ///
     Status              Fiber::Initialize()
     {
-<<<<<<< HEAD
-=======
-      enter();
-
-      //
->>>>>>> b9a30ab7
       // allocate the program fiber but do not create it since
       // this program has no need for a stack.
       //
@@ -114,9 +108,6 @@
 
       Fiber::Current = Fiber::Program;
 
-<<<<<<< HEAD
-      return elle::StatusOk;
-=======
       //
       // initialize the epth library.
       //
@@ -125,8 +116,7 @@
                             Fiber::Program->context) == StatusError)
         escape("unable to initialize the epth library");
 
-      leave();
->>>>>>> b9a30ab7
+      return elle::StatusOk;
     }
 
     ///
@@ -205,17 +195,12 @@
     ///
     Status              Fiber::Sleep(const Natural32            duration)
     {
-<<<<<<< HEAD
-      // allocate the timer.
-=======
-      enter();
 
       //
       // allocate, create and start a timer; binding it to the
       // Fiber::Timeout method.
       //
 
->>>>>>> b9a30ab7
       Fiber::Current->timer = new Timer;
 
       if (Fiber::Current->timer->Create(Timer::ModeSingle) == StatusError)
@@ -230,14 +215,8 @@
 
       //
       // wait for the resource represented by the timer's address.
-<<<<<<< HEAD
       assert(Fiber::Current->timer != nullptr);
       if (Fiber::Wait(*Fiber::Current->timer) == StatusError)
-=======
-      //
-
-      if (Fiber::Wait(Fiber::Current->timer) == StatusError)
->>>>>>> b9a30ab7
         escape("unable to wait for the resource");
 
       return elle::StatusOk;
@@ -253,12 +232,7 @@
     ///
     Status              Fiber::Yield()
     {
-<<<<<<< HEAD
-=======
-      enter();
-
-      //
->>>>>>> b9a30ab7
+      //
       // make the fiber sleep.
       //
       // although the duration is set to zero milliseconds, the system
@@ -325,13 +299,8 @@
         escape("don't call Fiber::Schedule() if Fiber::IsScheduling is true.");
 
       // if there is not fibers, return.
-<<<<<<< HEAD
       if (Fiber::Fibers.empty() == true)
         return elle::StatusOk;
-=======
-      if (Fiber::Waiting.empty() == true)
-        leave();
->>>>>>> b9a30ab7
 
       // We are now scheduling
       utility::ScopeReset<decltype (Fiber::IsScheduling)>
@@ -644,27 +613,27 @@
         delete this->timer;
     }
 
-<<<<<<< HEAD
-//
-// ---------- methods ---------------------------------------------------------
-//
-
-    ///
-    /// this method initializes a new fiber.
-    ///
-    Status              Fiber::Create(const Natural32           size)
-    {
-      // allocate the frame.
-      this->frame = new Frame;
-
-      // create the frame.
-      if (this->frame->Create(size) == StatusError)
-        escape("unable to create the frame");
-
-      return elle::StatusOk;
-    }
-=======
->>>>>>> b9a30ab7
+///<<<<<<< HEAD ?? No more Fiber::Create() ??
+/////
+///// ---------- methods ---------------------------------------------------------
+/////
+///
+///    ///
+///    /// this method initializes a new fiber.
+///    ///
+///    Status              Fiber::Create(const Natural32           size)
+///    {
+///      // allocate the frame.
+///      this->frame = new Frame;
+///
+///      // create the frame.
+///      if (this->frame->Create(size) == StatusError)
+///        escape("unable to create the frame");
+///
+///      return elle::StatusOk;
+///    }
+///=======
+///>>>>>>> d261c92ccfe6fe027aca1abd7bdb4b854f43de22
 
 //
 // ---------- callbacks -------------------------------------------------------
@@ -862,9 +831,11 @@
 
       // switch to the program's context and save the current one
       // in order to carry on at this point when woken up.
-      if (::swapcontext(&Fiber::Current->context,
-                        &Fiber::Program->context) == -1)
-        escape("unable to swap to the program context");
+      // XXX
+      if (::epth_switch(Fiber::Current->context,
+                        Fiber::Program->context) == StatusError)
+      // XXX                                        ^^^^^^^^^^^ ?
+        escape("unable to switch back to the program thread");
 
       return elle::StatusOk;
     }
