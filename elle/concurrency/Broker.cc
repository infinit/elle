//
// ---------- header ----------------------------------------------------------
//
// project       elle
//
// license       infinit
//
// author        julien quintard   [sun may 29 14:29:01 2011]
//

//
// ---------- includes --------------------------------------------------------
//

#include <elle/concurrency/Broker.hh>

#include <elle/concurrency/Callback.hh>
#include <elle/concurrency/Closure.hh>
#include <elle/concurrency/Fiber.hh>

namespace elle
{
  namespace concurrency
  {

//
// ---------- constructors & destructors --------------------------------------
//

#if defined(INFINIT_LINUX) || defined(INFINIT_MACOSX)
    ///
    /// default constructor.
    ///
    Broker::Broker(const Natural16                              descriptor):
      descriptor(descriptor),
      notifier(descriptor, ::QSocketNotifier::Read)
    {
    }
#elif defined(INFINIT_WINDOWS)
    ///
    /// default constructor.
    ///
    Broker::Broker(HANDLE                                       hEvent):
      notifier(hEvent)
    {
    }
#else
# error "unsupported platform"
#endif

//
// ---------- methods ---------------------------------------------------------
//

    ///
    /// this method activates the broker.
    ///
    Status              Broker::Activate()
    {
#if defined(INFINIT_LINUX) || defined(INFINIT_MACOSX)
      // connect the QT signals.
      if (this->connect(&this->notifier, SIGNAL(activated(int)),
                        this, SLOT(_trigger())) == false)
        escape("unable to connect the signal");
#elif defined(INFINIT_WINDOWS)
      // connect the QT signals.
      if (this->connect(&this->notifier, SIGNAL(activated(HANDLE)),
                        this, SLOT(_trigger())) == false)
        escape("unable to connect the signal");
#else
# error "unsupported platform"
#endif

      return elle::StatusOk;
    }

    ///
    /// this method deactivates the broker.
    ///
    Status              Broker::Deactivate()
    {
#if defined(INFINIT_LINUX) || defined(INFINIT_MACOSX)
      // disconnect the QT signals.
      if (this->disconnect(&this->notifier, SIGNAL(activated(int)),
                           this, SLOT(_trigger())) == false)
        escape("unable to disconnect from the signal");
#elif defined(INFINIT_WINDOWS)
      // disconnect the QT signals.
      if (this->disconnect(&this->notifier, SIGNAL(activated(HANDLE)),
                           this, SLOT(_trigger())) == false)
        escape("unable to disconnect from the signal");
#else
# error "unsupported platform"
#endif

      return elle::StatusOk;
    }

//
// ---------- callbacks -------------------------------------------------------
//

    ///
    /// this callback is triggered in a new fiber so that it can
    /// wait for events or resources.
    ///
    Status              Broker::Trigger()
    {
#if defined(INFINIT_LINUX) || defined(INFINIT_MACOSX)
      // emit the signal.
      if (this->signal.ready.Emit(this->descriptor) == StatusError)
        escape("unable to emit the signal");
#elif defined(INFINIT_WINDOWS)
      // emit the signal.
      if (this->signal.ready.Emit(this->notifier.handle()) == StatusError)
        escape("unable to emit the signal");
#else
# error "unsupported platform"
#endif

      return elle::StatusOk;
    }

//
// ---------- slots -----------------------------------------------------------
//

    ///
    /// this slot is launched whenever data is present on the file descriptor.
    ///
    /// the callback is therefored triggered.
    ///
    void                Broker::_trigger()
    {
      Closure< Status,
               Parameters<> >   closure(Callback<>::Infer(&Broker::Trigger,
                                                          this));

#if defined(INFINIT_LINUX) || defined(INFINIT_MACOSX)
      //
      // the following part should not be necessary but it turns out
      // that QT triggers this event even though there is nothing to
      // be read on the socket.
      //
      // \todo XXX check in future versions to be sure that this bug
      //           diseppear: launching Infinit and trying CTRL^C does
      //           not work without this code.
      //           note that this does not even work on MacOS X in
      //           which select succeeds but the FUker later blocks,
      //           probably because there is not enough data to
      //           complete a FUSE header.
      //           this platform-specific code should be moved to
      //           the appropriate FUkers, especially if the number
      //           of such cases (in which the function returns because
      //           of insufficient data to be processed) are low so
      //           that the creation of fibers does not impact the
      //           performance.
      {
        struct timeval  timeout = { 0, 0 };
        ::fd_set        set;

        FD_ZERO(&set);

        FD_SET(this->descriptor, &set);

<<<<<<< HEAD
        int res = ::select(FD_SETSIZE, &set, NULL, NULL, &timeout);
        if (res == 0)
          {
            return;
          }
        else if (res < 0)
          {
            log("select() error: %s", strerror(errno));
            return;
=======
        switch (::select(FD_SETSIZE, &set, NULL, NULL, &timeout))
          {
          case -1:
            {
              log(::strerror(errno));

              return;
            }
          case 0:
            {
              return;
            }
          default:
            {
              // nothing to do i.e proceed.
            }
>>>>>>> 57ec498b
          }
      }
#endif

      // spawn a fiber.
      if (Fiber::Spawn(closure) == StatusError)
        yield(_(), "unable to spawn a fiber");
    }

  }
}<|MERGE_RESOLUTION|>--- conflicted
+++ resolved
@@ -163,7 +163,6 @@
 
         FD_SET(this->descriptor, &set);
 
-<<<<<<< HEAD
         int res = ::select(FD_SETSIZE, &set, NULL, NULL, &timeout);
         if (res == 0)
           {
@@ -173,24 +172,6 @@
           {
             log("select() error: %s", strerror(errno));
             return;
-=======
-        switch (::select(FD_SETSIZE, &set, NULL, NULL, &timeout))
-          {
-          case -1:
-            {
-              log(::strerror(errno));
-
-              return;
-            }
-          case 0:
-            {
-              return;
-            }
-          default:
-            {
-              // nothing to do i.e proceed.
-            }
->>>>>>> 57ec498b
           }
       }
 #endif
