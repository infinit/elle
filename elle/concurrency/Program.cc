//
// ---------- header ----------------------------------------------------------
//
// project       elle
//
// license       infinit
//
// author        julien quintard   [mon mar 15 20:40:02 2010]
//

//
// ---------- includes --------------------------------------------------------
//

#include <elle/system/Platform.hh>

#include <elle/concurrency/Callback.hh>
#include <elle/concurrency/Program.hh>
#include <elle/concurrency/Scheduler.hh>

#include <elle/standalone/Maid.hh>
#include <elle/standalone/Report.hh>

#include <elle/idiom/Close.hh>
# include <reactor/scheduler.hh>
# include <reactor/thread.hh>
#include <elle/idiom/Open.hh>

#include <hole/Hole.hh>

namespace elle
{
  namespace concurrency
  {

//
// ---------- globals ---------------------------------------------------------
//

    ///
    /// this variable represents the program.
    ///
    Program*                    program = NULL;

//
// ---------- static methods --------------------------------------------------
//

    ///
    /// this method initializes the program.
    ///
    Status              Program::Initialize()
    {
      // allocate a new program.
      program = new Program;

      return Status::Ok;
    }

    ///
    /// this method cleans the program.
    ///
    Status              Program::Clean()
    {
      // delete the program.
      if (program != NULL)
        delete program;

      return Status::Ok;
    }

    ///
    /// this method sets up the program for startup.
    ///
    Status              Program::Setup()
    {
#if defined(INFINIT_LINUX) || defined(INFINIT_MACOSX)
      // set the signal handlers.
      ::signal(SIGINT, &Program::Exception);
      ::signal(SIGQUIT, &Program::Exception);
      ::signal(SIGABRT, &Program::Exception);
      ::signal(SIGTERM, &Program::Exception);
#elif defined(INFINIT_WINDOWS)
      // XXX to implement
#else
# error "unsupported platform"
#endif

      return Status::Ok;
    }

    void
    Program::Exit()
    {
<<<<<<< HEAD
      _exit.signal();
=======
      // exit the core application.
      program->core->exit();
      _exit = true;

      return Status::Ok;
>>>>>>> d96f8fb5
    }

    void
    Program::Launch()
    {
<<<<<<< HEAD
      elle::concurrency::scheduler().current()->wait(_exit);
=======
      // static const reactor::Duration delay
      //   = boost::posix_time::milliseconds(10);
      while (!Program::_exit)
      {
        QCoreApplication::processEvents();
#undef yield
        scheduler().current()->yield();//sleep(delay);
      }
    }

    ///
    /// this method processes events.
    ///
    Status              Program::Launch()
    {
      // check the program.
      if ((program == NULL) || (program->core == NULL))
        escape("unable to process events since the program has not "
               "been set up");

      reactor::Thread qt(scheduler(), "Qt event loop", &qt_runner);
      scheduler().run();

      return Status::Ok;
>>>>>>> d96f8fb5
    }

    ///
    /// this method is triggered whenever a POSIX signal is received.
    ///
    Void                Program::Exception(int                  signal)
    {
      // stop the program depending on the signal.
      switch (signal)
        {
#if defined(INFINIT_LINUX) || defined(INFINIT_MACOSX)
        case SIGQUIT:
#elif defined(INFINIT_WINDOWS)
	// nothing
#else
# error "unsupported platform"
#endif
        case SIGINT:
        case SIGABRT:
        case SIGTERM:
          {
            // exit properly by finishing processing the last events.
            Program::Exit();

            break;
          }
        }
    }

<<<<<<< HEAD
=======
#if defined(INFINIT_LINUX) || defined(INFINIT_MACOSX)
    ///
    /// this method attaches a broker to the program's event loop.
    ///
    Status              Program::Attach(Broker&                 broker)
    {
      ::QAbstractEventDispatcher*       dispatcher;

      // retrieve the event dispatcher instance.
      dispatcher = ::QAbstractEventDispatcher::instance();

      // register the socket notifier.
      dispatcher->registerSocketNotifier(&broker.notifier);

      return Status::Ok;
    }

    ///
    /// this method detaches a broker from the program's event loop.
    ///
    Status              Program::Detach(Broker&                 broker)
    {
      ::QAbstractEventDispatcher*       dispatcher;

      // retrieve the event dispatcher instance.
      dispatcher = ::QAbstractEventDispatcher::instance();

      // unregister the socket notifier.
      dispatcher->unregisterSocketNotifier(&broker.notifier);

      return Status::Ok;
    }
#elif defined(INFINIT_WINDOWS)
    // nothing
#else
# error "unsupported platform"
#endif

>>>>>>> d96f8fb5
//
// ---------- constructors & destructors --------------------------------------
//

    ///
    /// default constructor.
    ///
    Program::Program()
    {}

    ///
    /// destructor.
    ///
    Program::~Program()
    {}

    reactor::Signal Program::_exit;
  }
}<|MERGE_RESOLUTION|>--- conflicted
+++ resolved
@@ -92,48 +92,13 @@
     void
     Program::Exit()
     {
-<<<<<<< HEAD
       _exit.signal();
-=======
-      // exit the core application.
-      program->core->exit();
-      _exit = true;
-
-      return Status::Ok;
->>>>>>> d96f8fb5
     }
 
     void
     Program::Launch()
     {
-<<<<<<< HEAD
       elle::concurrency::scheduler().current()->wait(_exit);
-=======
-      // static const reactor::Duration delay
-      //   = boost::posix_time::milliseconds(10);
-      while (!Program::_exit)
-      {
-        QCoreApplication::processEvents();
-#undef yield
-        scheduler().current()->yield();//sleep(delay);
-      }
-    }
-
-    ///
-    /// this method processes events.
-    ///
-    Status              Program::Launch()
-    {
-      // check the program.
-      if ((program == NULL) || (program->core == NULL))
-        escape("unable to process events since the program has not "
-               "been set up");
-
-      reactor::Thread qt(scheduler(), "Qt event loop", &qt_runner);
-      scheduler().run();
-
-      return Status::Ok;
->>>>>>> d96f8fb5
     }
 
     ///
@@ -163,47 +128,6 @@
         }
     }
 
-<<<<<<< HEAD
-=======
-#if defined(INFINIT_LINUX) || defined(INFINIT_MACOSX)
-    ///
-    /// this method attaches a broker to the program's event loop.
-    ///
-    Status              Program::Attach(Broker&                 broker)
-    {
-      ::QAbstractEventDispatcher*       dispatcher;
-
-      // retrieve the event dispatcher instance.
-      dispatcher = ::QAbstractEventDispatcher::instance();
-
-      // register the socket notifier.
-      dispatcher->registerSocketNotifier(&broker.notifier);
-
-      return Status::Ok;
-    }
-
-    ///
-    /// this method detaches a broker from the program's event loop.
-    ///
-    Status              Program::Detach(Broker&                 broker)
-    {
-      ::QAbstractEventDispatcher*       dispatcher;
-
-      // retrieve the event dispatcher instance.
-      dispatcher = ::QAbstractEventDispatcher::instance();
-
-      // unregister the socket notifier.
-      dispatcher->unregisterSocketNotifier(&broker.notifier);
-
-      return Status::Ok;
-    }
-#elif defined(INFINIT_WINDOWS)
-    // nothing
-#else
-# error "unsupported platform"
-#endif
-
->>>>>>> d96f8fb5
 //
 // ---------- constructors & destructors --------------------------------------
 //
