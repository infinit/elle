#ifndef ELLE_STANDALONE_MORGUE_HH
# define ELLE_STANDALONE_MORGUE_HH

<<<<<<< HEAD
# include <elle/idiom/Close.hh>
#  include <list>
# include <elle/idiom/Open.hh>

# include <elle/idiom/Close.hh>
#  include <reactor/signal.hh>
#  include <reactor/thread.hh>
# include <elle/idiom/Open.hh>
=======
#include <elle/types.hh>

#include <elle/radix/Meta.hh>
>>>>>>> d96f8fb5

# include <elle/core/Void.hh>
# include <elle/core/Natural.hh>

# include <elle/radix/Entity.hh>
# include <elle/radix/Meta.hh>
# include <elle/radix/Status.hh>

namespace elle
{

  using namespace concurrency;

  namespace standalone
  {

//
// ---------- classes ---------------------------------------------------------
//

    ///
    /// the morgue functionality provides a way for delaying the given
    /// objects' deletion.
    ///
    /// this functionality is especially useful for avoiding statements
    /// such as:
    ///
    ///   delete this;
    ///
    /// as such operations may induce side effects.
    ///
    class Morgue:
      public Entity
    {
    public:
      //
      // constants
      //
      const static Natural32                    Frequency;

      //
      // types
      //
      typedef std::list<Meta*>                          Container;
      typedef typename Container::iterator              Iterator;
      typedef typename Container::const_iterator        Scoutor;

      //
      // static methods
      //
      static Status     Initialize();
      static Status     Clean();

      static Status     Instance(Morgue*&);

      //
      // static attributes
      //
      static Morgue*    Current;

      //
      // constructors & destructors
      //
      Morgue();
      ~Morgue();

      //
      // methods
      //
      template <typename T>
      Status            Register(T*);

      //
      // callbacks
      //
      Status            Bury();
      void              GraveDigger();

      //
      // interfaces
      //

      // dumpable
      Status            Dump(const Natural32 = 0) const;

      //
      // attributes
      //
      Container         container;
      reactor::Signal   _corpses_available;
      reactor::Thread   _deleter;
    };

  }
}

//
// ---------- templates -------------------------------------------------------
//

#include <elle/standalone/Morgue.hxx>

#endif<|MERGE_RESOLUTION|>--- conflicted
+++ resolved
@@ -1,7 +1,6 @@
 #ifndef ELLE_STANDALONE_MORGUE_HH
 # define ELLE_STANDALONE_MORGUE_HH
 
-<<<<<<< HEAD
 # include <elle/idiom/Close.hh>
 #  include <list>
 # include <elle/idiom/Open.hh>
@@ -10,11 +9,8 @@
 #  include <reactor/signal.hh>
 #  include <reactor/thread.hh>
 # include <elle/idiom/Open.hh>
-=======
 #include <elle/types.hh>
 
-#include <elle/radix/Meta.hh>
->>>>>>> d96f8fb5
 
 # include <elle/core/Void.hh>
 # include <elle/core/Natural.hh>
