--- conflicted
+++ resolved
@@ -207,24 +207,12 @@
 			    String(entry->d_name)) == StatusError)
 	    escape("unable to create the target path");
 
-<<<<<<< HEAD
 	  // stat the entry as entry->d_type is not standard
           if (::stat(target.string.c_str(), &st))
             // the stat my fail but it's ok to continue as it's not fatal
 	    // and the entry may have been destroy/moved between the readdir
             // and now.
 	    continue;
-=======
-	  // XXX
-          std::ostringstream os;
-          os << path << "/" << entry->d_name;
-          std::string entry_path(os.str());
-
-          struct ::stat st;
-          if (::stat(entry_path.c_str(), &st))
-            continue;
-	  // XXX
->>>>>>> 45698f83
 
 	  // perform an action depending on the nature of the target.
           if (S_ISDIR(st.st_mode))
