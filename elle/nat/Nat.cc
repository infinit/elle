--- conflicted
+++ resolved
@@ -30,19 +30,6 @@
 
   Hole::Hole(reactor::Scheduler &sched,
              std::string const &hostname,
-<<<<<<< HEAD
-             std::string const &port):
-    _handle{new rnet::UDPSocket{sched, hostname, port}},
-    _public_endpoint{"", 0}
-  {
-  }
-
-  Hole::Hole(reactor::Scheduler &sched,
-             std::string const &hostname,
-             int port):
-    _handle{new rnet::UDPSocket{sched, hostname, port}},
-    _public_endpoint{"", 0}
-=======
              std::string const &port)
       : Hole(sched, hostname, std::stoi(port))
   {}
@@ -54,7 +41,6 @@
       : _handle{new rnet::UDPSocket{sched}}
       , _public_endpoint{"", 0}
       , _endpoint{rnet::resolve_udp(sched, hostname, std::to_string(port))}
->>>>>>> 7fe60f1c
   {
     // FIXME: What about ipv6 ?
     if (local_port != 0)
@@ -64,8 +50,7 @@
 
   Hole::Hole(Hole&& other):
     _handle{std::move(other._handle)}
-  {
-  }
+  {}
 
   Hole::~Hole()
   {
@@ -132,20 +117,12 @@
   // class KeepAlive {{{
 
   KeepAlive::KeepAlive(reactor::Scheduler& sched,
-<<<<<<< HEAD
-                       u_ptr<rnet::UDPSocket>&& s):
-    sched(sched) , handle(std::move(s))
-  {
-  }
-=======
                        s_ptr<rnet::UDPSocket>&& s):
       sched(sched) , handle(std::move(s))
   {}
->>>>>>> 7fe60f1c
 
   KeepAlive::~KeepAlive()
-  {
-  }
+  {}
 
   void
   KeepAlive::run(void)
@@ -154,13 +131,13 @@
 
     buf.resize(128);
     while (this->running == true)
-      {
+    {
         reactor::Sleep s(this->sched, boost::posix_time::seconds(60));
 
         handle->write(rnet::Buffer(std::string("ping\n")));
         handle->read_some(rnet::Buffer(buf));
         s.run();
-      }
+    }
   }
 
   void
@@ -174,10 +151,9 @@
   // class NAT {{{
 
   NAT::NAT(reactor::Scheduler &s):
-    sched(s),
-    alive()
-  {
-  }
+      sched(s),
+      alive()
+  {}
 
   NAT::~NAT()
   {
