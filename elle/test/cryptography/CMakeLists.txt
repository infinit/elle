--- conflicted
+++ resolved
@@ -1,16 +1,8 @@
 add_executable(test-cryptography EXCLUDE_FROM_ALL Test.cc)
 
-<<<<<<< HEAD
-TARGET_LINK_LIBRARIES(test-cryptography comet elle
-					${QT_QTNETWORK_LIBRARIES}
-					${QT_QTCORE_LIBRARIES}
-                                        ${Boost_LIBRARIES})
-=======
-target_link_libraries(test-cryptography
-	elle comet
+target_link_libraries(
+	test-cryptography comet elle
 	${QT_QTNETWORK_LIBRARIES}
 	${QT_QTCORE_LIBRARIES}
 	${Boost_LIBRARIES}
-	pthread
-)
->>>>>>> hotgloupi/serialize+)