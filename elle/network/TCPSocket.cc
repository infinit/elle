--- conflicted
+++ resolved
@@ -1,10 +1,7 @@
-<<<<<<< HEAD
-=======
 
 #include <elle/network/HeaderSerializer.hxx>
 #include <elle/utility/BufferSerializer.hxx>
 
->>>>>>> d96f8fb5
 #include <string>
 
 #include <reactor/network/buffer.hh>
@@ -42,83 +39,15 @@
 
     Context current_context()
     {
-<<<<<<< HEAD
       return _current_context().Get();
-=======
-      // allocate a new socket.
-      this->socket = new ::QTcpSocket;
-
-      // subscribe to the signal.
-      if (this->signal.ready.Subscribe(
-            Callback<>::Infer(&TCPSocket::Dispatch, this)) == Status::Error)
-        escape("unable to subscribe to the signal");
-
-      // connect the QT signals.
-      if (this->connect(this->socket, SIGNAL(connected()),
-                        this, SLOT(_connected())) == false)
-        escape("unable to connect the signal");
-
-      if (this->connect(this->socket, SIGNAL(disconnected()),
-                        this, SLOT(_disconnected())) == false)
-        escape("unable to connect the signal");
-
-      if (this->connect(this->socket, SIGNAL(readyRead()),
-                        this, SLOT(_ready())) == false)
-        escape("unable to connect the signal");
-
-      if (this->connect(
-            this->socket,
-            SIGNAL(error(const QAbstractSocket::SocketError)),
-            this,
-            SLOT(_error(const QAbstractSocket::SocketError))) == false)
-        escape("unable to connect to signal");
-
-      return Status::Ok;
->>>>>>> d96f8fb5
     }
 
     void current_context(Context socket)
     {
-<<<<<<< HEAD
       _current_context().Get() = socket;
-=======
-      // set the socket.
-      this->socket = socket;
-
-      // subscribe to the signal.
-      if (this->signal.ready.Subscribe(
-            Callback<>::Infer(&TCPSocket::Dispatch, this)) == Status::Error)
-        escape("unable to subscribe to the signal");
-
-      // connect the QT signals.
-      if (this->connect(this->socket, SIGNAL(connected()),
-                        this, SLOT(_connected())) == false)
-        escape("unable to connect the signal");
-
-      if (this->connect(this->socket, SIGNAL(disconnected()),
-                        this, SLOT(_disconnected())) == false)
-        escape("unable to connect the signal");
-
-      if (this->connect(this->socket, SIGNAL(readyRead()),
-                        this, SLOT(_ready())) == false)
-        escape("unable to connect the signal");
-
-      if (this->connect(
-            this->socket,
-            SIGNAL(error(const QAbstractSocket::SocketError)),
-            this,
-            SLOT(_error(const QAbstractSocket::SocketError))) == false)
-        escape("unable to connect to signal");
-
-      // set the socket as being connected.
-      this->state = AbstractSocket::StateConnected;
-
-      return Status::Ok;
->>>>>>> d96f8fb5
-    }
-
-
-<<<<<<< HEAD
+    }
+
+
     /** The time to wait for a TCP socket to connect to a TCP server
      *  after which the connection is assumed to have failed.
      */
@@ -127,46 +56,6 @@
     /*-------------.
     | Construction |
     `-------------*/
-=======
-      // connect the socket to the server.
-      this->socket->connectToHost(locus.host.location, locus.port);
-
-      // depending on the mode.
-      switch (mode)
-        {
-        case Socket::ModeAsynchronous:
-          {
-            // allocate a timer.
-            this->timer = new Timer;
-
-            // create a timer.
-            if (this->timer->Create(Timer::ModeSingle) == Status::Error)
-              escape("unable to create the callback");
-
-            // subscribe to the timer's signal.
-            if (this->timer->signal.timeout.Subscribe(
-                  Callback<>::Infer(&TCPSocket::Abort, this)) == Status::Error)
-              escape("unable to subscribe to the signal");
-
-            // start the timer.
-            if (this->timer->Start(TCPSocket::Timeout) == Status::Error)
-              escape("unable to start the timer");
-
-            break;
-          }
-        case Socket::ModeSynchronous:
-          {
-            // deliberately wait for the connection to terminate.
-            if (this->socket->waitForConnected(TCPSocket::Timeout) == false)
-              escape("%s", this->socket->errorString().toStdString().c_str());
-
-            break;
-          }
-        }
-
-      return Status::Ok;
-    }
->>>>>>> d96f8fb5
 
     TCPSocket::TCPSocket(reactor::network::Socket*      socket)
       : _buffer(0)
@@ -175,105 +64,27 @@
       , _socket(socket)
       , _dispatcher(0)
     {
-<<<<<<< HEAD
       _dispatcher = new reactor::Thread(concurrency::scheduler(),
                                         "TCPSocket read",
                                         boost::bind(&TCPSocket::Dispatch,
                                                     this));
-=======
-      // disconnect the socket from the server.
-      this->socket->disconnectFromHost();
-      return Status::Ok;
->>>>>>> d96f8fb5
     }
 
     TCPSocket::~TCPSocket()
     {
-<<<<<<< HEAD
       _dispatcher->terminate_now();
       delete _dispatcher;
       _dispatcher = 0;
       delete this->_socket;
-=======
-      // check that the socket is connected.
-      if (this->state != AbstractSocket::StateConnected)
-        escape("the socket does not seem to have been connected");
-
-      // check the size of the packet to make sure the receiver will
-      // have a buffer large enough to read it.
-      if (packet.Size() > AbstractSocket::Capacity)
-        escape("the packet seems to be too large: %qu bytes",
-               static_cast<Natural64>(packet.Size()));
-
-      // push the packet to the socket.
-      if (this->socket->write(
-            reinterpret_cast<const char*>(packet.Contents()),
-            packet.Size()) != static_cast<qint64>(packet.Size()))
-        escape("unable to write the packet");
-
-      // flush to start sending data immediately.
-      this->socket->flush();
-
-      return Status::Ok;
->>>>>>> d96f8fb5
     }
 
     void
     TCPSocket::Write(const Packet&      packet)
     {
-<<<<<<< HEAD
       ELLE_LOG_TRACE("%s: writing %s data.", *this, packet.size);
       reactor::network::Buffer buffer
         (reinterpret_cast<const char*>(packet.contents), packet.size);
       this->_socket->write(buffer);
-=======
-      // check that the socket is connected.
-      if (this->state != AbstractSocket::StateConnected)
-        escape("the socket does not seem to have been connected");
-
-      //
-      // read the pending datagrams in the buffer.
-      //
-      {
-        Natural32       size;
-
-        // retrieve the size of the data available.
-        size = this->socket->bytesAvailable();
-
-        // check if there is data to be read.
-        if (size == 0)
-          return Status::Ok;
-
-        // adjust the buffer.
-        if (this->buffer == NULL)
-          {
-            // assign the raw since there was no previous buffer.
-            this->buffer = new Region;
-
-            // prepare the capacity.
-            if (this->buffer->Prepare(size) == Status::Error)
-              escape("unable to prepare the buffer");
-          }
-        else
-          {
-            // adjust the buffer.
-            if (this->buffer->Adjust(this->buffer->size + size) == Status::Error)
-              escape("unable to adjust the buffer");
-          }
-
-        // read the packet from the socket.
-        if (this->socket->read(
-              reinterpret_cast<char*>(this->buffer->contents +
-                                      this->buffer->size),
-              size) != size)
-          escape("%s", this->socket->errorString().toStdString().c_str());
-
-        // set the new size.
-        this->buffer->size = this->buffer->size + size;
-      }
-
-      return Status::Ok;
->>>>>>> d96f8fb5
     }
 
     void
@@ -283,75 +94,10 @@
       // Grow the buffer if needed.
       if (_buffer_size == _buffer_capacity)
         {
-<<<<<<< HEAD
           ELLE_LOG_TRACE("%s: buffer is full (%s bytes), growing.",
                          *this, _buffer_size);
           _buffer_capacity += BUFSIZ;
           _buffer = reinterpret_cast<unsigned char*>(realloc(_buffer, _buffer_capacity));
-=======
-          elle::utility::WeakBuffer packet(
-              this->buffer->contents + this->offset,
-              this->buffer->size - this->offset
-          );
-          auto reader = packet.Reader();
-
-          // allocate the parcel.
-          auto parcel = std::unique_ptr<Parcel>(new Parcel);
-
-          // extract the header.
-          reader >> *(parcel->header);
-
-          // act depending on the amount of data required against
-          // the amount of data received.
-          if (reader.Stream().BytesLeft() < parcel->header->size)
-            {
-              //
-              // in this case, the future packet requires more data than
-              // has been sent.
-              //
-
-              // test if we exceeded the buffer capacity meaning that the
-              // waiting packet will probably never come.
-              //
-              // in this case, the socket is disconnected as the client
-              // is probably not acting honestly.
-              if ((this->buffer->size - this->offset) >
-                  AbstractSocket::Capacity)
-                goto _disconnect;
-
-              // exit the loop since there is not enough data anyway.
-              break;
-            }
-          else
-            {
-              //
-              // otherwise, there is enough data in the buffer to extract
-              // the parcel.
-              //
-              Locus             locus;
-
-              reader >> *(parcel->data);
-
-              // retrieve the socket's target.
-              if (this->Target(locus) == Status::Error)
-                escape("unable to retrieve the source locus");
-
-              // create the session.
-              if (parcel->session->Create(
-                    this,
-                    locus,
-                    parcel->header->event) == Status::Error)
-                escape("unable to create the session");
-
-              // add the parcel to the container, and stop tracking it
-              this->queue.push_back(parcel.release());
-
-              // move to the next frame by setting the offset at the end of
-              // the extracted frame.
-              this->offset += reader.Stream().Offset();
-            }
-
->>>>>>> d96f8fb5
         }
 
       // Read data.
@@ -363,20 +109,6 @@
         _buffer_size += size;
         ELLE_LOG_TRACE("%s: %s bytes read.", *this, size);
       }
-<<<<<<< HEAD
-=======
-
-      return Status::Ok;
-
-    _disconnect:
-      // purge the errors message.
-      purge();
-
-      // disconnect the socket.
-      this->Disconnect();
-
-      return Status::Ok;
->>>>>>> d96f8fb5
     }
 
     Parcel*
@@ -385,73 +117,30 @@
       if (!this->_buffer_size)
         return 0;
 
-      Packet        packet;
-      Region        frame;
-
-<<<<<<< HEAD
-      // Create the frame based on the previously extracted raw.
-      if (frame.Wrap(this->_buffer, this->_buffer_size) == StatusError)
-        throw std::runtime_error("unable to wrap a frame in the raw");
-=======
-      // create the host.
-      if (host.Create(this->socket->peerAddress().toString().toStdString()) ==
-          Status::Error)
-        escape("unable to create the host");
->>>>>>> d96f8fb5
-
-      // Prepare the packet based on the frame.
-      if (packet.Wrap(frame) == StatusError)
-        throw std::runtime_error("unable to prepare the packet");
-
-<<<<<<< HEAD
-      // Allocate the parcel.
-      Parcel* parcel = new Parcel;
-=======
-      // create the locus.
-      if (locus.Create(host, port) == Status::Error)
-        escape("unable to create the locus");
-
-      return Status::Ok;
-    }
->>>>>>> d96f8fb5
-
-      // Extract the header.
-      if (parcel->header->Extract(packet) == StatusError)
-        {
-          purge();
-          return 0; // No header yet
-        }
+      elle::utility::WeakBuffer packet(this->_buffer, this->_buffer_size);
+      auto reader = packet.Reader();
+
+      // allocate the parcel.
+      auto parcel = std::unique_ptr<Parcel>(new Parcel);
+
+      // extract the header.
+      reader >> *(parcel->header);
 
       // XXX[Check if the size is plausible]
 
-<<<<<<< HEAD
       // Check if there is enough data available.
-      if ((packet.size - packet.offset) < parcel->header->size)
+      if (reader.Stream().BytesLeft() < parcel->header->size)
+        {
+          elle::log::warn("XXX: Ignore header ??!!");
           return 0;
-
-      // Extract the data.
-      if (packet.Extract(*parcel->data) == StatusError)
-        throw std::runtime_error("unable to extract the data");
+        }
+
+      reader >> *(parcel->data);
 
       ::memmove(_buffer, _buffer + packet.size, _buffer_size - packet.size);
       _buffer_size -= packet.size;
 
       return parcel;
-=======
-      // dump the abstract socket.
-      if (AbstractSocket::Dump(margin + 2) == Status::Error)
-        escape("unable to dump the abstract socket");
-
-      // retrieve the target.
-      if (this->Target(locus) == Status::Error)
-        escape("unable to retrieve the target");
-
-      // dump the locus.
-      if (locus.Dump(margin + 2) == Status::Error)
-        escape("unable to dump the locus");
-
-      return Status::Ok;
->>>>>>> d96f8fb5
     }
 
 //
@@ -464,7 +153,6 @@
     void
     TCPSocket::Dispatch()
     {
-<<<<<<< HEAD
       try
         {
           while (true)
@@ -546,83 +234,6 @@
           // Any error with the peer. Consider him alienated and
           // disconnect from him.
         }
-=======
-      // first read from the socket.
-      if (this->Read() == Status::Error)
-        escape("unable to read from the socket");
-
-      // then, fetch the parcels from the buffer.
-      if (this->Fetch() == Status::Error)
-        escape("unable to fetch the parcels from the buffer");
-
-      // process the queued parcels.
-      while (this->queue.empty() == false)
-        {
-          // finally, take the oldest parcel and return it.
-          auto parcel = std::shared_ptr<Parcel>(this->queue.front());
-
-          // remove this packet.
-          this->queue.pop_front();
-
-          // trigger the network shipment mechanism.
-          if (Socket::Ship(parcel) == Status::Error)
-            log("an error occured while shipping the parcel");
-        }
-
-      return Status::Ok;
-    }
-
-    ///
-    /// this callback is triggered when the channel's timer timeouts i.e
-    /// the socket failed to connect within a timeframe.
-    ///
-    Status              TCPSocket::Abort()
-    {
-      // delete the timer.
-      delete this->timer;
-
-      // reset the timer.
-      this->timer = NULL;
-
-      // if the socket has not been connected yet, abort the process.
-      if (this->state != AbstractSocket::StateConnected)
-        {
-          // disconnect the socket.
-          if (this->Disconnect() == Status::Error)
-            escape("unable to disconnect the socket");
-        }
-      return Status::Ok;
-    }
-
-//
-// ---------- slots -----------------------------------------------------------
-//
-
-    ///
-    /// this slot is triggered when the socket is considered connected.
-    ///
-    void                TCPSocket::_connected()
-    {
-      state = AbstractSocket::StateConnected;
-      signal.connected.AsyncEmit();
-    }
-
-    ///
-    /// this slot is triggered when the socket is considered disconnected
-    ///
-    void                TCPSocket::_disconnected()
-    {
-      this->state = AbstractSocket::StateDisconnected;
-      signal.disconnected.AsyncEmit();
-    }
-
-    ///
-    /// this slot is triggered when data is ready on the socket.
-    ///
-    void                TCPSocket::_ready()
-    {
-      signal.ready.AsyncEmit();
->>>>>>> d96f8fb5
     }
 
     void
