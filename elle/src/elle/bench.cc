#include <elle/bench.hh>
#include <elle/log.hh>

namespace elle
{
  Bench::~Bench()
  {
    if (this->_enabled && this->_count)
      this->show();
  }

  Bench::Bench(std::string const& name,
               boost::posix_time::time_duration log_interval,
               int roundto)
    : _name(name)
    , _sum(0)
    , _count(0)
    , _min(0)
    , _max(0)
    , _log_interval(log_interval)
    , _roundfactor(std::pow(10, roundto))
  {
    _enabled = elle::log::detail::Send::_enabled(elle::log::Logger::Type::info,
      elle::log::Logger::Level::trace, _name.c_str());
    _start = boost::posix_time::microsec_clock::universal_time();
  }

  void
  Bench::add(double val)
  {
    if (!_count) _min = _max = val;
    ++_count;
    _sum += val;
    _min = std::min (val, _min);
    _max = std::max (val, _max);
    if (_log_interval != boost::posix_time::time_duration()
        && boost::posix_time::microsec_clock::universal_time() - _start
        > _log_interval)
    {
      log();
      reset();
    }
  }

  void
  Bench::reset()
  {
    _sum=_count=_min=_max=0;
    _start = boost::posix_time::microsec_clock::universal_time();
  }

  void
  Bench::log()
  {
    char const* _trace_component_ = _name.c_str();
    ELLE_TRACE("%s: AVG %s, MIN %s, MAX %s, COUNT %s", _name,
      std::round(double(_sum*_roundfactor/_count)) / _roundfactor,
      _min, _max, _count);
  }

  void Bench::show()
  {
<<<<<<< HEAD
    os << _sum << " " << _name << " AVG " << (_sum/_count) << " MIN " << _min << " MAX " << _max << " COUNT " << _count;
=======
    elle::log::detail::Send send(
      elle::log::Logger::Level::trace,
      elle::log::Logger::Type::info,
      false,
      this->_name,
      __FILE__,
      __LINE__,
      ELLE_COMPILER_PRETTY_FUNCTION,
      "AVG %12s %16tMIN %16s %32tMAX %12s %48tCNT %12s %64tTOT %8s ms",
      this->_sum / this->_count,
      this->_min,
      this->_max,
      this->_count,
      uint64_t(this->_sum) / 1000u);
>>>>>>> 89c1fa2f
  }

  Bench::BenchScope::BenchScope(Bench& owner)
    :_owner(owner)
  {
    _start = boost::posix_time::microsec_clock::universal_time();
  }

  Bench::BenchScope::~BenchScope()
  {
    auto d = boost::posix_time::microsec_clock::universal_time() - _start;
    _owner.add(d.total_microseconds());
  }
}<|MERGE_RESOLUTION|>--- conflicted
+++ resolved
@@ -60,9 +60,6 @@
 
   void Bench::show()
   {
-<<<<<<< HEAD
-    os << _sum << " " << _name << " AVG " << (_sum/_count) << " MIN " << _min << " MAX " << _max << " COUNT " << _count;
-=======
     elle::log::detail::Send send(
       elle::log::Logger::Level::trace,
       elle::log::Logger::Type::info,
@@ -77,7 +74,6 @@
       this->_max,
       this->_count,
       uint64_t(this->_sum) / 1000u);
->>>>>>> 89c1fa2f
   }
 
   Bench::BenchScope::BenchScope(Bench& owner)
