#ifndef ELLE_BACKTRACE_HH
# define ELLE_BACKTRACE_HH

# include <vector>
# include <string>

# include <elle/compiler.hh>

namespace elle
{
  struct ELLE_API StackFrame
  {
    std::string symbol;
    std::string symbol_mangled;
    std::string symbol_demangled;
# if defined(INFINIT_WINDOWS)
    uint64_t address;
# else
    int address;
# endif
    int offset;
    operator std::string() const;
  };

  ELLE_API
  std::string
  demangle(const std::string& sym);

<<<<<<< HEAD
  class ELLE_API Backtrace
    : public std::vector<StackFrame>
=======
  class Backtrace
>>>>>>> ecd55427
  {
  public:
    Backtrace();
    Backtrace(std::vector<StackFrame> const&);
    typedef StackFrame Frame;
    static inline ELLE_COMPILER_ATTRIBUTE_ALWAYS_INLINE
    Backtrace
    current(unsigned skip = 0);
    void
    strip_base(const Backtrace& base);
    std::vector<StackFrame> const&
    frames() const;
  private:
    void _resolve();
    std::vector<StackFrame> _frames;
    bool _resolved;
    unsigned _skip;
    static const size_t _callstack_size = 128;
    void* _callstack[_callstack_size];
    unsigned _frame_count;
  };

  ELLE_API
  std::ostream&
  operator<< (std::ostream& output, const StackFrame& frame);
  ELLE_API
  std::ostream&
  operator<< (std::ostream& output, const Backtrace& bt);
}

# include <elle/Backtrace.hxx>

#endif<|MERGE_RESOLUTION|>--- conflicted
+++ resolved
@@ -26,12 +26,7 @@
   std::string
   demangle(const std::string& sym);
 
-<<<<<<< HEAD
   class ELLE_API Backtrace
-    : public std::vector<StackFrame>
-=======
-  class Backtrace
->>>>>>> ecd55427
   {
   public:
     Backtrace();
