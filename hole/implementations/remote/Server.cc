--- conflicted
+++ resolved
@@ -114,23 +114,13 @@
               // a referenced access block.
               if (object->access() != nucleus::proton::Address::Null)
                 {
-<<<<<<< HEAD
                   std::unique_ptr<nucleus::proton::Block> block
-                    (Hole::Pull(object->meta.access, nucleus::proton::Version::Last));
+                    (Hole::Pull(object->access(), nucleus::proton::Version::Last));
                   std::unique_ptr<nucleus::neutron::Access> access
                     (dynamic_cast<nucleus::neutron::Access*>(block.release()));
                   if (access == nullptr)
                     throw reactor::Exception(elle::concurrency::scheduler(),
                                              "expected an access block");
-=======
-                  nucleus::neutron::Access access;
-
-                  // load the access block.
-                  if (Hole::Pull(object->access(),
-                                 nucleus::proton::Version::Last,
-                                 access) == elle::Status::Error)
-                    escape("unable to load the access block");
->>>>>>> 94fc5582
 
                   // validate the object, providing the
                   if (object->Validate(address, *access) == elle::Status::Error)
@@ -224,24 +214,14 @@
               // a referenced access block.
               if (object->access() != nucleus::proton::Address::Null)
                 {
-<<<<<<< HEAD
                   // Load the access block.
                   std::unique_ptr<nucleus::proton::Block> block
-                    (Hole::Pull(object->meta.access, nucleus::proton::Version::Last));
+                    (Hole::Pull(object->access(), nucleus::proton::Version::Last));
                   std::unique_ptr<nucleus::neutron::Access> access
                     (dynamic_cast<nucleus::neutron::Access*>(block.release()));
                   if (!access)
                     throw reactor::Exception(elle::concurrency::scheduler(),
                                              "expected an access block");
-=======
-                  nucleus::neutron::Access access;
-
-                  // load the access block.
-                  if (Hole::Pull(object->access(),
-                                 nucleus::proton::Version::Last,
-                                 access) == elle::Status::Error)
-                    escape("unable to load the access block");
->>>>>>> 94fc5582
 
                   // validate the object, providing the
                   if (object->Validate(address, *access) == elle::Status::Error)
