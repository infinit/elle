--- conflicted
+++ resolved
@@ -1,9 +1,6 @@
 #ifndef HOLE_IMPLEMENTATIONS_REMOTE_CUSTOMER_HH
 # define HOLE_IMPLEMENTATIONS_REMOTE_CUSTOMER_HH
 
-<<<<<<< HEAD
-# include <elle/Elle.hh>
-=======
 # include <elle/types.hh>
 
 # include <elle/radix/Entity.hh>
@@ -11,7 +8,6 @@
 # include <elle/concurrency/fwd.hh>
 
 # include <elle/network/fwd.hh>
->>>>>>> d96f8fb5
 
 namespace hole
 {
@@ -55,14 +51,6 @@
         ~Customer();
 
         //
-<<<<<<< HEAD
-=======
-        // methods
-        //
-        elle::Status            Create(elle::network::TCPSocket*);
-
-        //
->>>>>>> d96f8fb5
         // callbacks
         //
         elle::Status            Disconnected();
@@ -95,12 +83,7 @@
         //
         State                   state;
 
-<<<<<<< HEAD
         elle::TCPSocket*        socket;
-=======
-        elle::network::TCPSocket*        socket;
-        elle::concurrency::Timer*            timer;
->>>>>>> d96f8fb5
       };
 
     }
