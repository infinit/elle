--- conflicted
+++ resolved
@@ -1,6 +1,4 @@
-<<<<<<< HEAD
 #include <elle/log.hh>
-=======
 
 #include <elle/standalone/ReportSerializer.hxx>
 #include <elle/network/BundleSerializer.hxx>
@@ -21,11 +19,8 @@
 
 #include <hole/implementations/remote/Client.hh>
 #include <hole/implementations/remote/Manifest.hh>
->>>>>>> d94e903b
 
 #include <hole/Hole.hh>
-#include <hole/implementations/remote/Client.hh>
-#include <hole/implementations/remote/Manifest.hh>
 
 #include <Infinit.hh>
 
@@ -100,7 +95,7 @@
           this->locus.host.Convert(hostname);
           auto socket = new reactor::network::TCPSocket
             (elle::concurrency::scheduler(), hostname, this->locus.port);
-          this->socket = new elle::TCPSocket(socket);
+          this->socket = new elle::network::TCPSocket(socket);
           Connected();
         }
 
@@ -348,7 +343,7 @@
         if (this->locus.Dump(margin + 2) == elle::Status::Error)
           escape("unable to dump the locus");
 
-        return elle::StatusOk;
+        return elle::Status::Ok;
       }
 
     }
