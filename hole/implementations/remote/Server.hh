--- conflicted
+++ resolved
@@ -1,19 +1,10 @@
 #ifndef HOLE_IMPLEMENTATIONS_REMOTE_SERVER_HH
 # define HOLE_IMPLEMENTATIONS_REMOTE_SERVER_HH
 
-<<<<<<< HEAD
-# include <elle/Elle.hh>
+
+# include <elle/types.hh>
 # include <nucleus/Nucleus.hh>
 # include <lune/Lune.hh>
-=======
-//
-// ---------- includes --------------------------------------------------------
-//
-
-#include <elle/types.hh>
-#include <nucleus/Nucleus.hh>
-#include <lune/Lune.hh>
->>>>>>> d96f8fb5
 
 # include <hole/implementations/remote/Customer.hh>
 
@@ -76,14 +67,6 @@
                                     nucleus::MutableBlock&);
         elle::Status            Kill(const nucleus::Address&);
 
-<<<<<<< HEAD
-=======
-        //
-        // callbacks
-        //
-        elle::Status            Connection(elle::network::TCPSocket*);
-
->>>>>>> d96f8fb5
         elle::Status            Challenge(const lune::Passport&);
 
         elle::Status            Sweep(Customer*);
@@ -104,11 +87,7 @@
         //
         // attributes
         //
-<<<<<<< HEAD
-        elle::Locus             _locus;
-=======
-        elle::network::Locus             locus;
->>>>>>> d96f8fb5
+        elle::network::Locus             _locus;
 
         Container               container;
 
