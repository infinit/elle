--- conflicted
+++ resolved
@@ -1,12 +1,6 @@
-<<<<<<< HEAD
 #include <boost/format.hpp>
 
 #include <reactor/network/exception.hh>
-=======
-
-#include <elle/utility/Time.hh>
-#include <elle/network/Locus.hh>
->>>>>>> d96f8fb5
 
 #include <hole/implementations/remote/Machine.hh>
 #include <hole/Hole.hh>
@@ -90,12 +84,8 @@
           auto client = std::unique_ptr<Client>(new Client(locus));
 
           // launch the client.
-<<<<<<< HEAD
 
-          if (client->Launch() == elle::StatusOk)
-=======
           if (client->Launch() == elle::Status::Ok)
->>>>>>> d96f8fb5
             {
               // set the client as the host.
               this->client = client.release();
@@ -104,17 +94,10 @@
               this->role = Machine::RoleClient;
 
               // set the hole as ready to receive requests.
-<<<<<<< HEAD
               if (Hole::Ready() == elle::StatusError)
                 throw std::runtime_error("unable to set the hole online");
 
               return;
-=======
-              if (Hole::Ready() == elle::Status::Error)
-                escape("unable to set the hole online");
-
-              return elle::Status::Ok;
->>>>>>> d96f8fb5
             }
 #include <elle/idiom/Close.hh>
           // XXX
@@ -143,11 +126,7 @@
               // set the role.
               this->role = Machine::RoleServer;
 
-<<<<<<< HEAD
               return;
-=======
-              return elle::Status::Ok;
->>>>>>> d96f8fb5
             }
         }
 
