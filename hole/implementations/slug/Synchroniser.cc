--- conflicted
+++ resolved
@@ -71,15 +71,9 @@
         //      execution time.
         // XXX
 
-<<<<<<< HEAD
-        // emit the signal.
+        // Q_EMIT the signal.
         if (this->signal.synchronised.Emit() == elle::Status::Error)
-          escape("unable to emit the signal");
-=======
-        // Q_EMIT the signal.
-        if (this->signal.synchronised.Emit() == elle::StatusError)
           escape("unable to Q_EMIT the signal");
->>>>>>> b07c9c34
 
         return elle::Status::Ok;
       }
