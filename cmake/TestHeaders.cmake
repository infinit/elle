# Copyright Louis Dionne 2013-2016
# Distributed under the Boost Software License, Version 1.0.
# (See accompanying file LICENSE.md or copy at http://boost.org/LICENSE_1_0.txt)
#
#
# This CMake module provides a function generating unit tests to make sure
# that every public header can be included on its own.
#
# When a C++ library or application has many header files, it can happen that
# a header does not include all the other headers it depends on. When this is
# the case, it can happen that including that header file on its own will
# break the compilation. This CMake module generates a dummy unit test for
# each header file considered public: this unit test is just a program of
# the form
#
#   #include <the/public/header.hpp>
#   int main() { }
#
# If this succeeds to compile, it means that the header can be included on
# its own, which is what clients expect. Otherwise, you have a problem.
# Since writing these dumb unit tests by hand is tedious and repetitive,
# you can use this CMake module to automate this task.

# Generates header-inclusion unit tests for all the specified headers.
#
# For each specified header with path `xxx/yyy/zzz.hpp`, a target named
# `test.header.xxx.yyy.zzz` is created. This target builds the unit test
# including `xxx/yyy/zzz.hpp`.
#
# Parameters
# ----------
# HEADERS headers:
#   A list of header files to generate the inclusion tests for. All headers
#   in this list must be represented as relative paths from the root of the
#   include directory added to the compiler's header search path. In other
#   words, it should be possible to include all headers in this list as
#
#       #include <${header}>
#
#   For example, for a library with the following structure:
#
#       project/
#           doc/
#           test/
#           ...
#           include/
#               boost/
#                   hana.hpp
#                   hana/
#                       transform.hpp
#                       tuple.hpp
#                       pair.hpp
#                       ...
#
#   When building the unit tests for that library, we'll add `-I project/include'
#   to the compiler's arguments. The list of public headers should therefore contain
#
#       boost/hana.hpp
#       boost/hana/transform.hpp
#       boost/hana/tuple.hpp
#       boost/hana/pair.hpp
#       ...
#
#   Usually, all the 'public' header files of a library should be tested for
#   standalone inclusion. A header is considered 'public' if a client should
#   be able to include that header on its own.
#
# [EXCLUDE excludes]:
#   An optional list of headers or regexes for which no unit test should be
#   generated. Basically, any header in the list specified by the `HEADERS`
#   argument that matches anything in `EXCLUDE` will be skipped.
#
# [MASTER_TARGET target]:
#   An optional target name that will be made a dependent of all the generated
#   targets. This can be used to create a target that will build all the
#   header-inclusion tests.
#
# [LINK_LIBRARIES libraries]:
#   An optional list of libraries that should be linked into each generated
#   executable. The libraries are linked into the target using the usual
#   `target_link_libraries`.
#
# [EXCLUDE_FROM_ALL]:
#   If set to true, the generated targets are excluded from the 'all' target.
#
function(generate_standalone_header_tests)
    cmake_parse_arguments(ARGS "EXCLUDE_FROM_ALL"             # options
                               "MASTER_TARGET;LINK_LIBRARIES" # 1 value args
                               "HEADERS;EXCLUDE"              # multivalued args
                               ${ARGN})

    if (NOT ARGS_HEADERS)
        message(FATAL_ERROR "The `HEADERS` argument must be provided.")
    endif()

    if (ARGS_EXCLUDE_FROM_ALL)
        set(ARGS_EXCLUDE_FROM_ALL "EXCLUDE_FROM_ALL")
    else()
        set(ARGS_EXCLUDE_FROM_ALL "")
    endif()

    foreach(header ${ARGS_HEADERS})
        set(skip FALSE)
        foreach(exclude ${ARGS_EXCLUDE})
            if (${header} MATCHES ${exclude})
                set(skip TRUE)
                break()
            endif()
        endforeach()
        if (skip)
            continue()
        endif()

        get_filename_component(filename "${header}" NAME_WE)
        get_filename_component(directory "${header}" DIRECTORY)

        if (NOT EXISTS "${CMAKE_CURRENT_BINARY_DIR}/headers/${directory}/${filename}.cpp")
            file(WRITE "${CMAKE_CURRENT_BINARY_DIR}/headers/${directory}/${filename}.cpp" "
/* THIS FILE WAS AUTOMATICALLY GENERATED: DO NOT EDIT! */
#include <${header}>
int main() { }
")
        endif()

        string(REGEX REPLACE "/" "." target "${header}")
        add_executable(test.header.${target}
            ${ARGS_EXCLUDE_FROM_ALL}
            "${CMAKE_CURRENT_BINARY_DIR}/headers/${directory}/${filename}.cpp"
        )
<<<<<<< HEAD
        if (RANGE_V3_HAS_FCONCEPTS AND RANGES_PREFER_REAL_CONCEPTS)
            target_compile_options(test.header.${target} PRIVATE "-fconcepts")
        endif()
=======
        set_target_properties(test.header.${target}
            PROPERTIES FOLDER "test/header"
        )
>>>>>>> 3277992e
        target_include_directories(test.header.${target} PRIVATE ${CMAKE_CURRENT_SOURCE_DIR}/include)
        if (ARGS_LINK_LIBRARIES)
            target_link_libraries(test.header.${target} ${ARGS_LINK_LIBRARIES})
        endif()

        if (ARGS_MASTER_TARGET)
            add_dependencies(${ARGS_MASTER_TARGET} test.header.${target})
        endif()
    endforeach()
endfunction()<|MERGE_RESOLUTION|>--- conflicted
+++ resolved
@@ -127,15 +127,12 @@
             ${ARGS_EXCLUDE_FROM_ALL}
             "${CMAKE_CURRENT_BINARY_DIR}/headers/${directory}/${filename}.cpp"
         )
-<<<<<<< HEAD
-        if (RANGE_V3_HAS_FCONCEPTS AND RANGES_PREFER_REAL_CONCEPTS)
-            target_compile_options(test.header.${target} PRIVATE "-fconcepts")
-        endif()
-=======
         set_target_properties(test.header.${target}
             PROPERTIES FOLDER "test/header"
         )
->>>>>>> 3277992e
+        target_compile_options(test.header.${target}
+            PRIVATE ${RANGE_V3_CONCEPTS_FLAGS}
+        )
         target_include_directories(test.header.${target} PRIVATE ${CMAKE_CURRENT_SOURCE_DIR}/include)
         if (ARGS_LINK_LIBRARIES)
             target_link_libraries(test.header.${target} ${ARGS_LINK_LIBRARIES})
