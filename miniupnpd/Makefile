<<<<<<< HEAD
# $Id: Makefile,v 1.83 2014/04/18 08:24:41 nanard Exp $
=======
# $Id: Makefile,v 1.81 2014/04/09 10:30:08 nanard Exp $
>>>>>>> 1ff20069
# MiniUPnP project
# http://miniupnp.free.fr/ or http://miniupnp.tuxfamily.org/
# Author: Thomas Bernard
#
# Makefile for miniupnpd (MiniUPnP daemon)
#
# This Makefile should work for *BSD and SunOS/Solaris.
# On Mac OS X, use "bsdmake" to build.
# This Makefile is NOT compatible with GNU Make.
# Linux users, please use Makefile.linux :
#  make -f Makefile.linux
#
# options can be passed to genconfig.sh through CONFIG_OPTIONS :
# $ CONFIG_OPTIONS="--ipv6 --igd2" make
#

CFLAGS ?= -pipe -Os
#CFLAGS = -pipe -O -g -DDEBUG
#CFLAGS += -ansi
CFLAGS += -Wall
CFLAGS += -W
CFLAGS += -Wstrict-prototypes
#CFLAGS += -Wdeclaration-after-statement
#CFLAGS += -Wno-missing-field-initializers
CFLAGS += -fno-common
CC ?= gcc
RM = rm -f
MV = mv
INSTALL = install
STRIP = strip

# OSNAME and FWNAME are used for building OS or FW dependent code.
OSNAME != uname -s
ARCH != uname -m
.ifndef FWNAME
#.if exists(/usr/include/net/pfvar.h)
#FWNAME = pf
#.else
#FWNAME = ipf
#.endif

.if $(OSNAME) == "OpenBSD"
FWNAME = pf
.endif

# better way to find if we are using ipf or pf
.if exists(/etc/rc.subr) && exists(/etc/rc.conf)
.if $(OSNAME) == "FreeBSD"
FWNAME != . /etc/rc.subr; . /etc/rc.conf; \
          if checkyesno ipfilter_enable; then \
          echo "ipf"; elif checkyesno pf_enable; then \
          echo "pf"; else echo "ipfw"; fi
.endif

.if $(OSNAME) == "NetBSD"
FWNAME != . /etc/rc.subr; . /etc/rc.conf; \
          if checkyesno ipfilter; then \
          echo "ipf"; else echo "pf"; fi
.endif

.if $(OSNAME) == "DragonFly"
FWNAME != . /etc/rc.subr; . /etc/rc.conf; \
          if checkyesno ipfilter; then \
          echo "ipf"; elif checkyesno pf_enable; then \
          echo "pf"; else echo "ipfw"; fi
.endif
.endif

.if $(OSNAME) == "Darwin"
# Firewall is ipfw up to OS X 10.6 Snow Leopard
# and pf since OS X 10.7 Lion (Darwin 11.0)
FWNAME != [ `uname -r | cut -d. -f1` -ge 11  ] && echo "pf" || echo "ipfw"
.endif

.endif

# Solaris specific CFLAGS
.if $(OSNAME) == "SunOS"
CFLAGS += -DSOLARIS2=`uname -r | cut -d. -f2`
.if $(ARCH) == "amd64"
CFLAGS += -m64 -mcmodel=kernel -mno-red-zone -ffreestanding
.elif $(ARCH) == "sparc64"
CFLAGS += -m64 -mcmodel=medlow
.endif
.endif

STDOBJS = miniupnpd.o upnphttp.o upnpdescgen.o upnpsoap.o \
          upnpredirect.o getifaddr.o daemonize.o upnpglobalvars.o \
          options.o upnppermissions.o minissdp.o natpmp.o pcpserver.o \
          upnpevents.o upnputils.o getconnstatus.o \
          upnppinhole.o asyncsendto.o portinuse.o
BSDOBJS = bsd/getifstats.o bsd/ifacewatcher.o bsd/getroute.o
SUNOSOBJS = solaris/getifstats.o bsd/ifacewatcher.o bsd/getroute.o
MACOBJS = mac/getifstats.o bsd/ifacewatcher.o bsd/getroute.o
PFOBJS = pf/obsdrdr.o pf/pfpinhole.o
IPFOBJS = ipf/ipfrdr.o
IPFWOBJS = ipfw/ipfwrdr.o ipfw/ipfwaux.o
MISCOBJS = upnpreplyparse.o minixml.o

ALLOBJS = $(STDOBJS) $(MISCOBJS)
.if $(OSNAME) == "SunOS"
ALLOBJS += $(SUNOSOBJS)
TESTGETIFSTATSOBJS = testgetifstats.o solaris/getifstats.o
TESTGETROUTEOBJS = testgetroute.o upnputils.o bsd/getroute.o
.elif $(OSNAME) == "Darwin"
ALLOBJS += $(MACOBJS)
TESTGETIFSTATSOBJS = testgetifstats.o mac/getifstats.o
TESTGETROUTEOBJS = testgetroute.o upnputils.o bsd/getroute.o
.else
ALLOBJS += $(BSDOBJS)
TESTGETIFSTATSOBJS = testgetifstats.o bsd/getifstats.o
TESTGETROUTEOBJS = testgetroute.o upnputils.o bsd/getroute.o
.endif

.if $(FWNAME) == "pf"
ALLOBJS += $(PFOBJS)
.elif $(FWNAME) == "ipfw"
ALLOBJS += $(IPFWOBJS)
.else
ALLOBJS += $(IPFOBJS)
.endif

TESTUPNPDESCGENOBJS = testupnpdescgen.o upnpdescgen.o
TESTUPNPPERMISSIONSOBJS = testupnppermissions.o upnppermissions.o
TESTGETIFADDROBJS = testgetifaddr.o getifaddr.o
MINIUPNPDCTLOBJS = miniupnpdctl.o
TESTASYNCSENDTOOBJS = testasyncsendto.o asyncsendto.o upnputils.o bsd/getroute.o
TESTPORTINUSEOBJS = testportinuse.o portinuse.o getifaddr.o

EXECUTABLES = miniupnpd testupnpdescgen testgetifstats \
              testupnppermissions miniupnpdctl \
              testgetifaddr testgetroute testasyncsendto \
              testportinuse

.if $(OSNAME) == "Darwin"
LIBS =
.else
LIBS = -lkvm
.endif
.if $(OSNAME) == "SunOS"
LIBS += -lsocket -lnsl -lkstat -lresolv
.endif

LIBS += -lssl -lcrypto

# set PREFIX variable to install in the wanted place

INSTALLBINDIR = $(PREFIX)/sbin
INSTALLETCDIR = $(PREFIX)/etc
# INSTALLMANDIR = $(PREFIX)/man
INSTALLMANDIR = /usr/share/man

all:	$(EXECUTABLES)

clean:
	$(RM) $(STDOBJS) $(BSDOBJS) $(SUNOSOBJS) $(MACOBJS) $(EXECUTABLES) \
	testupnpdescgen.o \
	$(MISCOBJS) config.h testgetifstats.o testupnppermissions.o \
	miniupnpdctl.o testgetifaddr.o testgetroute.o testasyncsendto.o \
	testportinuse.o \
	$(PFOBJS) $(IPFOBJS) $(IPFWOBJS)

install:	miniupnpd genuuid
	$(STRIP) miniupnpd
	$(INSTALL) -d $(DESTDIR)$(INSTALLBINDIR)
	$(INSTALL) -m 755 miniupnpd $(DESTDIR)$(INSTALLBINDIR)
	$(INSTALL) -d $(DESTDIR)$(INSTALLETCDIR)
	$(INSTALL) -b miniupnpd.conf $(DESTDIR)$(INSTALLETCDIR)
	# TODO : install man page correctly
#	$(INSTALL) -d $(INSTALLMANDIR)
#	$(INSTALL) miniupnpd.8 $(INSTALLMANDIR)/cat8/miniupnpd.0

# genuuid is using the uuid cli tool available under OpenBSD 4.0 in
# the uuid-1.5.0 package
# any other cli tool returning a uuid on stdout should work.
UUID != if which uuidgen 2>&1 > /dev/null; then \
        echo `uuidgen` ; \
        elif which uuid 2>&1 > /dev/null; then \
        echo `uuid` ; \
        else echo "00000000-0000-0000-0000-000000000000"; \
        fi

genuuid:
	$(MV) miniupnpd.conf miniupnpd.conf.before
	sed -e "s/^uuid=[-0-9a-fA-F]*/uuid=$(UUID)/" miniupnpd.conf.before > miniupnpd.conf
	$(RM) miniupnpd.conf.before

depend:	config.h
	mkdep $(ALLOBJS:.o=.c) testupnpdescgen.c testgetifstats.c \
    testupnppermissions.c miniupnpdctl.c testgetifaddr.c \
	testgetroute.c testportinuse.c testasyncsendto.c

miniupnpd: config.h $(ALLOBJS)
	$(CC) $(CFLAGS) -o $@ $(ALLOBJS) $(LIBS)

# BSDmake :
#	$(CC) $(CFLAGS) -o $@ $> $(LIBS)

miniupnpdctl:	config.h $(MINIUPNPDCTLOBJS)
	$(CC) $(CFLAGS) -o $@ $(MINIUPNPDCTLOBJS)

testupnpdescgen:	config.h $(TESTUPNPDESCGENOBJS)
	$(CC) $(CFLAGS) -o $@ $(TESTUPNPDESCGENOBJS) $(LIBS)

testgetifstats:	config.h $(TESTGETIFSTATSOBJS)
	$(CC) $(CFLAGS) -o $@ $(TESTGETIFSTATSOBJS) $(LIBS)

testgetifaddr:	config.h $(TESTGETIFADDROBJS)
	$(CC) $(CFLAGS) -o $@ $(TESTGETIFADDROBJS) $(LIBS)

testupnppermissions:	config.h $(TESTUPNPPERMISSIONSOBJS)
	$(CC) $(CFLAGS) -o $@ $(TESTUPNPPERMISSIONSOBJS) $(LIBS)

testgetroute:	config.h $(TESTGETROUTEOBJS)
	$(CC) $(CFLAGS) -o $@ $(TESTGETROUTEOBJS) $(LIBS)

testasyncsendto:	config.h $(TESTASYNCSENDTOOBJS)
	$(CC) $(CFLAGS) -o $@ $(TESTASYNCSENDTOOBJS)

testportinuse:	config.h $(TESTPORTINUSEOBJS)
	$(CC) $(CFLAGS) -o $@ $(TESTPORTINUSEOBJS) $(LIBS)

# gmake :
#	$(CC) $(CFLAGS) -o $@ $^
# BSDmake :
#	$(CC) $(CFLAGS) -o $@ $>

config.h:	genconfig.sh VERSION
	./genconfig.sh $(CONFIG_OPTIONS)

.SUFFIXES:	.o .c
.c.o:
	$(CC) $(CFLAGS) -c -o $@ $<

#	$(CC) $(CFLAGS) -c -o $(.TARGET) $(.IMPSRC)

<|MERGE_RESOLUTION|>--- conflicted
+++ resolved
@@ -1,8 +1,4 @@
-<<<<<<< HEAD
 # $Id: Makefile,v 1.83 2014/04/18 08:24:41 nanard Exp $
-=======
-# $Id: Makefile,v 1.81 2014/04/09 10:30:08 nanard Exp $
->>>>>>> 1ff20069
 # MiniUPnP project
 # http://miniupnp.free.fr/ or http://miniupnp.tuxfamily.org/
 # Author: Thomas Bernard
