--- conflicted
+++ resolved
@@ -1,11 +1,7 @@
 /* $Id: upnpredirect.c,v 1.61 2012/03/05 04:41:22 nanard Exp $ */
 /* MiniUPnP project
  * http://miniupnp.free.fr/ or http://miniupnp.tuxfamily.org/
-<<<<<<< HEAD
  * (c) 2006-2012 Thomas Bernard
-=======
- * (c) 2006-2011 Thomas Bernard
->>>>>>> ece31957
  * This software is subject to the conditions detailed
  * in the LICENCE file provided within the distribution */
 
