<<<<<<< HEAD
#include <nucleus/proton/Address.hh>
#include <nucleus/proton/Network.hh>
=======
#include <elle/standalone/Log.hh>
#include <nucleus/proton/Address.hh>
#include <nucleus/proton/Network.hh>

#include <Infinit.hh>
>>>>>>> 5505e296

namespace nucleus
{
  namespace proton
  {

//
// ---------- definitions -----------------------------------------------------
//

    ///
    /// this variable can easily be used for comparing with invalid addresses.
    ///
    const Address               Address::Null;

    ///
    /// this variable is similar to Null except that it is constructed
    /// so as not to be considered "empty". this constant is particularly
    /// useful when one wants to know the footprint of such an Address type.
    ///
    Address                     Address::Any;

    ///
    /// this variable is an alias of Any.
    ///
    Address&                    Address::Some = Address::Any;

//
// ---------- static methods --------------------------------------------------
//

    ///
    /// this method initializes the address system.
    ///
    elle::Status        Address::Initialize()
    {
      // create the any address with default meaningless values.
      if (Address::Any.Create(
            Address::Any.network(),
            Address::Any.family(),
            Address::Any.component()) == elle::Status::Error)
        escape("unable to create the any address");

      return elle::Status::Ok;
    }

    ///
    /// this method cleans the address system.
    ///
    elle::Status        Address::Clean()
    {
      // nothing to do.

      return elle::Status::Ok;
    }

//
// ---------- constructors & destructors --------------------------------------
//

    ///
    /// this method initializes the object.
    ///
    Address::Address():
      _family(FamilyUnknown),
      _component(neutron::ComponentUnknown),
      _digest(nullptr)
    {
    }

    ///
    /// this is the copy constructor.
    ///
    Address::Address(Address const& other):
      _network(other._network),
      _family(other._family),
<<<<<<< HEAD
      _component(other._component),
      _digest(nullptr)
    {
      if (other._digest != nullptr)
        this->_digest = new elle::cryptography::Digest(*other._digest);
=======
      _component(other._component)
    {
      delete this->_digest;

      if (other._digest != nullptr)
        this->_digest = new elle::cryptography::Digest(*other._digest);
      else
        this->_digest = nullptr;
>>>>>>> 5505e296
    }

    ///
    /// this method reinitializes the object.
    ///
    Address::~Address()
    {
      delete this->_digest;
    }

//
// ---------- methosd ---------------------------------------------------------
//

    elle::String const
    Address::unique() const
    {
      assert(this->_digest != nullptr);

      // note that a unique element i.e the digest has already been computed
      // when the address was created.
      //
      // therefore, this method simply returns a string representation of
      // the digest.
      /* XXX[this does not work because Save() call the serialization which
             prepends a version number etc. leading to a non-uniform hexadecimal
             representation]
         elle::io::Unique unique;
         this->digest->Save(unique);
      */
      /* XXX[likewise for this one which consists in serializing in hexadecimal]
         std::stringstream ss;
         elle::serialize::HexadecimalArchive<elle::serialize::ArchiveMode::Output>
           archive(ss);
         archive << *this->digest;
      */
      elle::Natural32 i;
      elle::String alphabet("0123456789abcdef");
      elle::String string;

      for (i = 0; i < this->_digest->region.size; i++)
        {
          elle::Character hexadecimal[2];

          hexadecimal[0] =
            alphabet[(this->_digest->region.contents[i] >> 4) & 0xf];
          hexadecimal[1] =
            alphabet[this->_digest->region.contents[i] & 0xf];

          string.append(hexadecimal, 2);
        }

      return (string);
    }

//
// ---------- operators -------------------------------------------------------
//

    elle::Boolean
    Address::operator ==(Address const& other) const
    {
      // check the address as this may actually be the same object.
      if (this == &other)
        return true;

      // if both are nullptr or equal return true, false otherwise
      if ((this->_digest == nullptr) || (other._digest == nullptr))
        {
          if (this->_digest != other._digest)
            return false;
        }
      else
        {
          if (*this->_digest != *other._digest)
            return false;
        }

      return true;
    }

    elle::Boolean
<<<<<<< HEAD
=======
    Address::operator !=(Address const& other) const
    {
      return (!this->operator ==(other));
    }

    elle::Boolean
>>>>>>> 5505e296
    Address::operator <(Address const& other) const
    {
      // check the address as this may actually be the same object.
      if (this == &other)
        return false;

      // test for a null digest.
      if ((this->_digest == nullptr) && (other._digest == nullptr))
        return false;
      else if (this->_digest == nullptr)
        return true;
      else if (other._digest == nullptr)
        return false;

      // compare the digests.
      if (*this->_digest < *other._digest)
        return true;

      return false;
    }

    elle::Boolean
    Address::operator <=(Address const& other) const
    {
      // check the address as this may actually be the same object.
      if (this == &other)
        return true;

      // test for a null digest.
      if ((this->_digest == nullptr) && (other._digest == nullptr))
        return true;
      else if (this->_digest == nullptr)
        return true;
      else if (other._digest == nullptr)
        return false;

      return (*this->_digest < *other._digest);
    }
<<<<<<< HEAD
=======

    elle::Boolean
    Address::operator >(Address const& other) const
    {
      return (!this->operator <=(other));
    }

    elle::Boolean
    Address::operator >=(Address const& other) const
    {
      return (!this->operator <(other));
    }
>>>>>>> 5505e296

//
// ---------- dumpable --------------------------------------------------------
//

    ///
    /// this function dumps an address object.
    ///
    elle::Status        Address::Dump(elle::Natural32           margin) const
    {
      elle::String      alignment(margin, ' ');

      // check the value.
      if (*this == Address::Null)
        {
          std::cout << alignment << "[Address] " << elle::none << std::endl;
        }
      else if (*this == Address::Some)
        {
          std::cout << alignment << "[Address] " << "(undef)" << std::endl;
        }
      else
        {
          // display the name.
          std::cout << alignment << "[Address] " << this << std::endl;

          if (this->_network.Dump(margin + 2) == elle::Status::Error)
            escape("XXX");

          if (this->_network.Dump(margin + 2) == elle::Status::Error)
            escape("XXX");

          // display the family.
          std::cout << alignment << elle::io::Dumpable::Shift << "[Family] "
                    << this->_family << std::endl;

          // display the component.
          std::cout << alignment << elle::io::Dumpable::Shift << "[Component] "
                    << this->_component << std::endl;

          // dump the digest.
          if (this->_digest->Dump(margin + 2) == elle::Status::Error)
            escape("unable to dump the digest");
        }

      return elle::Status::Ok;
    }

//
// ---------- printable -------------------------------------------------------
//

    void
    Address::print(std::ostream& stream) const
    {
      stream << "address("
             << this->_network
             << ", "
             << this->_family
             << ", "
             << this->_component
             << ", "
             << this->unique()
             << ")";
    }

  }
}<|MERGE_RESOLUTION|>--- conflicted
+++ resolved
@@ -1,13 +1,5 @@
-<<<<<<< HEAD
 #include <nucleus/proton/Address.hh>
 #include <nucleus/proton/Network.hh>
-=======
-#include <elle/standalone/Log.hh>
-#include <nucleus/proton/Address.hh>
-#include <nucleus/proton/Network.hh>
-
-#include <Infinit.hh>
->>>>>>> 5505e296
 
 namespace nucleus
 {
@@ -84,22 +76,11 @@
     Address::Address(Address const& other):
       _network(other._network),
       _family(other._family),
-<<<<<<< HEAD
       _component(other._component),
       _digest(nullptr)
     {
       if (other._digest != nullptr)
         this->_digest = new elle::cryptography::Digest(*other._digest);
-=======
-      _component(other._component)
-    {
-      delete this->_digest;
-
-      if (other._digest != nullptr)
-        this->_digest = new elle::cryptography::Digest(*other._digest);
-      else
-        this->_digest = nullptr;
->>>>>>> 5505e296
     }
 
     ///
@@ -182,15 +163,6 @@
     }
 
     elle::Boolean
-<<<<<<< HEAD
-=======
-    Address::operator !=(Address const& other) const
-    {
-      return (!this->operator ==(other));
-    }
-
-    elle::Boolean
->>>>>>> 5505e296
     Address::operator <(Address const& other) const
     {
       // check the address as this may actually be the same object.
@@ -229,21 +201,6 @@
 
       return (*this->_digest < *other._digest);
     }
-<<<<<<< HEAD
-=======
-
-    elle::Boolean
-    Address::operator >(Address const& other) const
-    {
-      return (!this->operator <=(other));
-    }
-
-    elle::Boolean
-    Address::operator >=(Address const& other) const
-    {
-      return (!this->operator <(other));
-    }
->>>>>>> 5505e296
 
 //
 // ---------- dumpable --------------------------------------------------------
