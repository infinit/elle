--- conflicted
+++ resolved
@@ -405,11 +405,7 @@
     {
       thread->_terminating = true;
       thread->raise<Terminate>(thread->name());
-<<<<<<< HEAD
-      if (thread->interruptible())
-=======
       if (thread->state() == Thread::state::frozen && thread->interruptible())
->>>>>>> 5469a634
       {
         if (thread->state() == Thread::state::frozen)
         {
