--- conflicted
+++ resolved
@@ -843,11 +843,7 @@
 # error "Unsupported platform"
 #endif
 
-<<<<<<< HEAD
 #if defined(INFINIT_MACOSX)
-=======
-#if defined __clang__
->>>>>>> 9dc4a74e
 // libc++
 # include <reactor/libcxx-exceptions/cxa_exception.hpp>
 # define THROW_SPEC
