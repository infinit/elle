#include <reactor/network/exception.hh>
#include <reactor/network/server.hh>
#include <reactor/network/ssl-socket.hh>
#include <reactor/network/tcp-socket.hh>
#include <reactor/operation.hh>
#include <reactor/scheduler.hh>

ELLE_LOG_COMPONENT("reactor.network.Server");

namespace reactor
{
  namespace network
  {
    /*-------------.
    | Construction |
    `-------------*/

    Server::Server()
      : Server(reactor::scheduler())
    {}

    Server::Server(Scheduler& scheduler)
      : _scheduler(scheduler)
    {}

    Server::~Server()
    {}

    /*----------.
    | Listening |
    `----------*/

    template <typename Socket, typename EndPoint, typename Acceptor>
    void
    ProtoServer<Socket, EndPoint, Acceptor>::listen(EndPoint const& end_point)
    {
      try
      {
        this->_acceptor.reset(new Acceptor(
          this->_scheduler.io_service(), end_point));
      }
      catch (boost::system::system_error& e)
      {
        throw Exception(elle::sprintf("unable to listen on %s: %s",
                                      end_point, e.what()));
      }
    }

    template <typename Socket, typename EndPoint, typename Acceptor>
    void
    ProtoServer<Socket, EndPoint, Acceptor>::listen()
    {
      this->listen(this->_default_endpoint());
    }

    template <typename Socket, typename EndPoint, typename Acceptor>
    class Accept:
      public Operation
    {
    public:
      Accept(Socket& socket,
             EndPoint& peer,
             Acceptor& acceptor)
        : Operation(*reactor::Scheduler::scheduler())
        , _acceptor(acceptor)
        , _peer(peer)
        , _socket(socket)
      {}

      void
      print(std::ostream& stream) const
      {
        elle::fprintf(stream, "accept on %s", this->_acceptor.local_endpoint());
      }

    private:
      void
      _abort()
      {
        this->_acceptor.cancel();
        this->_signal();
      }

      void
      _start()
      {
        this->_acceptor.async_accept(
          this->_socket,
          this->_peer,
          boost::bind(&Accept::_wakeup, this, _1));
      }

      void
      _wakeup(const boost::system::error_code& error)
      {
        if (error == boost::system::errc::operation_canceled)
          return;
        if (error)
          _raise<Exception>(error.message());
        this->_signal();
      }

    private:
      ELLE_ATTRIBUTE_R(Acceptor&, acceptor);
      ELLE_ATTRIBUTE(EndPoint&, peer);
      ELLE_ATTRIBUTE_X(Socket&, socket);
    };

    /*----------.
    | Accepting |
    `----------*/

    std::unique_ptr<Socket>
    Server::accept()
    {
      return this->_accept();
    }

    template <typename Socket, typename EndPoint, typename Acceptor>
    void
<<<<<<< HEAD
    Server::listen(int port, bool v6)
    {
      if (v6)
        listen(EndPoint(boost::asio::ip::address_v6::any(), port));
      else
        listen(EndPoint(boost::asio::ip::address_v4::any(), port));
    }

    void
    Server::_accept(TCPSocket::AsioSocket& socket, EndPoint& peer)
=======
    ProtoServer<Socket, EndPoint, Acceptor>::_accept(
      AsioSocket& socket, EndPoint& peer)
>>>>>>> ec7d3b32
    {
      ELLE_TRACE_SCOPE("%s: wait for connection", *this);
      // FIXME: server should listen in ctor to avoid this crappy state ?
      ELLE_ASSERT_NEQ(this->acceptor(), nullptr);
      Accept<Socket, EndPoint, Acceptor> accept(socket, peer, *this->_acceptor);
      accept.run();
    }

    template <typename Socket, typename EndPoint, typename Acceptor>
    EndPoint
    ProtoServer<Socket, EndPoint, Acceptor>::local_endpoint() const
    {
      if (this->_acceptor == nullptr)
        throw Exception("server is not listening");
      return this->_acceptor->local_endpoint();
    }

    /*----------.
    | Printable |
    `----------*/

    template <typename Socket, typename EndPoint, typename Acceptor>
    void
    ProtoServer<Socket, EndPoint, Acceptor>::print(std::ostream& stream) const
    {
      stream << "Server";
      if (this->_acceptor)
      {
        stream << "(" << this->_acceptor->local_endpoint() << ")";
      }
    }

    /*------------------------.
    | Explicit instantiations |
    `------------------------*/

    template
    class ProtoServer<boost::asio::ip::tcp::socket,
                      boost::asio::ip::tcp::endpoint,
                      boost::asio::ip::tcp::acceptor>;
#ifdef REACTOR_NETWORK_UNIX_DOMAIN_SOCKET
    template
    class ProtoServer<boost::asio::local::stream_protocol::socket,
                      boost::asio::local::stream_protocol::endpoint,
                      boost::asio::local::stream_protocol::acceptor>;
#endif
  }
}<|MERGE_RESOLUTION|>--- conflicted
+++ resolved
@@ -118,21 +118,8 @@
 
     template <typename Socket, typename EndPoint, typename Acceptor>
     void
-<<<<<<< HEAD
-    Server::listen(int port, bool v6)
-    {
-      if (v6)
-        listen(EndPoint(boost::asio::ip::address_v6::any(), port));
-      else
-        listen(EndPoint(boost::asio::ip::address_v4::any(), port));
-    }
-
-    void
-    Server::_accept(TCPSocket::AsioSocket& socket, EndPoint& peer)
-=======
     ProtoServer<Socket, EndPoint, Acceptor>::_accept(
       AsioSocket& socket, EndPoint& peer)
->>>>>>> ec7d3b32
     {
       ELLE_TRACE_SCOPE("%s: wait for connection", *this);
       // FIXME: server should listen in ctor to avoid this crappy state ?
