#include <algorithm>
#include <random>
#include <chrono>
#include <typeinfo>

#include <boost/algorithm/string/split.hpp>
#include <boost/algorithm/string/classification.hpp>
#include <boost/lexical_cast.hpp>

#include <asio-udt/acceptor.hh>

#include <reactor/exception.hh>
#include <reactor/network/exception.hh>
#include <reactor/network/buffer.hh>
#include <reactor/network/resolve.hh>
#include <reactor/network/udt-server.hh>
#include <reactor/operation.hh>
#include <reactor/scheduler.hh>

#include <elle/printf.hh>
#include <elle/log.hh>
#include <reactor/network/nat.hh>
#include <elle/os/getenv.hh>

ELLE_LOG_COMPONENT("reactor.network.UDTServer");

namespace reactor
{
  namespace network
  {
    /*----------.
    | Accepting |
    `----------*/

    class UDTAccept:
      public Operation
    {
    public:
      UDTAccept(Scheduler& scheduler,
                boost::asio::ip::udt::acceptor& acceptor):
        Operation(scheduler),
        _acceptor(acceptor),
        _socket(nullptr)
      {}

      virtual
      const char*
      type_name() const
      {
        static const char* name = "server accept";
        return name;
      }

      UDTSocket::AsioSocket*
      socket()
      {
        return _socket;
      }

    protected:
      virtual
      void
      _abort()
      {
        _acceptor.cancel();
        _signal();
      }

      virtual
      void
      _start()
      {
        _acceptor.async_accept(boost::bind(&UDTAccept::_wakeup,
                                           this, _1, _2));
      }

    private:

      void
      _wakeup(boost::system::error_code const& error,
            boost::asio::ip::udt::socket* socket)

      {
        if (error == boost::system::errc::operation_canceled)
          return;
        if (error)
          _raise<Exception>(error.message());
        _socket = socket;
        _signal();
      }

      ELLE_ATTRIBUTE(boost::asio::ip::udt::acceptor&, acceptor);
      ELLE_ATTRIBUTE(UDTSocket::AsioSocket*, socket);
    };

    /*-------------.
    | Construction |
    `-------------*/

    UDTServer::UDTServer(Scheduler& sched):
      Super(sched),
<<<<<<< HEAD
      _accepted(),
      _sockets(),
      _udp_socket(new UDPSocket{sched})
    {}

    UDTServer::UDTServer(Scheduler& sched,
                         std::unique_ptr<UDPSocket> sock):
      Super(sched),
      _accepted(),
      _sockets(),
      _udp_socket(std::move(sock))
=======
      _acceptor(nullptr)
>>>>>>> 6a3aa8cb
    {}

    UDTServer::~UDTServer()
    {}
<<<<<<< HEAD

    /*----------.
    | Accepting |
    `----------*/

    class UDTAccept: public Operation
    {
      public:
        UDTAccept(Scheduler& scheduler,
                  boost::asio::ip::udt::acceptor& acceptor):
          Operation(scheduler),
          _acceptor(acceptor),
          _socket(0)
        {}

        virtual const char* type_name() const
        {
          static const char* name = "server accept";
          return name;
        }

        UDTSocket::AsioSocket* socket()
        {
          return _socket;
        }

      protected:
        virtual void _abort()
        {
          _acceptor.cancel();
          _signal();
        }

        virtual void _start()
        {
          _socket = new UDTSocket::AsioSocket(scheduler().io_service());
          _acceptor.async_accept(boost::bind(&UDTAccept::_wakeup,
                                             this, _1, _2));
        }

      private:

      void _wakeup(boost::system::error_code const& error,
                   boost::asio::ip::udt::socket* socket)

        {
          if (error == boost::system::errc::operation_canceled)
            return;
          if (error)
            _raise<Exception>(error.message());
          _socket = socket;
          _signal();
        }

        boost::asio::ip::udt::acceptor& _acceptor;
        UDTSocket::AsioSocket* _socket;
    };
=======
>>>>>>> 6a3aa8cb

    UDTSocket*
    UDTServer::accept()
    {
      auto& sched = *reactor::Scheduler::scheduler();

      UDTAccept action{sched, *this->_acceptor};
      action.run();
      return new UDTSocket{sched, action.socket()};
    }

    /*----------.
    | Listening |
    `----------*/

    void
    UDTServer::listen(int port)
    {
<<<<<<< HEAD
      // FIXME: this code grew this way, but it sucks: we test whether
      // local_endpoint throws, which means the socket is unbound, to bind it
      // for listening. This sucks. Also we should not ignore this call if the
      // socket is bound.
      try
      {
        (void)_udp_socket->local_endpoint();
      }
      catch (...)
      {
        boost::asio::ip::udp::endpoint local(boost::asio::ip::udp::v4(),
                                             desired_port);
        _udp_socket->bind(local);
        ELLE_TRACE("%s: listening on port %s",
                   *this, _udp_socket->local_endpoint());
      }
=======
      namespace udt = boost::asio::ip::udt;
      auto& sched = *reactor::Scheduler::scheduler();

      this->_acceptor.reset(new udt::acceptor{sched.io_service(), port});
>>>>>>> 6a3aa8cb
    }

    UDTServer::EndPoint
    UDTServer::local_endpoint() const
    {
      // XXX We have to do the matching function in asio-udt.
      return UDTServer::EndPoint{
        boost::asio::ip::udp::v4(),
        static_cast<unsigned short>(this->port()),
      };
    }

    int
    UDTServer::port() const
    {
      return this->_acceptor->port();
    }

    void
    UDTServer::print(std::ostream& s) const
    {
<<<<<<< HEAD
      try
      {
        s << "UDTServer " << this->local_endpoint();
      }
      catch (std::exception const& e) // XXX: Don't remove that !!
      {
        s << "UDTServer [unbound: " << e.what() << "]";
      }
=======
      s << "UDTServer " << this->local_endpoint();
>>>>>>> 6a3aa8cb
    }

  }
}<|MERGE_RESOLUTION|>--- conflicted
+++ resolved
@@ -99,85 +99,11 @@
 
     UDTServer::UDTServer(Scheduler& sched):
       Super(sched),
-<<<<<<< HEAD
-      _accepted(),
-      _sockets(),
-      _udp_socket(new UDPSocket{sched})
-    {}
-
-    UDTServer::UDTServer(Scheduler& sched,
-                         std::unique_ptr<UDPSocket> sock):
-      Super(sched),
-      _accepted(),
-      _sockets(),
-      _udp_socket(std::move(sock))
-=======
       _acceptor(nullptr)
->>>>>>> 6a3aa8cb
     {}
 
     UDTServer::~UDTServer()
     {}
-<<<<<<< HEAD
-
-    /*----------.
-    | Accepting |
-    `----------*/
-
-    class UDTAccept: public Operation
-    {
-      public:
-        UDTAccept(Scheduler& scheduler,
-                  boost::asio::ip::udt::acceptor& acceptor):
-          Operation(scheduler),
-          _acceptor(acceptor),
-          _socket(0)
-        {}
-
-        virtual const char* type_name() const
-        {
-          static const char* name = "server accept";
-          return name;
-        }
-
-        UDTSocket::AsioSocket* socket()
-        {
-          return _socket;
-        }
-
-      protected:
-        virtual void _abort()
-        {
-          _acceptor.cancel();
-          _signal();
-        }
-
-        virtual void _start()
-        {
-          _socket = new UDTSocket::AsioSocket(scheduler().io_service());
-          _acceptor.async_accept(boost::bind(&UDTAccept::_wakeup,
-                                             this, _1, _2));
-        }
-
-      private:
-
-      void _wakeup(boost::system::error_code const& error,
-                   boost::asio::ip::udt::socket* socket)
-
-        {
-          if (error == boost::system::errc::operation_canceled)
-            return;
-          if (error)
-            _raise<Exception>(error.message());
-          _socket = socket;
-          _signal();
-        }
-
-        boost::asio::ip::udt::acceptor& _acceptor;
-        UDTSocket::AsioSocket* _socket;
-    };
-=======
->>>>>>> 6a3aa8cb
 
     UDTSocket*
     UDTServer::accept()
@@ -196,29 +122,10 @@
     void
     UDTServer::listen(int port)
     {
-<<<<<<< HEAD
-      // FIXME: this code grew this way, but it sucks: we test whether
-      // local_endpoint throws, which means the socket is unbound, to bind it
-      // for listening. This sucks. Also we should not ignore this call if the
-      // socket is bound.
-      try
-      {
-        (void)_udp_socket->local_endpoint();
-      }
-      catch (...)
-      {
-        boost::asio::ip::udp::endpoint local(boost::asio::ip::udp::v4(),
-                                             desired_port);
-        _udp_socket->bind(local);
-        ELLE_TRACE("%s: listening on port %s",
-                   *this, _udp_socket->local_endpoint());
-      }
-=======
       namespace udt = boost::asio::ip::udt;
       auto& sched = *reactor::Scheduler::scheduler();
 
       this->_acceptor.reset(new udt::acceptor{sched.io_service(), port});
->>>>>>> 6a3aa8cb
     }
 
     UDTServer::EndPoint
@@ -240,18 +147,7 @@
     void
     UDTServer::print(std::ostream& s) const
     {
-<<<<<<< HEAD
-      try
-      {
-        s << "UDTServer " << this->local_endpoint();
-      }
-      catch (std::exception const& e) // XXX: Don't remove that !!
-      {
-        s << "UDTServer [unbound: " << e.what() << "]";
-      }
-=======
       s << "UDTServer " << this->local_endpoint();
->>>>>>> 6a3aa8cb
     }
 
   }
