--- conflicted
+++ resolved
@@ -744,7 +744,6 @@
 
   # (bin, libs, stdin)
   tests = [
-<<<<<<< HEAD
     ('backend', [], None),
     ('fsm', [], None),
     ('generator', [], None),
@@ -757,21 +756,6 @@
     ('utp', [utp_lib], None),
     ('rdv-cat', [], None),
     ('rdv-utp-cat', [], None),
-    ('rdv-server', [], None),
-=======
-    ('backend', []),
-    ('fsm', []),
-    ('generator', []),
-    ('http', [curl_lib]),
-    ('logger', []),
-    ('network', []),
-    ('reactor', []),
-    ('upnp', []), # Not an auto test, just an utility.
-    ('ssl', openssl_libs),
-    ('utp', [utp_lib]),
-    ('rdv-cat', []),
-    ('rdv-utp-cat', []),
->>>>>>> 331aec40
     # 'reactor/file',
     ]
   if cxx_toolkit.os in [drake.os.linux, drake.os.macos]:
