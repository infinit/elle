--- conflicted
+++ resolved
@@ -96,17 +96,10 @@
     int ia[] = {0, 1, 2, 3, 0, 1, 2, 3};
     static constexpr auto sa = size(ia);
     int ib[] = {1, 3, 5, 7};
-<<<<<<< HEAD
-    static constexpr unsigned sb = size(ib);
+    static constexpr auto sb = size(ib);
     CHECK(rng::find_first_of(make_subrange(input_iterator<const int*>(ia),
                              input_iterator<const int*>(ia + sa)),
                              make_subrange(forward_iterator<const int*>(ib),
-=======
-    static constexpr auto sb = size(ib);
-    CHECK(rng::find_first_of(as_lvalue(make_iterator_range(input_iterator<const int*>(ia),
-                             input_iterator<const int*>(ia + sa))),
-                             make_iterator_range(forward_iterator<const int*>(ib),
->>>>>>> 3277992e
                              forward_iterator<const int*>(ib + sb))) ==
                              input_iterator<const int*>(ia+1));
     CHECK(rng::find_first_of(::MakeTestRange(input_iterator<const int*>(ia),
@@ -153,17 +146,10 @@
     int ia[] = {0, 1, 2, 3, 0, 1, 2, 3};
     static constexpr auto sa = size(ia);
     int ib[] = {1, 3, 5, 7};
-<<<<<<< HEAD
-    static constexpr unsigned sb = size(ib);
+    static constexpr auto sb = size(ib);
     CHECK(rng::find_first_of(make_subrange(input_iterator<const int*>(ia),
                              input_iterator<const int*>(ia + sa)),
                              make_subrange(forward_iterator<const int*>(ib),
-=======
-    static constexpr auto sb = size(ib);
-    CHECK(rng::find_first_of(as_lvalue(make_iterator_range(input_iterator<const int*>(ia),
-                             input_iterator<const int*>(ia + sa))),
-                             make_iterator_range(forward_iterator<const int*>(ib),
->>>>>>> 3277992e
                              forward_iterator<const int*>(ib + sb)),
                              std::equal_to<int>()) ==
                              input_iterator<const int*>(ia+1));
@@ -199,17 +185,10 @@
     S ia[] = {S{0}, S{1}, S{2}, S{3}, S{0}, S{1}, S{2}, S{3}};
     static constexpr auto sa = size(ia);
     S ib[] = {S{1}, S{3}, S{5}, S{7}};
-<<<<<<< HEAD
-    static constexpr unsigned sb = size(ib);
+    static constexpr auto sb = size(ib);
     CHECK(rng::find_first_of(make_subrange(input_iterator<const S*>(ia),
                              input_iterator<const S*>(ia + sa)),
                              make_subrange(forward_iterator<const S*>(ib),
-=======
-    static constexpr auto sb = size(ib);
-    CHECK(rng::find_first_of(as_lvalue(make_iterator_range(input_iterator<const S*>(ia),
-                             input_iterator<const S*>(ia + sa))),
-                             make_iterator_range(forward_iterator<const S*>(ib),
->>>>>>> 3277992e
                              forward_iterator<const S*>(ib + sb)),
                              std::equal_to<int>(), &S::i, &S::i) ==
                              input_iterator<const S*>(ia+1));
