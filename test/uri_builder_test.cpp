--- conflicted
+++ resolved
@@ -711,7 +711,6 @@
   ASSERT_EQ("/noleadingslash/foo.txt", builder.uri().path());
 }
 
-<<<<<<< HEAD
 TEST(builder_test, set_multiple_query_with_encoding) {
   network::uri_builder builder;
   builder
@@ -732,12 +731,13 @@
     .append_query_key_value_pair("q2", "biz baz")
     ;
   ASSERT_EQ("http://example.com?q1=foo%20bar&q2=biz%20baz", builder.uri().string());
-=======
-TEST(builder, non_array_string_literals_should_work) {
+}
+
+TEST(builder_test, non_array_string_literals_should_work) {
   const char* p = "http";
   const char* q = "foo";
-  network::uri_builder builder;
-
+
+  network::uri_builder builder;
   builder
     .scheme(p)
     .host("example.com")
@@ -746,16 +746,15 @@
   ASSERT_EQ("http://example.com/foo", builder.uri());
 }
 
-TEST(builder, non_const_non_array_string_literals_should_work) {
+TEST(builder_test, non_const_non_array_string_literals_should_work) {
   const char* p = "http";
   const char* q = "foo";
-  network::uri_builder builder;
-
+
+  network::uri_builder builder;
   builder
     .scheme(const_cast<char *>(p))
     .host("example.com")
     .path(const_cast<char *>(q))
     ;
   ASSERT_EQ("http://example.com/foo", builder.uri());
->>>>>>> b0682dce
 }