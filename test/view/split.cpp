--- conflicted
+++ resolved
@@ -393,14 +393,12 @@
         CPP_assert(ForwardRange<decltype(rng)>);
     }
 
-<<<<<<< HEAD
-    moar_tests();
-=======
     {   // Regression test for #986
         std::string s;
-        s | ranges::view::split([](char) { return true; });
-    }
->>>>>>> 3b29c634
+        s | ranges::view::split_when([](char) { return true; });
+    }
+
+    moar_tests();
 
     return test_result();
 }