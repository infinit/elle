--- conflicted
+++ resolved
@@ -28,130 +28,74 @@
 
     auto rng0 = rgi | view::take(6);
     has_type<int &>(*begin(rng0));
-<<<<<<< HEAD
     models<BoundedViewConcept>(aux::copy(rng0));
     models<SizedViewConcept>(aux::copy(rng0));
     models<RandomAccessIteratorConcept>(begin(rng0));
-    ::check_equal(rng0, {0, 1, 2, 3, 4, 5});
-=======
-    models<concepts::BoundedView>(aux::copy(rng0));
-    models<concepts::SizedView>(aux::copy(rng0));
-    models<concepts::RandomAccessIterator>(begin(rng0));
-    models<concepts::Range>(detail::as_const(rng0));
+    models<RangeConcept>(detail::as_const(rng0));
     check_equal(rng0, {0, 1, 2, 3, 4, 5});
->>>>>>> 2ebc6f92
     CHECK(size(rng0) == 6u);
 
     auto rng0b = rgi | view::take(20);
     has_type<int &>(*begin(rng0b));
-<<<<<<< HEAD
     models<BoundedViewConcept>(aux::copy(rng0b));
     models<SizedViewConcept>(aux::copy(rng0b));
     models<RandomAccessIteratorConcept>(begin(rng0b));
-    ::check_equal(rng0b, {0, 1, 2, 3, 4, 5, 6, 7, 8, 9, 10});
-=======
-    models<concepts::BoundedView>(aux::copy(rng0b));
-    models<concepts::SizedView>(aux::copy(rng0b));
-    models<concepts::RandomAccessIterator>(begin(rng0b));
-    models<concepts::Range>(detail::as_const(rng0b));
+    models<RangeConcept>(detail::as_const(rng0b));
     check_equal(rng0b, {0, 1, 2, 3, 4, 5, 6, 7, 8, 9, 10});
->>>>>>> 2ebc6f92
     CHECK(size(rng0b) == 11u);
 
     auto rng1 = rng0 | view::reverse;
     has_type<int &>(*begin(rng1));
-<<<<<<< HEAD
     models<BoundedViewConcept>(aux::copy(rng1));
     models<SizedViewConcept>(aux::copy(rng1));
     models<RandomAccessIteratorConcept>(begin(rng1));
-    ::check_equal(rng1, {5, 4, 3, 2, 1, 0});
-=======
-    models<concepts::BoundedView>(aux::copy(rng1));
-    models<concepts::SizedView>(aux::copy(rng1));
-    models<concepts::RandomAccessIterator>(begin(rng1));
-    models<concepts::Range>(detail::as_const(rng1));
+    models<RangeConcept>(detail::as_const(rng1));
     check_equal(rng1, {5, 4, 3, 2, 1, 0});
->>>>>>> 2ebc6f92
 
     std::vector<int> v{0, 1, 2, 3, 4, 5, 6, 7, 8, 9, 10};
     auto rng2 = v | view::take(6) | view::reverse;
     has_type<int &>(*begin(rng2));
-<<<<<<< HEAD
     models<BoundedViewConcept>(aux::copy(rng2));
     models<SizedViewConcept>(aux::copy(rng2));
     models<RandomAccessIteratorConcept>(begin(rng2));
-    ::check_equal(rng2, {5, 4, 3, 2, 1, 0});
-=======
-    models<concepts::BoundedView>(aux::copy(rng2));
-    models<concepts::SizedView>(aux::copy(rng2));
-    models<concepts::RandomAccessIterator>(begin(rng2));
-    models<concepts::Range>(detail::as_const(rng2));
+    models<RangeConcept>(detail::as_const(rng2));
     check_equal(rng2, {5, 4, 3, 2, 1, 0});
->>>>>>> 2ebc6f92
 
     std::list<int> l{0, 1, 2, 3, 4, 5, 6, 7, 8, 9, 10};
     auto rng3 = l | view::take(6);
     has_type<int &>(*begin(rng3));
-<<<<<<< HEAD
     models<ViewConcept>(aux::copy(rng3));
     models_not<BoundedViewConcept>(aux::copy(rng3));
     models<SizedViewConcept>(aux::copy(rng3));
     models<BidirectionalIteratorConcept>(begin(rng3));
     models_not<RandomAccessIteratorConcept>(begin(rng3));
+    models<RangeConcept>(detail::as_const(rng3));
     ::check_equal(rng3, {0, 1, 2, 3, 4, 5});
-=======
-    models<concepts::View>(aux::copy(rng3));
-    models_not<concepts::BoundedView>(aux::copy(rng3));
-    models<concepts::SizedView>(aux::copy(rng3));
-    models<concepts::BidirectionalIterator>(begin(rng3));
-    models_not<concepts::RandomAccessIterator>(begin(rng3));
-    models<concepts::Range>(detail::as_const(rng3));
-    check_equal(rng3, {0, 1, 2, 3, 4, 5});
->>>>>>> 2ebc6f92
     CHECK(size(rng3) == 6u);
 
     auto rng3b = l | view::take(20);
     has_type<int &>(*begin(rng3b));
-<<<<<<< HEAD
     models<ViewConcept>(aux::copy(rng3b));
     models_not<BoundedViewConcept>(aux::copy(rng3b));
     models<SizedViewConcept>(aux::copy(rng3b));
     models<BidirectionalIteratorConcept>(begin(rng3b));
     models_not<RandomAccessIteratorConcept>(begin(rng3b));
-    ::check_equal(rng3b, {0, 1, 2, 3, 4, 5, 6, 7, 8, 9, 10});
-    CHECK(size(rng3b) == 11u);
-
-    auto rng4 = view::iota(10) | view::take(10);
-    ::models_not<BoundedViewConcept>(aux::copy(rng4));
-    ::models<SizedViewConcept>(aux::copy(rng4));
-=======
-    models<concepts::View>(aux::copy(rng3b));
-    models_not<concepts::BoundedView>(aux::copy(rng3b));
-    models<concepts::SizedView>(aux::copy(rng3b));
-    models<concepts::BidirectionalIterator>(begin(rng3b));
-    models_not<concepts::RandomAccessIterator>(begin(rng3b));
-    models<concepts::Range>(detail::as_const(rng3b));
+    models<RangeConcept>(detail::as_const(rng3b));
     check_equal(rng3b, {0, 1, 2, 3, 4, 5, 6, 7, 8, 9, 10});
     CHECK(size(rng3b) == 11u);
 
     auto rng4 = view::iota(10) | view::take(10);
-    models_not<concepts::BoundedView>(aux::copy(rng4));
-    models<concepts::SizedView>(aux::copy(rng4));
-    models<concepts::Range>(detail::as_const(rng4));
->>>>>>> 2ebc6f92
+    models_not<BoundedViewConcept>(aux::copy(rng4));
+    models<SizedViewConcept>(aux::copy(rng4));
+    models<RangeConcept>(detail::as_const(rng4));
     static_assert(!ranges::is_infinite<decltype(rng4)>::value, "");
     check_equal(rng4, {10, 11, 12, 13, 14, 15, 16, 17, 18, 19});
     CHECK(size(rng4) == 10u);
 
     auto rng5 = view::iota(10) | view::take(10) | view::reverse;
-<<<<<<< HEAD
-    ::models<BoundedViewConcept>(aux::copy(rng5));
-    ::models<SizedViewConcept>(aux::copy(rng5));
-=======
-    models<concepts::BoundedView>(aux::copy(rng5));
-    models<concepts::SizedView>(aux::copy(rng5));
-    models_not<concepts::Range>(detail::as_const(rng5));
->>>>>>> 2ebc6f92
+    models<BoundedViewConcept>(aux::copy(rng5));
+    models<SizedViewConcept>(aux::copy(rng5));
+    models_not<RangeConcept>(detail::as_const(rng5));
     static_assert(!ranges::is_infinite<decltype(rng5)>::value, "");
     check_equal(rng5, {19, 18, 17, 16, 15, 14, 13, 12, 11, 10});
     CHECK(size(rng5) == 10u);
@@ -161,61 +105,38 @@
     models_not<SizedRangeConcept>(c_str);
 
     auto rng6 = c_str | view::take(5);
-<<<<<<< HEAD
-    ::models<RandomAccessRangeConcept>(rng6);
-    ::models_not<BoundedViewConcept>(aux::copy(rng6));
-    ::models_not<SizedViewConcept>(aux::copy(rng6));
-=======
-    models<concepts::RandomAccessRange>(rng6);
-    models_not<concepts::BoundedView>(aux::copy(rng6));
-    models_not<concepts::SizedView>(aux::copy(rng6));
-    models<concepts::Range>(detail::as_const(rng6));
->>>>>>> 2ebc6f92
+    models<RandomAccessRangeConcept>(rng6);
+    models_not<BoundedViewConcept>(aux::copy(rng6));
+    models_not<SizedViewConcept>(aux::copy(rng6));
+    models<RangeConcept>(detail::as_const(rng6));
     check_equal(rng6, {'h','e','l','l','o'});
 
     auto rng7 = c_str | view::take(20);
     check_equal(rng7, {'h','e','l','l','o',' ','w','o','r','l','d'});
 
     iterator_range<std::list<int>::iterator> rl{l.begin(), l.end()};
-<<<<<<< HEAD
-    ::models<BidirectionalRangeConcept>(rl);
-    ::models<BoundedViewConcept>(aux::copy(rl));
-    ::models_not<SizedViewConcept>(aux::copy(rl));
+    models<BidirectionalRangeConcept>(rl);
+    models<BoundedViewConcept>(aux::copy(rl));
+    models_not<SizedViewConcept>(aux::copy(rl));
+    models<RangeConcept>(detail::as_const(rl));
 
     auto rng8 = rl | view::take(5);
-    ::models<BidirectionalRangeConcept>(rng8);
-    ::models_not<BoundedViewConcept>(aux::copy(rng8));
-    ::models_not<SizedViewConcept>(aux::copy(rng8));
+    models<BidirectionalRangeConcept>(rng8);
+    models_not<BoundedViewConcept>(aux::copy(rng8));
+    models_not<SizedViewConcept>(aux::copy(rng8));
+    models<RangeConcept>(detail::as_const(rng8));
     check_equal(rng8, {0, 1, 2, 3, 4});
 
     auto rng9 = rl | view::take(20);
-    ::models<BidirectionalRangeConcept>(rng9);
-    ::models_not<BoundedViewConcept>(aux::copy(rng9));
-    ::models_not<SizedViewConcept>(aux::copy(rng9));
-=======
-    models<concepts::BidirectionalRange>(rl);
-    models<concepts::BoundedView>(aux::copy(rl));
-    models_not<concepts::SizedView>(aux::copy(rl));
-    models<concepts::Range>(detail::as_const(rl));
-
-    auto rng8 = rl | view::take(5);
-    models<concepts::BidirectionalRange>(rng8);
-    models_not<concepts::BoundedView>(aux::copy(rng8));
-    models_not<concepts::SizedView>(aux::copy(rng8));
-    models<concepts::Range>(detail::as_const(rng8));
-    check_equal(rng8, {0, 1, 2, 3, 4});
-
-    auto rng9 = rl | view::take(20);
-    models<concepts::BidirectionalRange>(rng9);
-    models_not<concepts::BoundedView>(aux::copy(rng9));
-    models_not<concepts::SizedView>(aux::copy(rng9));
-    models<concepts::Range>(detail::as_const(rng9));
->>>>>>> 2ebc6f92
+    models<BidirectionalRangeConcept>(rng9);
+    models_not<BoundedViewConcept>(aux::copy(rng9));
+    models_not<SizedViewConcept>(aux::copy(rng9));
+    models<RangeConcept>(detail::as_const(rng9));
     check_equal(rng9, {0, 1, 2, 3, 4, 5, 6, 7, 8, 9, 10});
 
     {
         auto rng = debug_input_view<int const>{rgi} | view::take(6);
-        models_not<concepts::Range>(detail::as_const(rng));
+        models_not<RangeConcept>(detail::as_const(rng));
         check_equal(rng, {0, 1, 2, 3, 4, 5});
     }
 
