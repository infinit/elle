--- conflicted
+++ resolved
@@ -73,14 +73,9 @@
     if (ranges::next(beg, 4) != end) { return false; }
     auto end_m1 = It{ranges::next(beg, 3)};
     if (*end_m1 != 1) { return false; }
-<<<<<<< HEAD
-    if (std::is_convertible<ranges::iterator_tag_of<It>,
-                            ranges::detail::bidirectional_iterator_tag>{})
-    {
-=======
-    if (ranges::detail::is_convertible<ranges::iterator_concept<It>,
-                                       ranges::concepts::BidirectionalIterator*>{}) {
->>>>>>> 3277992e
+    if (ranges::detail::is_convertible<ranges::iterator_tag_of<It>,
+                                       ranges::detail::bidirectional_iterator_tag>{})
+    {
         auto end_m1_2 = It{ranges::prev(end, 1)};
         if (*end_m1_2 != 1) { return false; }
     }
