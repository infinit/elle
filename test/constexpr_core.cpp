// Range v3 library
//
//  Copyright Gonzalo Brito Gadeschi 2015
//
//  Use, modification and distribution is subject to the
//  Boost Software License, Version 1.0. (See accompanying
//  file LICENSE_1_0.txt or copy at
//  http://www.boost.org/LICENSE_1_0.txt)
//
// Project home: https://github.com/ericniebler/range-v3

#include <range/v3/detail/config.hpp>

#if RANGES_CXX_CONSTEXPR >= RANGES_CXX_CONSTEXPR_14

#include <range/v3/begin_end.hpp>
#include <range/v3/empty.hpp>
#include <range/v3/back.hpp>
#include <range/v3/front.hpp>
#include <range/v3/at.hpp>
#include <range/v3/size.hpp>
#include "array.hpp"
#include "test_iterators.hpp"

<<<<<<< HEAD
// This is necessary since advance is a customization point, std::advance is imported for
// non-range-v3 iterators, and it is not constexpr:
template<typename T, typename I = random_access_iterator<T>>
RANGES_CXX14_CONSTEXPR
void advance(random_access_iterator<T> & i, ranges::difference_type_t<I> n) {
    ranges::adl_advance_detail::advance_impl(i, n, ranges::iterator_tag_of<I>{});
}

template<typename T, typename I = bidirectional_iterator<T>>
RANGES_CXX14_CONSTEXPR
void advance(bidirectional_iterator<T> & i, ranges::difference_type_t<I> n) {
    ranges::adl_advance_detail::advance_impl(i, n, ranges::iterator_tag_of<I>{});
}

template<typename T, typename I = forward_iterator<T>>
RANGES_CXX14_CONSTEXPR
void advance(forward_iterator<T> & i, ranges::difference_type_t<I> n) {
    ranges::adl_advance_detail::advance_impl(i, n, ranges::iterator_tag_of<I>{});
}

template<typename T, typename I = input_iterator<T>>
RANGES_CXX14_CONSTEXPR
void advance(input_iterator<T> & i, ranges::difference_type_t<I> n) {
    ranges::adl_advance_detail::advance_impl(i, n, ranges::iterator_tag_of<I>{});
}

=======
>>>>>>> 36746622
// Test sequence 1,2,3,4
template<typename It>
RANGES_CXX14_CONSTEXPR auto test_it_back(It, It end,
    ranges::bidirectional_iterator_tag) -> bool
{
    auto end_m1_2 = It{ranges::prev(end, 1)};
    if (*end_m1_2 != 4) { return false; }
    return true;
}

template<typename It, typename Concept>
RANGES_CXX14_CONSTEXPR auto test_it_back(It, It, Concept) -> bool
{
    return true;
}

template<typename It>
RANGES_CXX14_CONSTEXPR auto test_it_(It beg, It end) -> bool {
    if (*beg != 1) { return false; }
    if (ranges::distance(beg, end) != 4) { return false; }
    if (ranges::next(beg, 4) != end) { return false; }
    auto end_m1 = It{ranges::next(beg, 3)};
    if (*end_m1 != 4) { return false; }

    if (!test_it_back(beg, end, ranges::iterator_tag_of<It>{})) { return false; }
    auto end2 = beg;
    ranges::advance(end2, end);
    if (end2 != end) { return false; }
    auto end3 = beg;
    ranges::advance(end3, 4);
    if (end3 != end) { return false; }
    if (ranges::iter_enumerate(beg, end) != std::pair<std::ptrdiff_t, It>{4, end})
    {
        return false;
    }
    if (ranges::iter_distance(beg, end) != 4) { return false; }
    if (ranges::iter_distance_compare(beg, end, 4) != 0) { return false; }
    if (ranges::iter_distance_compare(beg, end, 3) != 1) { return false; }
    if (ranges::iter_distance_compare(beg, end, 5) != -1) { return false; }
    return true;
}

// Test sequence 4,3,2,1 (for reverse iterators)
template<typename It>
RANGES_CXX14_CONSTEXPR auto test_rit_(It beg, It end) -> bool {
    if (ranges::distance(beg, end) != 4) { return false; }
    if (ranges::next(beg, 4) != end) { return false; }
    auto end_m1 = It{ranges::next(beg, 3)};
    if (*end_m1 != 1) { return false; }
    if (std::is_convertible<ranges::iterator_tag_of<It>,
                            ranges::bidirectional_iterator_tag>{}) {
        auto end_m1_2 = It{ranges::prev(end, 1)};
        if (*end_m1_2 != 1) { return false; }
    }
    auto end2 = beg;
    ranges::advance(end2, end);
    if (end2 != end) { return false; }
    auto end3 = beg;
    ranges::advance(end3, 4);
    if (end3 != end) { return false; }
    if (ranges::iter_enumerate(beg, end) != std::pair<std::ptrdiff_t, It>{4, end})
    {
        return false;
    }
    if (ranges::iter_distance(beg, end) != 4) { return false; }
    if (ranges::iter_distance_compare(beg, end, 4) != 0) { return false; }
    if (ranges::iter_distance_compare(beg, end, 3) != 1) { return false; }
    if (ranges::iter_distance_compare(beg, end, 5) != -1) { return false; }
    return true;
}

template<typename It, typename Sequence1234>
RANGES_CXX14_CONSTEXPR auto test_it(Sequence1234&& a) -> bool {
    auto beg = It{ranges::begin(a)};
    auto end = It{ranges::end(a)};
    return test_it_(beg, end);
}

template<typename Sequence1234>
RANGES_CXX14_CONSTEXPR auto test_its_c(Sequence1234&& a) -> bool {
    return     test_it<input_iterator<int const *>>(a)
            && test_it<forward_iterator<int const *>>(a)
            && test_it<bidirectional_iterator<int const *>>(a)
            && test_it<random_access_iterator<int const *>>(a);

}

template<typename Sequence1234>
RANGES_CXX14_CONSTEXPR auto test_its(Sequence1234&& a) -> bool {
    return     test_it<input_iterator<int *>>(a)
            && test_it<forward_iterator<int *>>(a)
            && test_it<bidirectional_iterator<int *>>(a)
            && test_it<random_access_iterator<int *>>(a)
            && test_its_c(a);

}

template<typename It, typename Sequence1234>
RANGES_CXX14_CONSTEXPR auto test_rit(Sequence1234&& a) -> bool {
    auto beg = It{ranges::rbegin(a)};
    auto end = It{ranges::rend(a)};
    return test_rit_(beg, end);
}

template<typename Sequence1234>
RANGES_CXX14_CONSTEXPR auto test_rits(Sequence1234&& a) -> bool {
    using rit = decltype(ranges::rbegin(a));
    return     test_rit<bidirectional_iterator<rit>>(a)
            && test_rit<random_access_iterator<rit>>(a);
}

template<typename It, typename Sequence1234>
RANGES_CXX14_CONSTEXPR auto test_cit(Sequence1234&& a) -> bool {
    auto beg = It{ranges::cbegin(a)};
    auto end = It{ranges::cend(a)};
    return test_it_(beg, end);
}

template<typename Sequence1234>
RANGES_CXX14_CONSTEXPR auto test_cits(Sequence1234&& a) -> bool {
    return     test_cit<input_iterator<int const *>>(a)
            && test_cit<forward_iterator<int const *>>(a)
            && test_cit<bidirectional_iterator<int const *>>(a)
            && test_cit<random_access_iterator<int const *>>(a);
}


template<typename It, typename Sequence1234>
RANGES_CXX14_CONSTEXPR auto test_crit(Sequence1234&& a) -> bool {
    auto beg = It{ranges::crbegin(a)};
    auto end = It{ranges::crend(a)};
    return test_rit_(beg, end);
}

template<typename Sequence1234>
RANGES_CXX14_CONSTEXPR auto test_crits(Sequence1234&& a) -> bool {
    using rit = decltype(ranges::crbegin(a));
    return     test_crit<bidirectional_iterator<rit>>(a)
            && test_crit<random_access_iterator<rit>>(a);
}

template<typename Sequence1234>
RANGES_CXX14_CONSTEXPR auto test_non_member_f(Sequence1234&& a) -> bool {
    if (ranges::empty(a)) { return false; }
    if (ranges::front(a) != 1) { return false; }
    if (ranges::back(a) != 4) { return false; }
    if (ranges::index(a, 2) != 3) { return false; }
    if (ranges::at(a, 2) != 3) { return false; }
    if (ranges::size(a) != 4) { return false; }
    return true;
}

RANGES_CXX14_CONSTEXPR auto test_array() -> bool {
    test::array<int, 4> a{{1, 2, 3, 4}};

    auto beg = ranges::begin(a);
    auto three = ranges::next(beg, 2);

    if ((false)) {
      ranges::iter_swap(beg, three);
      if (*beg != 3) { return false; }
      if (*three != 1) { return false; }
      ranges::iter_swap(beg, three);
    }

    if (!test_its(a)) { return false; }
    if (!test_cits(a)) { return false; }
    if (!test_rits(a)) { return false; }
    if (!test_crits(a)) { return false; }
    if (!test_non_member_f(a)) { return false; }

    // This can be workedaround but is just bad:
    test::array<int, 4> b{{5, 6, 7, 8}};
    ranges::swap(a, b);
    if (a[0] != 5 || b[0] != 1 || a[3] != 8 || b[3] != 4) { return false; }

    return true;
}

RANGES_CXX14_CONSTEXPR auto test_c_array() -> bool {
    int a[4]{1, 2, 3, 4};
    if (!test_its(a)) { return false; }
    if (!test_cits(a)) { return false; }
    if (!test_rits(a)) { return false; }
    if (!test_crits(a)) { return false; }
    if (!test_non_member_f(a)) { return false; }

    // C-arrays have no associated namespace, so this can't work:
    // int b[4]{5, 6, 7, 8};
    // ranges::swap(a, b);
    // if (a[0] != 5 || b[0] != 1 || a[3] != 8 || b[3] != 4) { return false; }

    return true;
}

RANGES_CXX14_CONSTEXPR auto test_init_list() -> bool {
    std::initializer_list<int> a{1, 2, 3, 4};
    if (!test_its_c(a)) { return false; }
    if (!test_cits(a)) { return false; }
    if (!test_rits(a)) { return false; }
    if (!test_crits(a)) { return false; }
    if (!test_non_member_f(a)) { return false; }

    std::initializer_list<int> b{5, 6, 7, 8};
    ranges::swap(a, b);
    if (ranges::at(a, 0) != 5 || ranges::at(b, 0) != 1
        || ranges::at(a, 3) != 8 || ranges::at(b, 3) != 4) {
        return false;
    }

    return true;
}

int main() {
    static_assert(test_array(), "");
    static_assert(test_c_array(), "");
    static_assert(test_init_list(), "");
}

#else
int main() {}
#endif<|MERGE_RESOLUTION|>--- conflicted
+++ resolved
@@ -22,35 +22,6 @@
 #include "array.hpp"
 #include "test_iterators.hpp"
 
-<<<<<<< HEAD
-// This is necessary since advance is a customization point, std::advance is imported for
-// non-range-v3 iterators, and it is not constexpr:
-template<typename T, typename I = random_access_iterator<T>>
-RANGES_CXX14_CONSTEXPR
-void advance(random_access_iterator<T> & i, ranges::difference_type_t<I> n) {
-    ranges::adl_advance_detail::advance_impl(i, n, ranges::iterator_tag_of<I>{});
-}
-
-template<typename T, typename I = bidirectional_iterator<T>>
-RANGES_CXX14_CONSTEXPR
-void advance(bidirectional_iterator<T> & i, ranges::difference_type_t<I> n) {
-    ranges::adl_advance_detail::advance_impl(i, n, ranges::iterator_tag_of<I>{});
-}
-
-template<typename T, typename I = forward_iterator<T>>
-RANGES_CXX14_CONSTEXPR
-void advance(forward_iterator<T> & i, ranges::difference_type_t<I> n) {
-    ranges::adl_advance_detail::advance_impl(i, n, ranges::iterator_tag_of<I>{});
-}
-
-template<typename T, typename I = input_iterator<T>>
-RANGES_CXX14_CONSTEXPR
-void advance(input_iterator<T> & i, ranges::difference_type_t<I> n) {
-    ranges::adl_advance_detail::advance_impl(i, n, ranges::iterator_tag_of<I>{});
-}
-
-=======
->>>>>>> 36746622
 // Test sequence 1,2,3,4
 template<typename It>
 RANGES_CXX14_CONSTEXPR auto test_it_back(It, It end,
