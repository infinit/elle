--- conflicted
+++ resolved
@@ -22,21 +22,13 @@
 int main()
 {
     using namespace ranges;
-
     {
         std::vector<int> v = view::ints(0, 100);
 
-<<<<<<< HEAD
-    auto v2 = v | copy | action::slice(10,20);
-    CHECK(size(v2) == 10u);
-    ::models<SameConcept>(v, v2);
-    ::check_equal(v2, {10,11,12,13,14,15,16,17,18,19});
-=======
         auto v2 = v | copy | action::slice(10, 20);
         CHECK(size(v2) == 10u);
-        ::models<concepts::Same>(v, v2);
+        ::models<SameConcept>(v, v2);
         ::check_equal(v2, {10, 11, 12, 13, 14, 15, 16, 17, 18, 19});
->>>>>>> 3277992e
 
         v2 = v2 | move | action::slice(2, 8);
         ::check_equal(v2, {12, 13, 14, 15, 16, 17});
