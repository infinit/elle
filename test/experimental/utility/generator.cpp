--- conflicted
+++ resolved
@@ -27,13 +27,12 @@
 #include "../../simple_test.hpp"
 #include "../../test_utils.hpp"
 
-<<<<<<< HEAD
 #ifdef __clang__
 #pragma GCC diagnostic ignored "-Wunused-const-variable"
-=======
+#endif
+
 #if RANGES_CXX_COROUTINES < RANGES_CXX_COROUTINES_TS1
 #error This test uses coroutines.
->>>>>>> 3277992e
 #endif
 
 template<bool Condition>
