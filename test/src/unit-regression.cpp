--- conflicted
+++ resolved
@@ -796,7 +796,13 @@
         CHECK(s1 == s2);
     }
 
-<<<<<<< HEAD
+    SECTION("issue #486 - json::value_t can't be a map's key type in VC++ 2015")
+    {
+        // the code below must compile with MSVC
+        std::map<json::value_t, std::string> jsonTypes ;
+        jsonTypes[json::value_t::array] = "array";
+    }
+
     SECTION("issue #494 - conversion from vector<bool> to json fails to build")
     {
         std::vector<bool> boolVector = {false, true, false, false};
@@ -804,12 +810,5 @@
         j["bool_vector"] = boolVector;
 
         CHECK(j["bool_vector"].dump() == "[false,true,false,false]");
-=======
-    SECTION("issue #486 - json::value_t can't be a map's key type in VC++ 2015")
-    {
-        // the code below must compile with MSVC
-        std::map<json::value_t, std::string> jsonTypes ;
-        jsonTypes[json::value_t::array] = "array";
->>>>>>> f4126e4d
     }
 }