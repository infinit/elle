--- conflicted
+++ resolved
@@ -35,15 +35,9 @@
     ///
     Status              Session::Initialize()
     {
-<<<<<<< HEAD
       // register the govern callback to the fiber system.
       if (Fiber::Register(Callback<>::Infer(&Session::Govern)) == Status::Error)
         escape("unable to register the govern callback");
-
-      return Status::Ok;
-=======
-      return StatusOk;
->>>>>>> 7d708545
     }
 
     ///
@@ -57,20 +51,6 @@
     }
 
     ///
-<<<<<<< HEAD
-    /// this method returns the instance of the session.
-    ///
-    Status              Session::Instance(Session*&             session)
-    {
-      // return the current session.
-      session = Session::Current;
-
-      return Status::Ok;
-    }
-
-    ///
-=======
->>>>>>> 7d708545
     /// this method explicitely assign the session.
     ///
     Status              Session::Assign(Session* s)
@@ -87,72 +67,9 @@
     ///
     Status              Session::Clear()
     {
-<<<<<<< HEAD
-      // clear the locuser.
-      Session::Current = NULL;
-
       return Status::Ok;
     }
 
-    ///
-    /// this method initializes, saves, restores and cleans the session
-    /// for the given fiber.
-    ///
-    Status              Session::Govern(const Phase             phase,
-                                        Fiber*                  fiber)
-    {
-      // perform an operation depending on the phase.
-      switch (phase)
-        {
-        case PhaseInitialize:
-          {
-            // nothing to do.
-
-            break;
-          }
-        case PhaseSave:
-          {
-            // save the session in the fiber's environment.
-            if (fiber->environment->Store("session",
-                                          Session::Current) == Status::Error)
-              escape("unable to store the session in the environment");
-
-            // set the locuser to NULL, for safety purposes.
-            Session::Current = NULL;
-
-            break;
-          }
-        case PhaseRestore:
-          {
-            // restore the session from the fiber's environment.
-            if (fiber->environment->Load("session",
-                                         Session::Current) == Status::Error)
-              escape("unable to load the session from the environment");
-
-            break;
-          }
-        case PhaseClean:
-          {
-            // nothing to do.
-            //
-            // actually, at this locus, the session must have been deleted
-            // by the network manager.
-
-            // ... but reinitializes the session locuser to make sure
-            // everything is clean!
-            Session::Current = NULL;
-
-            break;
-          }
-        }
-
-      return Status::Ok;
-    }
-=======
-      return StatusOk;
-    }
-
->>>>>>> 7d708545
 
 //
 // ---------- constructors & destructors --------------------------------------
