#ifndef ELLE_NETWORK_PROCEDURE_HXX
# define ELLE_NETWORK_PROCEDURE_HXX
<<<<<<< HEAD

# include <elle/network/Bundle.hh>
# include <elle/network/Inputs.hh>
# include <elle/network/Session.hh>
# include <elle/network/TCPSocket.hh>
# include <elle/radix/Arguments.hh>
# include <elle/radix/Variables.hh>
# include <elle/standalone/Maid.hh>
# include <elle/standalone/Report.hh>
=======

# include <elle/radix/Arguments.hh>
# include <elle/radix/Variables.hh>

# include <elle/network/Session.hh>
# include <elle/network/Bundle.hh>
# include <elle/network/Inputs.hh>

# include <elle/standalone/Maid.hh>
# include <elle/standalone/Report.hh>

# include <elle/serialize/BufferArchive.hh>
>>>>>>> b4c19e46

namespace elle
{
  using namespace standalone;

  namespace network
  {

//
// ---------- constructors & destructors --------------------------------------
//

    ///
    /// the constructor takes the routing callback along with optional
    /// prolog and epilog callbacks.
    ///
    template <const Tag I,
              const Tag O,
              const Tag E>
    Procedure<I, O, E>::Procedure(const Callback<
                                    Status,
                                    R
                                    >                           routine,
                                  const Callback<
                                    Status,
                                    Parameters<>
                                    >                           prolog,
                                  const Callback<
                                    Status,
                                    Parameters<>
                                    >                           epilog):
      routine(routine),
      prolog(prolog),
      epilog(epilog)
    {
    }

//
// ---------- methods ---------------------------------------------------------
//

    namespace {
      struct ProcedureSkeletonExtractor
      {
      private:
        elle::serialize::InputBufferArchive& archive;

      public:
        ProcedureSkeletonExtractor(elle::serialize::InputBufferArchive& archive)
          : archive(archive)
        {}

        elle::Status Load()
        {
          return elle::Status::Ok;
        }

        //template<template<typename...> class P, typename ...T>
        //elle::Status Load(P<T...>& value)
        //{
        //  //static_assert(false, "NON1");
        //}
        template<typename ...T>
        elle::Status Load(T&... value)
        {
          //static_assert(false, "NON1");
        }
      };
    }
    ///
    /// this method is called by the network manager whenever a message
    /// of tag I is received.
    ///
    template <const Tag I,
              const Tag O,
              const Tag E>
<<<<<<< HEAD
    Status              Procedure<I, O, E>::Skeleton(TCPSocket* socket,
                                                     Locus& locus,
                                                     Parcel&   parcel) const
    {
      Archive& archive = *parcel.data;
=======
    Status Procedure<I, O, E>::Skeleton(elle::utility::Buffer& buffer) const
    {
      elle::serialize::InputBufferArchive archive(buffer);
      ProcedureSkeletonExtractor extractor(archive);

>>>>>>> b4c19e46

      Callback<
          Status,
          typename Trait::Reference<
              typename Message<I>::P
          >::Type
      >               extract(&ProcedureSkeletonExtractor::Load, &extractor);

      Variables<
        typename Trait::Bare<
          typename Message<I>::P
          >::Type
        >               inputs;
      Variables<
        typename Trait::Bare<
          typename Message<O>::P
          >::Type
        >               outputs;
      Status            status;
<<<<<<< HEAD
=======

      Session*          session = elle::network::Session::session.Get();
>>>>>>> b4c19e46

      // call the prolog.
      if (this->prolog.Call() == Status::Error)
        escape("an error occured in the procedure's prolog");

      // extract the values from the archive given the types required
      // for the callback.
      if (inputs.Call(extract) == Status::Error)
        escape("unable to extract from the archive");

      // check that the end of the archive has been reached i.e all
      // the information has been extracted. this step ensures that
      // the archive does not contain more variables that extracted.
      if (archive.Stream().BytesLeft() > 0)
        escape("the archive seems to contain additional information");

      // at this point, an Arguments is created which references both
      // the inputs and outputs. thus no copy is made while the
      // outputs can still be accessed through the _outputs_ variable.
      Arguments<
        typename
        Set::Union<
          typename
          Trait::Bare<
            typename Message<I>::P
            >::Type,
              typename
              Trait::Bare<
              typename Message<O>::P
              >::Type
          >::Type
          >               arguments = Arguments<>::Union(inputs, outputs);

      // call the routine.
      Context ctx;
      ctx.socket = socket;
      ctx.parcel = &parcel;
      std::string host;
      if (locus.host.Convert(host) == StatusError)
        escape("unable to convert the host name");
      ctx.host = host;
      elle::network::current_context(ctx);
      status = arguments.Call(this->routine);

      // call the epilog.
      if (this->epilog.Call() == Status::Error)
        escape("an error occured in the procedure's epilog");

      //
      // send back the report to the client if an error occured.
      //
      if (status == Status::Error)
        {
          //
          // serialize the report and send it to the caller.
          //
          Report& report = elle::standalone::Report::report.Get();

          // reply with the report.
<<<<<<< HEAD
          if (socket->Reply(Inputs<E>(report)) == StatusError)
=======
          if (session->socket->Reply(
                Inputs<E>(report),
                session) == Status::Error)
>>>>>>> b4c19e46
            escape("unable to reply with the status");

          // flush the report since it has been sent
          // to the sender.
          report.Flush();

          return Status::Ok;
        }

      // reply according to the output tag.
      switch (O)
        {
        case TagNone:
          {
            //
            // nothing to do in this case.
            //

            break;
          }
        default:
          {
            //
            // in this case the procedure's outputs are serialized and
            // sent back to the caller.
            //

            typename
              Message<O>::B::Inputs     bundle(outputs);

            // reply with the output bundle.
<<<<<<< HEAD
            if (socket->Reply(bundle) == StatusError)
=======
            if (session->socket->Reply(bundle,
                                       session) == Status::Error)
>>>>>>> b4c19e46
              escape("unable to reply to the caller");

            break;
          }
        }

      return Status::Ok;
    }

//
// ---------- object ----------------------------------------------------------
//

    ///
    /// this macro-function call generates the object.
    ///
    embed(_(Procedure<I, O, E>),
          _(template <const Tag I,
                      const Tag O,
                      const Tag E>));

//
// ---------- dumpable --------------------------------------------------------
//

    ///
    /// this method dumps the procedure.
    ///
    template <const Tag I,
              const Tag O,
              const Tag E>
    Status              Procedure<I, O, E>::Dump(const Natural32 margin) const
    {
      String            alignment(margin, ' ');

      std::cout << alignment << "[Procedure]" << std::endl;

      // dump the routine.
      std::cout << alignment << Dumpable::Shift
                << "[Routine]" << std::endl;

      if (this->routine.Dump(margin + 2) == Status::Error)
        escape("unable to dump the callback");

      // dump the callback.
      std::cout << alignment << Dumpable::Shift
                << "[Prolog]" << std::endl;

      if (this->prolog.Dump(margin + 2) == Status::Error)
        escape("unable to dump the callback");

      // dump the epilog.
      std::cout << alignment << Dumpable::Shift
                << "[Epilog]" << std::endl;

      if (this->epilog.Dump(margin + 2) == Status::Error)
        escape("unable to dump the callback");

      return Status::Ok;
    }

  }
}

#endif<|MERGE_RESOLUTION|>--- conflicted
+++ resolved
@@ -1,6 +1,5 @@
 #ifndef ELLE_NETWORK_PROCEDURE_HXX
 # define ELLE_NETWORK_PROCEDURE_HXX
-<<<<<<< HEAD
 
 # include <elle/network/Bundle.hh>
 # include <elle/network/Inputs.hh>
@@ -8,22 +7,9 @@
 # include <elle/network/TCPSocket.hh>
 # include <elle/radix/Arguments.hh>
 # include <elle/radix/Variables.hh>
+# include <elle/serialize/BufferArchive.hh>
 # include <elle/standalone/Maid.hh>
 # include <elle/standalone/Report.hh>
-=======
-
-# include <elle/radix/Arguments.hh>
-# include <elle/radix/Variables.hh>
-
-# include <elle/network/Session.hh>
-# include <elle/network/Bundle.hh>
-# include <elle/network/Inputs.hh>
-
-# include <elle/standalone/Maid.hh>
-# include <elle/standalone/Report.hh>
-
-# include <elle/serialize/BufferArchive.hh>
->>>>>>> b4c19e46
 
 namespace elle
 {
@@ -100,19 +86,13 @@
     template <const Tag I,
               const Tag O,
               const Tag E>
-<<<<<<< HEAD
     Status              Procedure<I, O, E>::Skeleton(TCPSocket* socket,
                                                      Locus& locus,
                                                      Parcel&   parcel) const
     {
-      Archive& archive = *parcel.data;
-=======
-    Status Procedure<I, O, E>::Skeleton(elle::utility::Buffer& buffer) const
-    {
-      elle::serialize::InputBufferArchive archive(buffer);
+      elle::serialize::InputBufferArchive archive(parcel.data);
       ProcedureSkeletonExtractor extractor(archive);
 
->>>>>>> b4c19e46
 
       Callback<
           Status,
@@ -132,11 +112,6 @@
           >::Type
         >               outputs;
       Status            status;
-<<<<<<< HEAD
-=======
-
-      Session*          session = elle::network::Session::session.Get();
->>>>>>> b4c19e46
 
       // call the prolog.
       if (this->prolog.Call() == Status::Error)
@@ -196,13 +171,7 @@
           Report& report = elle::standalone::Report::report.Get();
 
           // reply with the report.
-<<<<<<< HEAD
           if (socket->Reply(Inputs<E>(report)) == StatusError)
-=======
-          if (session->socket->Reply(
-                Inputs<E>(report),
-                session) == Status::Error)
->>>>>>> b4c19e46
             escape("unable to reply with the status");
 
           // flush the report since it has been sent
@@ -234,12 +203,7 @@
               Message<O>::B::Inputs     bundle(outputs);
 
             // reply with the output bundle.
-<<<<<<< HEAD
             if (socket->Reply(bundle) == StatusError)
-=======
-            if (session->socket->Reply(bundle,
-                                       session) == Status::Error)
->>>>>>> b4c19e46
               escape("unable to reply to the caller");
 
             break;
