//
// ---------- header ----------------------------------------------------------
//
// project       elle
//
// license       infinit
//
// author        julien quintard   [wed may 25 15:55:16 2011]
//

//
// ---------- includes --------------------------------------------------------
//

#include <elle/network/TCPServer.hh>

#include <elle/standalone/Maid.hh>
#include <elle/standalone/Report.hh>

namespace elle
{
  namespace network
  {

//
// ---------- definitions -----------------------------------------------------
//

    ///
    /// definition of the container.
    ///
    TCPServer::Container                TCPServer::Porters;

//
// ---------- constructors & destructors --------------------------------------
//

    ///
    /// the default constructor.
    ///
    TCPServerPorter::TCPServerPorter(const
                                       Callback<
                                         Status,
                                         Parameters<TCPSocket*>
                                         >&                     callback):
      server(NULL),
      callback(callback)
    {
    }

    ///
    /// the destructor.
    ///
    TCPServerPorter::~TCPServerPorter()
    {
      // stop listening.
      this->server->close();

      // if there is a server, release it.
      if (this->server != NULL)
        this->server->deleteLater();
    }

//
// ---------- methods ---------------------------------------------------------
//

    //
    // porter
    //

    ///
    /// this method creates and starts the porter.
    ///
    Status              TCPServerPorter::Create(const Locus&    locus)
    {
      // set the locus.
      this->locus = locus;

      // allocate a new server.
      this->server = new ::QTcpServer;

      // start listening.
      if (this->server->listen(this->locus.host.location,
                               this->locus.port) == false)
        escape(this->server->errorString().toStdString().c_str());

      // connect the signals.
      if (this->connect(this->server, SIGNAL(newConnection()),
                        this, SLOT(_accept())) == false)
        escape("unable to connect the signal");

      return Status::Ok;
    }

    //
    // server
    //

    ///
    /// this method initializes the server.
    ///
    Status              TCPServer::Initialize()
    {
      return Status::Ok;
    }

    ///
    /// this method cleans the server.
    ///
    Status              TCPServer::Clean()
    {
      TCPServer::Scoutor        scoutor;

      // go through the porters.
      for (scoutor = TCPServer::Porters.begin();
           scoutor != TCPServer::Porters.end();
           scoutor++)
        {
          TCPServerPorter*      porter = scoutor->second;

          // delete the porter.
          delete porter;
        }

      // clear the container.
      TCPServer::Porters.clear();

      return Status::Ok;
    }

    ///
    /// this method starts a server and waits for new connection. for
    /// every new connection, the Accept signal is generated which, in turn,
    /// creates a new TCP socket.
    ///
    /// note that callbacks are used because only a specific handler must
    /// be called. by relying on QT signals/slots (though it is not possible
    /// since the TCPServer class is static), all the slots registered on the
    /// signal would be triggered which is not want we want.
    ///
    Status              TCPServer::Listen(const Locus&          locus,
                                          const
                                            Callback<
                                              Status,
                                              Parameters<TCPSocket*>
                                              >&                callback)
    {
      typedef std::unique_ptr<TCPServerPorter> ServerPtr;

      // check if this locus is not already listened on.
      if (TCPServer::Locate(locus) == Status::True)
        escape("this locus seems to have already been registered");

      // allocate a new porter.
      auto porter = ServerPtr(new TCPServerPorter(callback));

      // create the porter.
      if (porter->Create(locus) == Status::Error)
        escape("unable to create the porter");

      // insert the porter in the container.
      auto result = TCPServer::Porters.insert(
          std::pair<const Locus, TCPServerPorter*>(locus, porter.get())
      );

      // check if the insertion was successful.
      if (result.second == false)
        escape("unable to insert the porter in the container");

      // stop tracking porter.
      porter.release();

      return Status::Ok;
    }

    ///
    /// this method blocks the given locus by deleting the associated
    /// porter.
    ///
    Status              TCPServer::Block(const Locus&           locus)
    {
      TCPServer::Iterator       iterator;
      TCPServerPorter*          porter;

      // locate the porter.
      if (TCPServer::Locate(locus, &iterator) == Status::False)
        escape("unable to locate the given porter");

      // retrieve the porter.
      porter = iterator->second;

      // delete the porter.
      delete porter;

      // remove the entry from the container.
      TCPServer::Porters.erase(iterator);

      return Status::Ok;
    }

    ///
    /// this method returns the porter associated with the given locus.
    ///
    Status              TCPServer::Retrieve(const Locus&        locus,
                                            TCPServerPorter*&   porter)
    {
      TCPServer::Iterator       iterator;

      // locate the porter.
      if (TCPServer::Locate(locus, &iterator) == Status::False)
        escape("unable to locate the given porter");

      // retrieve the porter.
      porter = iterator->second;

      return Status::Ok;
    }

    ///
    /// this method tries to locate the porter associated with the given
    /// locus and returns true if so.
    ///
    Status              TCPServer::Locate(const Locus&          locus,
                                          Iterator*             iterator)
    {
      TCPServer::Iterator       i;

      // try to locate the porter.
      if ((i = TCPServer::Porters.find(locus)) != TCPServer::Porters.end())
        {
          if (iterator != NULL)
            *iterator = i;

          return Status::True;
        }

      return Status::False;
    }

//
// ---------- dumpable --------------------------------------------------------
//

    //
    // porter
    //

    ///
    /// this method dumps the internals of a porter.
    ///
    Status              TCPServerPorter::Dump(const Natural32   margin) const
    {
      String            alignment(margin, ' ');

      std::cout << alignment << "[Porter]" << std::endl;

      // dump the locus.
      if (this->locus.Dump(margin + 2) == Status::Error)
        escape("unable to dump the locus");

      // dump the server locus.
      std::cout << alignment << Dumpable::Shift << "[Server] "
                << std::hex << this->server << std::endl;

      // dump the callback.
      if (this->callback.Dump(margin + 2) == Status::Error)
        escape("unable to dump the callback");

      return Status::Ok;
    }

    //
    // server
    //

    ///
    /// this method dumps the table of porters.
    ///
    Status              TCPServer::Show(const Natural32         margin)
    {
      String                    alignment(margin, ' ');
      TCPServer::Scoutor        scoutor;

      std::cout << alignment << "[TCPServer]" << std::endl;

      // dump the porters table.
      for (scoutor = TCPServer::Porters.begin();
           scoutor != TCPServer::Porters.end();
           scoutor++)
        {
          TCPServerPorter*      porter = scoutor->second;

          // dump the porter.
          if (porter->Dump(margin + 2) == Status::Error)
            escape("unable to dump the porter");
        }

      return Status::Ok;
    }

//
// ---------- callbacks -------------------------------------------------------
//

    ///
    /// this callback is triggered whenever a new conncetion is made.
    ///
    Status              TCPServerPorter::Accept()
    {
      ::QTcpSocket*     connection;

      // retrieve the connection from the server.
      if ((connection = this->server->nextPendingConnection()) == NULL)
        escape(this->server->errorString().toStdString().c_str());

      // allocate a new socket to this server.
      auto socket = std::unique_ptr<TCPSocket>(new TCPSocket);

      // create a socket with the specific connection.
      if (socket->Create(connection) == Status::Error)
        escape("unable to create the socket");

      // call the callback.
      if (this->callback.Call(socket.get()) == Status::Error)
        escape("an error occured in the callback");

      // socket associated with the callback
      socket.release();

      return Status::Ok;
    }

//
// ---------- slots -----------------------------------------------------------
//

    ///
    /// this slot is triggered whenever a connection is being made on the
    /// porter's locus.
    ///
    void                TCPServerPorter::_accept()
    {
<<<<<<< HEAD
      Closure<
        Status,
        Parameters<>
        >               closure(Callback<>::Infer(
                                  &TCPServerPorter::Accept, this));

      // spawn a fiber.
      if (Fiber::Spawn(closure) == Status::Error)
        yield(_(), "unable to spawn a fiber");
=======
      new reactor::Thread(concurrency::scheduler(), "TCPServer accept",
                          boost::bind(&TCPServerPorter::Accept, this), true);
>>>>>>> 7d708545
    }

 }
}<|MERGE_RESOLUTION|>--- conflicted
+++ resolved
@@ -341,20 +341,8 @@
     ///
     void                TCPServerPorter::_accept()
     {
-<<<<<<< HEAD
-      Closure<
-        Status,
-        Parameters<>
-        >               closure(Callback<>::Infer(
-                                  &TCPServerPorter::Accept, this));
-
-      // spawn a fiber.
-      if (Fiber::Spawn(closure) == Status::Error)
-        yield(_(), "unable to spawn a fiber");
-=======
       new reactor::Thread(concurrency::scheduler(), "TCPServer accept",
                           boost::bind(&TCPServerPorter::Accept, this), true);
->>>>>>> 7d708545
     }
 
  }
