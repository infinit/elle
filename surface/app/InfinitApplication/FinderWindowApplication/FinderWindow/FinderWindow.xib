<?xml version="1.0" encoding="UTF-8"?>
<archive type="com.apple.InterfaceBuilder3.Cocoa.XIB" version="8.00">
	<data>
		<int key="IBDocument.SystemTarget">1070</int>
		<string key="IBDocument.SystemVersion">11G63</string>
		<string key="IBDocument.InterfaceBuilderVersion">2843</string>
		<string key="IBDocument.AppKitVersion">1138.51</string>
		<string key="IBDocument.HIToolboxVersion">569.00</string>
		<object class="NSMutableDictionary" key="IBDocument.PluginVersions">
			<string key="NS.key.0">com.apple.InterfaceBuilder.CocoaPlugin</string>
			<string key="NS.object.0">2843</string>
		</object>
		<array key="IBDocument.IntegratedClassDependencies">
			<string>IBNSLayoutConstraint</string>
			<string>NSButton</string>
			<string>NSButtonCell</string>
			<string>NSCustomObject</string>
			<string>NSCustomView</string>
			<string>NSImageCell</string>
			<string>NSImageView</string>
			<string>NSTextField</string>
			<string>NSTextFieldCell</string>
			<string>NSView</string>
			<string>NSWindowTemplate</string>
		</array>
		<array key="IBDocument.PluginDependencies">
			<string>com.apple.InterfaceBuilder.CocoaPlugin</string>
		</array>
		<object class="NSMutableDictionary" key="IBDocument.Metadata">
			<string key="NS.key.0">PluginDependencyRecalculationVersion</string>
			<integer value="1" key="NS.object.0"/>
		</object>
		<array class="NSMutableArray" key="IBDocument.RootObjects" id="1000">
			<object class="NSCustomObject" id="1001">
				<string key="NSClassName">IAFinderWindowController</string>
			</object>
			<object class="NSCustomObject" id="1003">
				<string key="NSClassName">FirstResponder</string>
			</object>
			<object class="NSCustomObject" id="1004">
				<string key="NSClassName">NSApplication</string>
			</object>
			<object class="NSCustomObject" id="184765977">
				<string key="NSClassName">IAFinderWindowController</string>
			</object>
			<object class="NSWindowTemplate" id="1005">
				<int key="NSWindowBacking">2</int>
				<string key="NSWindowRect">{{71, 628}, {480, 388}}</string>
				<int key="NSWTFlags">539496448</int>
				<string key="NSWindowTitle">Window</string>
				<string key="NSWindowClass">IAFinderWindow</string>
				<nil key="NSViewClass"/>
				<nil key="NSUserInterfaceItemIdentifier"/>
				<string key="NSWindowContentMinSize">{480, 388}</string>
				<object class="NSView" key="NSWindowView" id="1006">
					<reference key="NSNextResponder"/>
					<int key="NSvFlags">256</int>
					<array class="NSMutableArray" key="NSSubviews">
						<object class="NSTextField" id="45347150">
							<reference key="NSNextResponder" ref="1006"/>
							<int key="NSvFlags">268</int>
							<string key="NSFrame">{{144, 223}, {155, 70}}</string>
							<reference key="NSSuperview" ref="1006"/>
							<int key="NSViewLayerContentsRedrawPolicy">2</int>
							<string key="NSReuseIdentifierKey">_NS:1535</string>
							<bool key="NSEnabled">YES</bool>
							<object class="NSTextFieldCell" key="NSCell" id="1053039907">
								<int key="NSCellFlags">68157504</int>
								<int key="NSCellFlags2">272630784</int>
								<string key="NSContents">Welcome to Infinit !</string>
								<object class="NSFont" key="NSSupport" id="1060963897">
									<string key="NSName">LucidaGrande</string>
									<double key="NSSize">13</double>
									<int key="NSfFlags">1044</int>
								</object>
								<string key="NSCellIdentifier">_NS:1535</string>
								<reference key="NSControlView" ref="45347150"/>
								<object class="NSColor" key="NSBackgroundColor" id="306587371">
									<int key="NSColorSpace">6</int>
									<string key="NSCatalogName">System</string>
									<string key="NSColorName">controlColor</string>
									<object class="NSColor" key="NSColor">
										<int key="NSColorSpace">3</int>
										<bytes key="NSWhite">MC42NjY2NjY2NjY3AA</bytes>
									</object>
								</object>
								<object class="NSColor" key="NSTextColor" id="95440946">
									<int key="NSColorSpace">6</int>
									<string key="NSCatalogName">System</string>
									<string key="NSColorName">controlTextColor</string>
									<object class="NSColor" key="NSColor" id="480996891">
										<int key="NSColorSpace">3</int>
										<bytes key="NSWhite">MAA</bytes>
									</object>
								</object>
							</object>
						</object>
					</array>
					<string key="NSFrameSize">{480, 388}</string>
					<reference key="NSSuperview"/>
					<reference key="NSNextKeyView" ref="45347150"/>
					<bool key="NSViewIsLayerTreeHost">YES</bool>
					<int key="NSViewLayerContentsRedrawPolicy">2</int>
				</object>
				<string key="NSScreenRect">{{0, 0}, {1920, 1058}}</string>
				<string key="NSMinSize">{480, 388}</string>
				<string key="NSMaxSize">{10000000000000, 10000000000000}</string>
				<bool key="NSWindowIsRestorable">YES</bool>
			</object>
			<object class="NSCustomObject" id="444088107">
				<string key="NSClassName">IALoginViewController</string>
			</object>
			<object class="NSCustomView" id="1010704450">
				<reference key="NSNextResponder"/>
				<int key="NSvFlags">268</int>
				<array class="NSMutableArray" key="NSSubviews">
					<object class="NSButton" id="69179144">
						<reference key="NSNextResponder" ref="1010704450"/>
						<int key="NSvFlags">268</int>
						<string key="NSFrame">{{99, 19}, {282, 28}}</string>
						<reference key="NSSuperview" ref="1010704450"/>
						<reference key="NSWindow"/>
						<reference key="NSNextKeyView"/>
						<string key="NSReuseIdentifierKey">_NS:22</string>
						<bool key="NSEnabled">YES</bool>
						<object class="NSButtonCell" key="NSCell" id="895599601">
							<int key="NSCellFlags">-2080374784</int>
							<int key="NSCellFlags2">0</int>
							<string key="NSContents">Don't have an account ? Register now !</string>
							<object class="NSFont" key="NSSupport" id="741616255">
								<string key="NSName">LucidaGrande</string>
								<double key="NSSize">12</double>
								<int key="NSfFlags">16</int>
							</object>
							<string key="NSCellIdentifier">_NS:22</string>
							<reference key="NSControlView" ref="69179144"/>
							<int key="NSButtonFlags">-2041823232</int>
							<int key="NSButtonFlags2">98</int>
							<string key="NSAlternateContents"/>
							<string key="NSKeyEquivalent"/>
							<int key="NSPeriodicDelay">400</int>
							<int key="NSPeriodicInterval">75</int>
						</object>
					</object>
					<object class="NSTextField" id="904934424">
						<reference key="NSNextResponder" ref="1010704450"/>
						<int key="NSvFlags">268</int>
						<string key="NSFrame">{{96, 84}, {288, 22}}</string>
						<reference key="NSSuperview" ref="1010704450"/>
						<reference key="NSWindow"/>
						<reference key="NSNextKeyView" ref="910985337"/>
						<string key="NSReuseIdentifierKey">_NS:1535</string>
						<bool key="NSEnabled">YES</bool>
						<object class="NSTextFieldCell" key="NSCell" id="336465777">
							<int key="NSCellFlags">68157504</int>
							<int key="NSCellFlags2">71304192</int>
							<string key="NSContents">errors</string>
							<reference key="NSSupport" ref="741616255"/>
							<string key="NSCellIdentifier">_NS:1535</string>
							<reference key="NSControlView" ref="904934424"/>
							<reference key="NSBackgroundColor" ref="306587371"/>
							<object class="NSColor" key="NSTextColor">
								<int key="NSColorSpace">1</int>
								<bytes key="NSRGB">MC42MTcwMTc2NjMgMC4xMzE5OTY2Mjk1IDAAA</bytes>
							</object>
						</object>
					</object>
					<object class="NSButton" id="910985337">
						<reference key="NSNextResponder" ref="1010704450"/>
						<int key="NSvFlags">268</int>
						<string key="NSFrame">{{265, 52}, {116, 25}}</string>
						<reference key="NSSuperview" ref="1010704450"/>
						<reference key="NSWindow"/>
						<reference key="NSNextKeyView" ref="69179144"/>
						<int key="NSViewLayerContentsRedrawPolicy">2</int>
						<string key="NSReuseIdentifierKey">_NS:22</string>
						<bool key="NSEnabled">YES</bool>
						<object class="NSButtonCell" key="NSCell" id="701981489">
							<int key="NSCellFlags">-2080374784</int>
							<int key="NSCellFlags2">134217728</int>
							<string key="NSContents">Login</string>
							<reference key="NSSupport" ref="1060963897"/>
							<string key="NSCellIdentifier">_NS:22</string>
							<reference key="NSControlView" ref="910985337"/>
							<int key="NSButtonFlags">-2038153216</int>
							<int key="NSButtonFlags2">163</int>
							<string key="NSAlternateContents"/>
							<string key="NSKeyEquivalent"/>
							<int key="NSPeriodicDelay">400</int>
							<int key="NSPeriodicInterval">75</int>
						</object>
					</object>
					<object class="NSTextField" id="200615124">
						<reference key="NSNextResponder" ref="1010704450"/>
						<int key="NSvFlags">268</int>
						<string key="NSFrame">{{99, 114}, {282, 29}}</string>
						<reference key="NSSuperview" ref="1010704450"/>
						<reference key="NSWindow"/>
						<reference key="NSNextKeyView" ref="904934424"/>
						<int key="NSViewLayerContentsRedrawPolicy">2</int>
						<string key="NSReuseIdentifierKey">_NS:9</string>
						<bool key="NSEnabled">YES</bool>
						<object class="NSTextFieldCell" key="NSCell" id="609043042">
							<int key="NSCellFlags">-1804599231</int>
							<int key="NSCellFlags2">4195328</int>
							<string key="NSContents"/>
							<object class="NSFont" key="NSSupport" id="738189595">
								<string key="NSName">LucidaGrande</string>
								<double key="NSSize">16</double>
								<int key="NSfFlags">16</int>
							</object>
							<string key="NSPlaceholderString">Password</string>
							<string key="NSCellIdentifier">_NS:9</string>
							<reference key="NSControlView" ref="200615124"/>
							<bool key="NSDrawsBackground">YES</bool>
							<object class="NSColor" key="NSBackgroundColor" id="748809268">
								<int key="NSColorSpace">6</int>
								<string key="NSCatalogName">System</string>
								<string key="NSColorName">textBackgroundColor</string>
								<object class="NSColor" key="NSColor">
									<int key="NSColorSpace">3</int>
									<bytes key="NSWhite">MQA</bytes>
								</object>
							</object>
							<object class="NSColor" key="NSTextColor" id="666950081">
								<int key="NSColorSpace">6</int>
								<string key="NSCatalogName">System</string>
								<string key="NSColorName">textColor</string>
								<reference key="NSColor" ref="480996891"/>
							</object>
						</object>
					</object>
					<object class="NSTextField" id="541990740">
						<reference key="NSNextResponder" ref="1010704450"/>
						<int key="NSvFlags">268</int>
						<string key="NSFrame">{{99, 153}, {282, 28}}</string>
						<reference key="NSSuperview" ref="1010704450"/>
						<reference key="NSWindow"/>
						<reference key="NSNextKeyView" ref="200615124"/>
						<int key="NSViewLayerContentsRedrawPolicy">2</int>
						<string key="NSReuseIdentifierKey">_NS:9</string>
						<bool key="NSEnabled">YES</bool>
						<object class="NSTextFieldCell" key="NSCell" id="227341821">
							<int key="NSCellFlags">-1804599231</int>
							<int key="NSCellFlags2">4195392</int>
							<string key="NSContents"/>
							<reference key="NSSupport" ref="738189595"/>
							<string key="NSPlaceholderString">Email</string>
							<string key="NSCellIdentifier">_NS:9</string>
							<reference key="NSControlView" ref="541990740"/>
							<bool key="NSDrawsBackground">YES</bool>
							<reference key="NSBackgroundColor" ref="748809268"/>
							<reference key="NSTextColor" ref="666950081"/>
						</object>
					</object>
				</array>
				<string key="NSFrameSize">{480, 388}</string>
				<reference key="NSSuperview"/>
				<reference key="NSWindow"/>
				<reference key="NSNextKeyView" ref="541990740"/>
				<string key="NSReuseIdentifierKey">_NS:9</string>
				<string key="NSClassName">NSView</string>
			</object>
			<object class="NSCustomObject" id="496857483">
				<string key="NSClassName">IAMainViewController</string>
			</object>
			<object class="NSCustomView" id="623559333">
				<reference key="NSNextResponder"/>
				<int key="NSvFlags">268</int>
				<array class="NSMutableArray" key="NSSubviews">
					<object class="NSButton" id="388570830">
						<reference key="NSNextResponder" ref="623559333"/>
						<int key="NSvFlags">268</int>
						<string key="NSFrame">{{334, 289}, {62, 29}}</string>
						<reference key="NSSuperview" ref="623559333"/>
<<<<<<< HEAD
						<reference key="NSWindow"/>
						<reference key="NSNextKeyView"/>
						<int key="NSViewLayerContentsRedrawPolicy">2</int>
						<string key="NSReuseIdentifierKey">_NS:22</string>
=======
						<string key="NSReuseIdentifierKey">_NS:1535</string>
>>>>>>> 8c11a7f3
						<bool key="NSEnabled">YES</bool>
						<object class="NSButtonCell" key="NSCell" id="811108271">
							<int key="NSCellFlags">-2080374784</int>
							<int key="NSCellFlags2">134217728</int>
							<string key="NSContents">Send</string>
							<reference key="NSSupport" ref="1060963897"/>
							<string key="NSCellIdentifier">_NS:22</string>
							<reference key="NSControlView" ref="388570830"/>
							<int key="NSButtonFlags">-2033434624</int>
							<int key="NSButtonFlags2">162</int>
							<string key="NSAlternateContents"/>
							<string key="NSKeyEquivalent"/>
							<int key="NSPeriodicDelay">400</int>
							<int key="NSPeriodicInterval">75</int>
						</object>
					</object>
					<object class="NSCustomView" id="406340707">
						<reference key="NSNextResponder" ref="623559333"/>
						<int key="NSvFlags">268</int>
						<array class="NSMutableArray" key="NSSubviews">
							<object class="NSTextField" id="858589416">
								<reference key="NSNextResponder" ref="406340707"/>
								<int key="NSvFlags">268</int>
								<string key="NSFrame">{{10, 25}, {76, 17}}</string>
								<reference key="NSSuperview" ref="406340707"/>
								<reference key="NSWindow"/>
								<reference key="NSNextKeyView" ref="749639962"/>
								<int key="NSViewLayerContentsRedrawPolicy">2</int>
								<string key="NSReuseIdentifierKey">_NS:1535</string>
								<bool key="NSEnabled">YES</bool>
								<object class="NSTextFieldCell" key="NSCell" id="329077516">
									<int key="NSCellFlags">68157504</int>
									<int key="NSCellFlags2">272630784</int>
									<string key="NSContents">DROP HERE</string>
									<reference key="NSSupport" ref="1060963897"/>
									<string key="NSCellIdentifier">_NS:1535</string>
									<reference key="NSControlView" ref="858589416"/>
									<reference key="NSBackgroundColor" ref="306587371"/>
									<reference key="NSTextColor" ref="95440946"/>
								</object>
							</object>
						</array>
						<string key="NSFrame">{{73, 272}, {95, 62}}</string>
						<reference key="NSSuperview" ref="623559333"/>
						<reference key="NSWindow"/>
						<reference key="NSNextKeyView" ref="858589416"/>
						<object class="NSShadow" key="NSViewShadow">
							<double key="NSShadowHoriz">2</double>
							<double key="NSShadowBlurRadius">4</double>
							<reference key="NSShadowColor" ref="480996891"/>
						</object>
						<int key="NSViewLayerContentsRedrawPolicy">2</int>
						<string key="NSReuseIdentifierKey">_NS:9</string>
						<string key="NSClassName">IADropFileView</string>
					</object>
					<object class="NSTextField" id="749639962">
						<reference key="NSNextResponder" ref="623559333"/>
						<int key="NSvFlags">268</int>
						<string key="NSFrame">{{176, 290}, {159, 27}}</string>
						<reference key="NSSuperview" ref="623559333"/>
						<reference key="NSWindow"/>
						<reference key="NSNextKeyView" ref="388570830"/>
						<int key="NSViewLayerContentsRedrawPolicy">2</int>
						<string key="NSReuseIdentifierKey">_NS:9</string>
						<bool key="NSEnabled">YES</bool>
						<object class="NSTextFieldCell" key="NSCell" id="166142685">
							<int key="NSCellFlags">-1805647871</int>
							<int key="NSCellFlags2">272629824</int>
							<string key="NSContents"/>
							<reference key="NSSupport" ref="1060963897"/>
							<string key="NSPlaceholderString">Enter an email address</string>
							<string key="NSCellIdentifier">_NS:9</string>
							<reference key="NSControlView" ref="749639962"/>
							<bool key="NSDrawsBackground">YES</bool>
							<reference key="NSBackgroundColor" ref="748809268"/>
							<reference key="NSTextColor" ref="666950081"/>
						</object>
					</object>
					<object class="NSImageView" id="1060717292">
						<reference key="NSNextResponder" ref="623559333"/>
						<int key="NSvFlags">268</int>
						<set class="NSMutableSet" key="NSDragTypes">
							<string>Apple PDF pasteboard type</string>
							<string>Apple PICT pasteboard type</string>
							<string>Apple PNG pasteboard type</string>
							<string>NSFilenamesPboardType</string>
							<string>NeXT Encapsulated PostScript v1.2 pasteboard type</string>
							<string>NeXT TIFF v4.0 pasteboard type</string>
						</set>
						<string key="NSFrameSize">{800, 800}</string>
						<reference key="NSSuperview" ref="623559333"/>
						<reference key="NSWindow"/>
						<reference key="NSNextKeyView" ref="406340707"/>
						<double key="NSViewAlphaValue">0.50000000000000011</double>
						<int key="NSViewLayerContentsRedrawPolicy">2</int>
						<string key="NSReuseIdentifierKey">_NS:9</string>
						<bool key="NSEnabled">YES</bool>
						<object class="NSImageCell" key="NSCell" id="1034486378">
							<int key="NSCellFlags">134217728</int>
							<int key="NSCellFlags2">33587200</int>
							<object class="NSCustomResource" key="NSContents">
								<string key="NSClassName">NSImage</string>
								<string key="NSResourceName">Logo-big</string>
							</object>
							<string key="NSCellIdentifier">_NS:9</string>
							<int key="NSAlign">6</int>
							<int key="NSScale">3</int>
							<int key="NSStyle">0</int>
							<bool key="NSAnimates">NO</bool>
						</object>
						<bool key="NSEditable">YES</bool>
					</object>
				</array>
				<string key="NSFrameSize">{480, 388}</string>
				<reference key="NSSuperview"/>
<<<<<<< HEAD
				<reference key="NSWindow"/>
				<reference key="NSNextKeyView" ref="1060717292"/>
				<bool key="NSViewIsLayerTreeHost">YES</bool>
				<int key="NSViewLayerContentsRedrawPolicy">2</int>
=======
				<reference key="NSNextKeyView" ref="799450588"/>
>>>>>>> 8c11a7f3
				<string key="NSReuseIdentifierKey">_NS:9</string>
				<string key="NSClassName">IAMainView</string>
			</object>
			<object class="NSCustomObject" id="402754651">
				<string key="NSClassName">IARegisterViewController</string>
			</object>
			<object class="NSCustomView" id="167505223">
				<reference key="NSNextResponder"/>
				<int key="NSvFlags">268</int>
				<array class="NSMutableArray" key="NSSubviews">
					<object class="NSButton" id="27304706">
						<reference key="NSNextResponder" ref="167505223"/>
						<int key="NSvFlags">268</int>
						<string key="NSFrame">{{99, 19}, {282, 28}}</string>
						<reference key="NSSuperview" ref="167505223"/>
						<reference key="NSWindow"/>
						<reference key="NSNextKeyView"/>
						<int key="NSViewLayerContentsRedrawPolicy">2</int>
						<string key="NSReuseIdentifierKey">_NS:22</string>
						<bool key="NSEnabled">YES</bool>
						<object class="NSButtonCell" key="NSCell" id="208520082">
							<int key="NSCellFlags">-2080374784</int>
							<int key="NSCellFlags2">0</int>
							<string key="NSContents">Already have an account ?</string>
							<reference key="NSSupport" ref="741616255"/>
							<string key="NSCellIdentifier">_NS:22</string>
							<reference key="NSControlView" ref="27304706"/>
							<int key="NSButtonFlags">-2041823232</int>
							<int key="NSButtonFlags2">98</int>
							<string key="NSAlternateContents"/>
							<string key="NSKeyEquivalent"/>
							<int key="NSPeriodicDelay">400</int>
							<int key="NSPeriodicInterval">75</int>
						</object>
					</object>
					<object class="NSTextField" id="541312789">
						<reference key="NSNextResponder" ref="167505223"/>
						<int key="NSvFlags">268</int>
						<string key="NSFrame">{{96, 84}, {288, 22}}</string>
						<reference key="NSSuperview" ref="167505223"/>
						<reference key="NSWindow"/>
						<reference key="NSNextKeyView" ref="543690141"/>
						<int key="NSViewLayerContentsRedrawPolicy">2</int>
						<string key="NSReuseIdentifierKey">_NS:1535</string>
						<bool key="NSEnabled">YES</bool>
						<object class="NSTextFieldCell" key="NSCell" id="928519327">
							<int key="NSCellFlags">68157504</int>
							<int key="NSCellFlags2">71304192</int>
							<string key="NSContents">errors</string>
							<reference key="NSSupport" ref="741616255"/>
							<string key="NSCellIdentifier">_NS:1535</string>
							<reference key="NSControlView" ref="541312789"/>
							<reference key="NSBackgroundColor" ref="306587371"/>
							<object class="NSColor" key="NSTextColor">
								<int key="NSColorSpace">1</int>
								<bytes key="NSRGB">MC42MTcwMTc2NjMgMC4xMzE5OTY2Mjk1IDAAA</bytes>
							</object>
						</object>
					</object>
					<object class="NSButton" id="543690141">
						<reference key="NSNextResponder" ref="167505223"/>
						<int key="NSvFlags">268</int>
						<string key="NSFrame">{{265, 52}, {116, 25}}</string>
						<reference key="NSSuperview" ref="167505223"/>
						<reference key="NSWindow"/>
						<reference key="NSNextKeyView" ref="27304706"/>
						<int key="NSViewLayerContentsRedrawPolicy">2</int>
						<string key="NSReuseIdentifierKey">_NS:22</string>
						<bool key="NSEnabled">YES</bool>
						<object class="NSButtonCell" key="NSCell" id="203539388">
							<int key="NSCellFlags">-2080374784</int>
							<int key="NSCellFlags2">134217728</int>
							<string key="NSContents">Register</string>
							<reference key="NSSupport" ref="1060963897"/>
							<string key="NSCellIdentifier">_NS:22</string>
							<reference key="NSControlView" ref="543690141"/>
							<int key="NSButtonFlags">-2038153216</int>
							<int key="NSButtonFlags2">163</int>
							<string key="NSAlternateContents"/>
							<string key="NSKeyEquivalent"/>
							<int key="NSPeriodicDelay">400</int>
							<int key="NSPeriodicInterval">75</int>
						</object>
					</object>
<<<<<<< HEAD
					<object class="NSTextField" id="554467300">
						<reference key="NSNextResponder" ref="167505223"/>
						<int key="NSvFlags">268</int>
						<string key="NSFrame">{{99, 114}, {282, 20}}</string>
=======
					<object class="NSTextField" id="593712905">
						<reference key="NSNextResponder" ref="167505223"/>
						<int key="NSvFlags">268</int>
						<string key="NSFrame">{{106, 135}, {282, 29}}</string>
>>>>>>> 8c11a7f3
						<reference key="NSSuperview" ref="167505223"/>
						<reference key="NSWindow"/>
						<reference key="NSNextKeyView" ref="541312789"/>
						<double key="NSViewAlphaValue">0.80000000000000004</double>
						<int key="NSViewLayerContentsRedrawPolicy">2</int>
						<string key="NSReuseIdentifierKey">_NS:9</string>
						<bool key="NSEnabled">YES</bool>
						<object class="NSTextFieldCell" key="NSCell" id="982835024">
							<int key="NSCellFlags">-1804599231</int>
							<int key="NSCellFlags2">4195328</int>
							<string key="NSContents"/>
							<reference key="NSSupport" ref="741616255"/>
							<string key="NSPlaceholderString">Activation code</string>
							<string key="NSCellIdentifier">_NS:9</string>
							<reference key="NSControlView" ref="554467300"/>
							<bool key="NSDrawsBackground">YES</bool>
							<reference key="NSBackgroundColor" ref="748809268"/>
							<reference key="NSTextColor" ref="666950081"/>
						</object>
					</object>
					<object class="NSTextField" id="247722266">
						<reference key="NSNextResponder" ref="167505223"/>
						<int key="NSvFlags">268</int>
						<string key="NSFrame">{{99, 144}, {282, 20}}</string>
						<reference key="NSSuperview" ref="167505223"/>
						<reference key="NSWindow"/>
						<reference key="NSNextKeyView" ref="554467300"/>
						<double key="NSViewAlphaValue">0.80000000000000004</double>
						<int key="NSViewLayerContentsRedrawPolicy">2</int>
						<string key="NSReuseIdentifierKey">_NS:9</string>
						<bool key="NSEnabled">YES</bool>
						<object class="NSTextFieldCell" key="NSCell" id="404329736">
							<int key="NSCellFlags">-1804599231</int>
							<int key="NSCellFlags2">4195328</int>
							<string key="NSContents"/>
							<reference key="NSSupport" ref="738189595"/>
							<string key="NSPlaceholderString">Activation code</string>
							<string key="NSCellIdentifier">_NS:9</string>
							<reference key="NSControlView" ref="593712905"/>
							<bool key="NSDrawsBackground">YES</bool>
							<reference key="NSBackgroundColor" ref="748809268"/>
							<reference key="NSTextColor" ref="666950081"/>
						</object>
					</object>
					<object class="NSTextField" id="247722266">
						<reference key="NSNextResponder" ref="167505223"/>
						<int key="NSvFlags">268</int>
						<string key="NSFrame">{{106, 174}, {282, 29}}</string>
						<reference key="NSSuperview" ref="167505223"/>
						<reference key="NSWindow"/>
						<reference key="NSNextKeyView" ref="593712905"/>
						<int key="NSViewLayerContentsRedrawPolicy">2</int>
						<string key="NSReuseIdentifierKey">_NS:9</string>
						<bool key="NSEnabled">YES</bool>
						<object class="NSTextFieldCell" key="NSCell" id="590562932">
							<int key="NSCellFlags">-1804599231</int>
							<int key="NSCellFlags2">4195328</int>
							<string key="NSContents"/>
<<<<<<< HEAD
							<reference key="NSSupport" ref="741616255"/>
							<string key="NSPlaceholderString">Password confirmation</string>
=======
							<reference key="NSSupport" ref="738189595"/>
							<string key="NSPlaceholderString">Password</string>
>>>>>>> 8c11a7f3
							<string key="NSCellIdentifier">_NS:9</string>
							<reference key="NSControlView" ref="247722266"/>
							<bool key="NSDrawsBackground">YES</bool>
							<reference key="NSBackgroundColor" ref="748809268"/>
							<reference key="NSTextColor" ref="666950081"/>
						</object>
					</object>
					<object class="NSTextField" id="501583792">
						<reference key="NSNextResponder" ref="167505223"/>
						<int key="NSvFlags">268</int>
<<<<<<< HEAD
						<string key="NSFrame">{{99, 174}, {282, 20}}</string>
=======
						<string key="NSFrame">{{106, 213}, {282, 29}}</string>
>>>>>>> 8c11a7f3
						<reference key="NSSuperview" ref="167505223"/>
						<reference key="NSWindow"/>
						<reference key="NSNextKeyView" ref="247722266"/>
						<double key="NSViewAlphaValue">0.80000000000000004</double>
						<int key="NSViewLayerContentsRedrawPolicy">2</int>
						<string key="NSReuseIdentifierKey">_NS:9</string>
						<bool key="NSEnabled">YES</bool>
						<object class="NSTextFieldCell" key="NSCell" id="777218442">
							<int key="NSCellFlags">-1804599231</int>
							<int key="NSCellFlags2">4195328</int>
							<string key="NSContents"/>
<<<<<<< HEAD
							<reference key="NSSupport" ref="741616255"/>
=======
							<reference key="NSSupport" ref="738189595"/>
>>>>>>> 8c11a7f3
							<string key="NSPlaceholderString">Password</string>
							<string key="NSCellIdentifier">_NS:9</string>
							<reference key="NSControlView" ref="501583792"/>
							<bool key="NSDrawsBackground">YES</bool>
							<reference key="NSBackgroundColor" ref="748809268"/>
							<reference key="NSTextColor" ref="666950081"/>
						</object>
					</object>
					<object class="NSTextField" id="349486204">
						<reference key="NSNextResponder" ref="167505223"/>
						<int key="NSvFlags">268</int>
<<<<<<< HEAD
						<string key="NSFrame">{{99, 234}, {282, 20}}</string>
=======
						<string key="NSFrame">{{106, 290}, {282, 28}}</string>
>>>>>>> 8c11a7f3
						<reference key="NSSuperview" ref="167505223"/>
						<reference key="NSWindow"/>
						<reference key="NSNextKeyView" ref="741567071"/>
						<double key="NSViewAlphaValue">0.80000000000000004</double>
						<int key="NSViewLayerContentsRedrawPolicy">2</int>
						<string key="NSReuseIdentifierKey">_NS:9</string>
						<bool key="NSEnabled">YES</bool>
						<object class="NSTextFieldCell" key="NSCell" id="562092042">
							<int key="NSCellFlags">-1804599231</int>
							<int key="NSCellFlags2">4195392</int>
							<string key="NSContents"/>
<<<<<<< HEAD
							<reference key="NSSupport" ref="741616255"/>
=======
							<reference key="NSSupport" ref="738189595"/>
>>>>>>> 8c11a7f3
							<string key="NSPlaceholderString">Fullname</string>
							<string key="NSCellIdentifier">_NS:9</string>
							<reference key="NSControlView" ref="349486204"/>
							<bool key="NSDrawsBackground">YES</bool>
							<reference key="NSBackgroundColor" ref="748809268"/>
							<reference key="NSTextColor" ref="666950081"/>
						</object>
					</object>
					<object class="NSTextField" id="741567071">
						<reference key="NSNextResponder" ref="167505223"/>
						<int key="NSvFlags">268</int>
<<<<<<< HEAD
						<string key="NSFrame">{{99, 204}, {282, 20}}</string>
=======
						<string key="NSFrame">{{106, 252}, {282, 28}}</string>
>>>>>>> 8c11a7f3
						<reference key="NSSuperview" ref="167505223"/>
						<reference key="NSWindow"/>
						<reference key="NSNextKeyView" ref="501583792"/>
						<double key="NSViewAlphaValue">0.80000000000000004</double>
						<int key="NSViewLayerContentsRedrawPolicy">2</int>
						<string key="NSReuseIdentifierKey">_NS:9</string>
						<bool key="NSEnabled">YES</bool>
						<object class="NSTextFieldCell" key="NSCell" id="788999457">
							<int key="NSCellFlags">-1804599231</int>
							<int key="NSCellFlags2">4195392</int>
							<string key="NSContents"/>
<<<<<<< HEAD
							<reference key="NSSupport" ref="741616255"/>
=======
							<reference key="NSSupport" ref="738189595"/>
>>>>>>> 8c11a7f3
							<string key="NSPlaceholderString">Email</string>
							<string key="NSCellIdentifier">_NS:9</string>
							<reference key="NSControlView" ref="741567071"/>
							<bool key="NSDrawsBackground">YES</bool>
							<reference key="NSBackgroundColor" ref="748809268"/>
							<reference key="NSTextColor" ref="666950081"/>
						</object>
					</object>
					<object class="NSImageView" id="1037572851">
						<reference key="NSNextResponder" ref="167505223"/>
						<int key="NSvFlags">268</int>
						<set class="NSMutableSet" key="NSDragTypes">
							<string>Apple PDF pasteboard type</string>
							<string>Apple PICT pasteboard type</string>
							<string>Apple PNG pasteboard type</string>
							<string>NSFilenamesPboardType</string>
							<string>NeXT Encapsulated PostScript v1.2 pasteboard type</string>
							<string>NeXT TIFF v4.0 pasteboard type</string>
						</set>
						<string key="NSFrame">{{0, 262}, {480, 126}}</string>
						<reference key="NSSuperview" ref="167505223"/>
						<reference key="NSWindow"/>
						<reference key="NSNextKeyView" ref="349486204"/>
						<int key="NSViewLayerContentsRedrawPolicy">2</int>
						<string key="NSReuseIdentifierKey">_NS:9</string>
						<bool key="NSEnabled">YES</bool>
						<object class="NSImageCell" key="NSCell" id="1014262779">
							<int key="NSCellFlags">134217728</int>
							<int key="NSCellFlags2">33554432</int>
							<object class="NSCustomResource" key="NSContents">
								<string key="NSClassName">NSImage</string>
								<string key="NSResourceName">Logo-Complet-bichromie</string>
							</object>
							<string key="NSCellIdentifier">_NS:9</string>
							<int key="NSAlign">0</int>
							<int key="NSScale">3</int>
							<int key="NSStyle">0</int>
							<bool key="NSAnimates">NO</bool>
						</object>
						<bool key="NSEditable">YES</bool>
					</object>
				</array>
<<<<<<< HEAD
				<string key="NSFrameSize">{480, 388}</string>
=======
				<string key="NSFrameSize">{495, 367}</string>
>>>>>>> 8c11a7f3
				<reference key="NSSuperview"/>
				<reference key="NSWindow"/>
				<reference key="NSNextKeyView" ref="1037572851"/>
				<int key="NSViewLayerContentsRedrawPolicy">2</int>
				<string key="NSReuseIdentifierKey">_NS:9</string>
				<string key="NSClassName">IARegisterView</string>
			</object>
			<object class="NSImageCell" id="188021715">
				<int key="NSCellFlags">134217728</int>
				<int key="NSCellFlags2">33685504</int>
				<string key="NSCellIdentifier">_NS:9</string>
				<int key="NSAlign">0</int>
				<int key="NSScale">0</int>
				<int key="NSStyle">0</int>
				<bool key="NSAnimates">NO</bool>
			</object>
		</array>
		<object class="IBObjectContainer" key="IBDocument.Objects">
			<array class="NSMutableArray" key="connectionRecords">
				<object class="IBConnectionRecord">
					<object class="IBOutletConnection" key="connection">
						<string key="label">window</string>
						<reference key="source" ref="1001"/>
						<reference key="destination" ref="1005"/>
					</object>
					<int key="connectionID">346</int>
				</object>
				<object class="IBConnectionRecord">
					<object class="IBOutletConnection" key="connection">
						<string key="label">main_view_controller</string>
						<reference key="source" ref="1001"/>
						<reference key="destination" ref="496857483"/>
					</object>
					<int key="connectionID">347</int>
				</object>
				<object class="IBConnectionRecord">
					<object class="IBOutletConnection" key="connection">
						<string key="label">login_view_controller</string>
						<reference key="source" ref="1001"/>
						<reference key="destination" ref="444088107"/>
					</object>
					<int key="connectionID">348</int>
				</object>
				<object class="IBConnectionRecord">
					<object class="IBOutletConnection" key="connection">
						<string key="label">register_view_controller</string>
						<reference key="source" ref="1001"/>
						<reference key="destination" ref="402754651"/>
					</object>
					<int key="connectionID">515</int>
				</object>
				<object class="IBConnectionRecord">
					<object class="IBActionConnection" key="connection">
						<string key="label">switchToLoginView:</string>
						<reference key="source" ref="1001"/>
						<reference key="destination" ref="27304706"/>
					</object>
					<int key="connectionID">545</int>
				</object>
				<object class="IBConnectionRecord">
					<object class="IBActionConnection" key="connection">
						<string key="label">switchToRegisterView:</string>
						<reference key="source" ref="1001"/>
						<reference key="destination" ref="69179144"/>
					</object>
					<int key="connectionID">546</int>
				</object>
				<object class="IBConnectionRecord">
					<object class="IBActionConnection" key="connection">
						<string key="label">doLogin:</string>
						<reference key="source" ref="444088107"/>
						<reference key="destination" ref="910985337"/>
					</object>
					<int key="connectionID">304</int>
				</object>
				<object class="IBConnectionRecord">
					<object class="IBOutletConnection" key="connection">
						<string key="label">login</string>
						<reference key="source" ref="444088107"/>
						<reference key="destination" ref="541990740"/>
					</object>
					<int key="connectionID">308</int>
				</object>
				<object class="IBConnectionRecord">
					<object class="IBOutletConnection" key="connection">
						<string key="label">login_button</string>
						<reference key="source" ref="444088107"/>
						<reference key="destination" ref="910985337"/>
					</object>
					<int key="connectionID">309</int>
				</object>
				<object class="IBConnectionRecord">
					<object class="IBOutletConnection" key="connection">
						<string key="label">register_button</string>
						<reference key="source" ref="444088107"/>
						<reference key="destination" ref="69179144"/>
					</object>
					<int key="connectionID">403</int>
				</object>
				<object class="IBConnectionRecord">
					<object class="IBOutletConnection" key="connection">
						<string key="label">error_message</string>
						<reference key="source" ref="444088107"/>
						<reference key="destination" ref="904934424"/>
					</object>
					<int key="connectionID">567</int>
				</object>
				<object class="IBConnectionRecord">
					<object class="IBOutletConnection" key="connection">
						<string key="label">view</string>
						<reference key="source" ref="444088107"/>
						<reference key="destination" ref="1010704450"/>
					</object>
					<int key="connectionID">568</int>
				</object>
				<object class="IBConnectionRecord">
					<object class="IBOutletConnection" key="connection">
						<string key="label">password</string>
						<reference key="source" ref="444088107"/>
						<reference key="destination" ref="609043042"/>
					</object>
					<int key="connectionID">569</int>
				</object>
				<object class="IBConnectionRecord">
					<object class="IBOutletConnection" key="connection">
						<string key="label">login_view_controller</string>
						<reference key="source" ref="184765977"/>
						<reference key="destination" ref="444088107"/>
					</object>
					<int key="connectionID">332</int>
				</object>
				<object class="IBConnectionRecord">
					<object class="IBOutletConnection" key="connection">
						<string key="label">window</string>
						<reference key="source" ref="184765977"/>
						<reference key="destination" ref="1005"/>
					</object>
					<int key="connectionID">333</int>
				</object>
				<object class="IBConnectionRecord">
					<object class="IBOutletConnection" key="connection">
						<string key="label">main_view_controller</string>
						<reference key="source" ref="184765977"/>
						<reference key="destination" ref="496857483"/>
					</object>
					<int key="connectionID">345</int>
				</object>
				<object class="IBConnectionRecord">
					<object class="IBOutletConnection" key="connection">
						<string key="label">register_view_controller</string>
						<reference key="source" ref="184765977"/>
						<reference key="destination" ref="402754651"/>
					</object>
					<int key="connectionID">514</int>
				</object>
				<object class="IBConnectionRecord">
					<object class="IBOutletConnection" key="connection">
						<string key="label">view</string>
						<reference key="source" ref="496857483"/>
						<reference key="destination" ref="623559333"/>
					</object>
					<int key="connectionID">344</int>
				</object>
				<object class="IBConnectionRecord">
					<object class="IBOutletConnection" key="connection">
						<string key="label">drop_box</string>
						<reference key="source" ref="496857483"/>
						<reference key="destination" ref="406340707"/>
					</object>
					<int key="connectionID">1128</int>
				</object>
				<object class="IBConnectionRecord">
					<object class="IBOutletConnection" key="connection">
						<string key="label">search_bar</string>
						<reference key="source" ref="496857483"/>
						<reference key="destination" ref="749639962"/>
					</object>
					<int key="connectionID">1148</int>
				</object>
				<object class="IBConnectionRecord">
					<object class="IBOutletConnection" key="connection">
						<string key="label">send_button</string>
						<reference key="source" ref="496857483"/>
						<reference key="destination" ref="388570830"/>
					</object>
					<int key="connectionID">1149</int>
				</object>
				<object class="IBConnectionRecord">
					<object class="IBActionConnection" key="connection">
						<string key="label">sendFile:</string>
						<reference key="source" ref="496857483"/>
						<reference key="destination" ref="388570830"/>
					</object>
					<int key="connectionID">1169</int>
				</object>
				<object class="IBConnectionRecord">
					<object class="IBOutletConnection" key="connection">
						<string key="label">view</string>
						<reference key="source" ref="402754651"/>
						<reference key="destination" ref="167505223"/>
					</object>
					<int key="connectionID">513</int>
				</object>
				<object class="IBConnectionRecord">
					<object class="IBOutletConnection" key="connection">
						<string key="label">error_message</string>
						<reference key="source" ref="402754651"/>
						<reference key="destination" ref="541312789"/>
					</object>
					<int key="connectionID">562</int>
				</object>
				<object class="IBConnectionRecord">
					<object class="IBOutletConnection" key="connection">
						<string key="label">fullname</string>
						<reference key="source" ref="402754651"/>
						<reference key="destination" ref="562092042"/>
					</object>
					<int key="connectionID">563</int>
				</object>
				<object class="IBConnectionRecord">
					<object class="IBOutletConnection" key="connection">
						<string key="label">login</string>
						<reference key="source" ref="402754651"/>
						<reference key="destination" ref="788999457"/>
					</object>
					<int key="connectionID">564</int>
				</object>
				<object class="IBConnectionRecord">
					<object class="IBOutletConnection" key="connection">
						<string key="label">password</string>
						<reference key="source" ref="402754651"/>
						<reference key="destination" ref="777218442"/>
					</object>
					<int key="connectionID">570</int>
				</object>
				<object class="IBConnectionRecord">
					<object class="IBOutletConnection" key="connection">
						<string key="label">password_confirm</string>
						<reference key="source" ref="402754651"/>
						<reference key="destination" ref="590562932"/>
					</object>
					<int key="connectionID">571</int>
				</object>
				<object class="IBConnectionRecord">
					<object class="IBActionConnection" key="connection">
						<string key="label">doRegister:</string>
						<reference key="source" ref="402754651"/>
						<reference key="destination" ref="543690141"/>
					</object>
					<int key="connectionID">572</int>
				</object>
<<<<<<< HEAD
				<object class="IBConnectionRecord">
					<object class="IBOutletConnection" key="connection">
						<string key="label">main_controller</string>
						<reference key="source" ref="749639962"/>
						<reference key="destination" ref="496857483"/>
					</object>
					<int key="connectionID">1151</int>
				</object>
				<object class="IBConnectionRecord">
					<object class="IBOutletConnection" key="connection">
						<string key="label">main_controller</string>
						<reference key="source" ref="406340707"/>
						<reference key="destination" ref="496857483"/>
					</object>
					<int key="connectionID">1150</int>
				</object>
				<object class="IBConnectionRecord">
					<object class="IBOutletConnection" key="connection">
						<string key="label">label</string>
						<reference key="source" ref="406340707"/>
						<reference key="destination" ref="858589416"/>
					</object>
					<int key="connectionID">1152</int>
				</object>
=======
>>>>>>> 8c11a7f3
			</array>
			<object class="IBMutableOrderedSet" key="objectRecords">
				<array key="orderedObjects">
					<object class="IBObjectRecord">
						<int key="objectID">0</int>
						<array key="object" id="0"/>
						<reference key="children" ref="1000"/>
						<nil key="parent"/>
					</object>
					<object class="IBObjectRecord">
						<int key="objectID">-2</int>
						<reference key="object" ref="1001"/>
						<reference key="parent" ref="0"/>
						<string key="objectName">File's Owner</string>
					</object>
					<object class="IBObjectRecord">
						<int key="objectID">-1</int>
						<reference key="object" ref="1003"/>
						<reference key="parent" ref="0"/>
						<string key="objectName">First Responder</string>
					</object>
					<object class="IBObjectRecord">
						<int key="objectID">-3</int>
						<reference key="object" ref="1004"/>
						<reference key="parent" ref="0"/>
						<string key="objectName">Application</string>
					</object>
					<object class="IBObjectRecord">
						<int key="objectID">1</int>
						<reference key="object" ref="1005"/>
						<array class="NSMutableArray" key="children">
							<reference ref="1006"/>
						</array>
						<reference key="parent" ref="0"/>
					</object>
					<object class="IBObjectRecord">
						<int key="objectID">2</int>
						<reference key="object" ref="1006"/>
						<array class="NSMutableArray" key="children">
							<reference ref="45347150"/>
							<object class="IBNSLayoutConstraint" id="599401459">
								<reference key="firstItem" ref="45347150"/>
								<int key="firstAttribute">5</int>
								<int key="relation">0</int>
								<reference key="secondItem" ref="1006"/>
								<int key="secondAttribute">5</int>
								<float key="multiplier">1</float>
								<object class="IBLayoutConstant" key="constant">
									<double key="value">147</double>
								</object>
								<float key="priority">1000</float>
								<reference key="containingView" ref="1006"/>
								<int key="scoringType">3</int>
								<float key="scoringTypeFloat">9</float>
								<int key="contentType">3</int>
							</object>
							<object class="IBNSLayoutConstraint" id="283109421">
								<reference key="firstItem" ref="45347150"/>
								<int key="firstAttribute">3</int>
								<int key="relation">0</int>
								<reference key="secondItem" ref="1006"/>
								<int key="secondAttribute">3</int>
								<float key="multiplier">1</float>
								<object class="IBLayoutConstant" key="constant">
									<double key="value">95</double>
								</object>
								<float key="priority">1000</float>
								<reference key="containingView" ref="1006"/>
								<int key="scoringType">3</int>
								<float key="scoringTypeFloat">9</float>
								<int key="contentType">3</int>
							</object>
						</array>
						<reference key="parent" ref="1005"/>
					</object>
					<object class="IBObjectRecord">
						<int key="objectID">192</int>
						<reference key="object" ref="45347150"/>
						<array class="NSMutableArray" key="children">
							<reference ref="1053039907"/>
							<object class="IBNSLayoutConstraint" id="847588">
								<reference key="firstItem" ref="45347150"/>
								<int key="firstAttribute">7</int>
								<int key="relation">0</int>
								<nil key="secondItem"/>
								<int key="secondAttribute">0</int>
								<float key="multiplier">1</float>
								<object class="IBLayoutConstant" key="constant">
									<double key="value">149</double>
								</object>
								<float key="priority">1000</float>
								<reference key="containingView" ref="45347150"/>
								<int key="scoringType">3</int>
								<float key="scoringTypeFloat">9</float>
								<int key="contentType">1</int>
							</object>
							<object class="IBNSLayoutConstraint" id="197709068">
								<reference key="firstItem" ref="45347150"/>
								<int key="firstAttribute">8</int>
								<int key="relation">0</int>
								<nil key="secondItem"/>
								<int key="secondAttribute">0</int>
								<float key="multiplier">1</float>
								<object class="IBLayoutConstant" key="constant">
									<double key="value">70</double>
								</object>
								<float key="priority">1000</float>
								<reference key="containingView" ref="45347150"/>
								<int key="scoringType">3</int>
								<float key="scoringTypeFloat">9</float>
								<int key="contentType">1</int>
							</object>
						</array>
						<reference key="parent" ref="1006"/>
					</object>
					<object class="IBObjectRecord">
						<int key="objectID">193</int>
						<reference key="object" ref="1053039907"/>
						<reference key="parent" ref="45347150"/>
					</object>
					<object class="IBObjectRecord">
						<int key="objectID">194</int>
						<reference key="object" ref="283109421"/>
						<reference key="parent" ref="1006"/>
					</object>
					<object class="IBObjectRecord">
						<int key="objectID">197</int>
						<reference key="object" ref="599401459"/>
						<reference key="parent" ref="1006"/>
					</object>
					<object class="IBObjectRecord">
						<int key="objectID">198</int>
						<reference key="object" ref="197709068"/>
						<reference key="parent" ref="45347150"/>
					</object>
					<object class="IBObjectRecord">
						<int key="objectID">199</int>
						<reference key="object" ref="847588"/>
						<reference key="parent" ref="45347150"/>
					</object>
					<object class="IBObjectRecord">
						<int key="objectID">200</int>
						<reference key="object" ref="444088107"/>
						<reference key="parent" ref="0"/>
					</object>
					<object class="IBObjectRecord">
						<int key="objectID">205</int>
						<reference key="object" ref="184765977"/>
						<reference key="parent" ref="0"/>
					</object>
					<object class="IBObjectRecord">
						<int key="objectID">338</int>
						<reference key="object" ref="623559333"/>
						<array class="NSMutableArray" key="children">
							<object class="IBNSLayoutConstraint" id="687158182">
								<reference key="firstItem" ref="1060717292"/>
								<int key="firstAttribute">4</int>
								<int key="relation">0</int>
								<reference key="secondItem" ref="623559333"/>
								<int key="secondAttribute">4</int>
								<float key="multiplier">1</float>
								<object class="IBLayoutConstant" key="constant">
									<double key="value">0.0</double>
								</object>
								<float key="priority">1000</float>
								<reference key="containingView" ref="623559333"/>
								<int key="scoringType">8</int>
								<float key="scoringTypeFloat">29</float>
								<int key="contentType">3</int>
							</object>
							<object class="IBNSLayoutConstraint" id="1054868474">
								<reference key="firstItem" ref="1060717292"/>
								<int key="firstAttribute">5</int>
								<int key="relation">0</int>
								<reference key="secondItem" ref="623559333"/>
								<int key="secondAttribute">5</int>
								<float key="multiplier">1</float>
								<object class="IBLayoutConstant" key="constant">
									<double key="value">0.0</double>
								</object>
								<float key="priority">1000</float>
								<reference key="containingView" ref="623559333"/>
								<int key="scoringType">8</int>
								<float key="scoringTypeFloat">29</float>
								<int key="contentType">3</int>
							</object>
							<object class="IBNSLayoutConstraint" id="187749454">
								<reference key="firstItem" ref="623559333"/>
								<int key="firstAttribute">6</int>
								<int key="relation">0</int>
								<reference key="secondItem" ref="388570830"/>
								<int key="secondAttribute">6</int>
								<float key="multiplier">1</float>
								<object class="IBLayoutConstant" key="constant">
									<double key="value">84</double>
								</object>
								<float key="priority">1000</float>
								<reference key="containingView" ref="623559333"/>
								<int key="scoringType">3</int>
								<float key="scoringTypeFloat">9</float>
								<int key="contentType">3</int>
							</object>
							<object class="IBNSLayoutConstraint" id="1047512908">
								<reference key="firstItem" ref="388570830"/>
								<int key="firstAttribute">4</int>
								<int key="relation">0</int>
								<reference key="secondItem" ref="749639962"/>
								<int key="secondAttribute">4</int>
								<float key="multiplier">1</float>
								<object class="IBLayoutConstant" key="constant">
									<double key="value">0.0</double>
								</object>
								<float key="priority">1000</float>
								<reference key="containingView" ref="623559333"/>
								<int key="scoringType">6</int>
								<float key="scoringTypeFloat">24</float>
								<int key="contentType">2</int>
							</object>
							<object class="IBNSLayoutConstraint" id="402903860">
								<reference key="firstItem" ref="388570830"/>
								<int key="firstAttribute">3</int>
								<int key="relation">0</int>
								<reference key="secondItem" ref="749639962"/>
								<int key="secondAttribute">3</int>
								<float key="multiplier">1</float>
								<object class="IBLayoutConstant" key="constant">
									<double key="value">0.0</double>
								</object>
								<float key="priority">1000</float>
								<reference key="containingView" ref="623559333"/>
								<int key="scoringType">6</int>
								<float key="scoringTypeFloat">24</float>
								<int key="contentType">2</int>
							</object>
							<object class="IBNSLayoutConstraint" id="557151799">
								<reference key="firstItem" ref="749639962"/>
								<int key="firstAttribute">5</int>
								<int key="relation">0</int>
								<reference key="secondItem" ref="406340707"/>
								<int key="secondAttribute">6</int>
								<float key="multiplier">1</float>
								<object class="IBNSLayoutSymbolicConstant" key="constant">
									<double key="value">8</double>
								</object>
								<float key="priority">1000</float>
								<reference key="containingView" ref="623559333"/>
								<int key="scoringType">6</int>
								<float key="scoringTypeFloat">24</float>
								<int key="contentType">3</int>
							</object>
							<object class="IBNSLayoutConstraint" id="899919789">
								<reference key="firstItem" ref="749639962"/>
								<int key="firstAttribute">5</int>
								<int key="relation">0</int>
								<reference key="secondItem" ref="623559333"/>
								<int key="secondAttribute">5</int>
								<float key="multiplier">1</float>
								<object class="IBLayoutConstant" key="constant">
									<double key="value">176</double>
								</object>
								<float key="priority">1000</float>
								<reference key="containingView" ref="623559333"/>
								<int key="scoringType">3</int>
								<float key="scoringTypeFloat">9</float>
								<int key="contentType">3</int>
							</object>
							<object class="IBNSLayoutConstraint" id="805061059">
								<reference key="firstItem" ref="749639962"/>
								<int key="firstAttribute">3</int>
								<int key="relation">0</int>
								<reference key="secondItem" ref="623559333"/>
								<int key="secondAttribute">3</int>
								<float key="multiplier">1</float>
								<object class="IBLayoutConstant" key="constant">
									<double key="value">71</double>
								</object>
								<float key="priority">1000</float>
								<reference key="containingView" ref="623559333"/>
								<int key="scoringType">3</int>
								<float key="scoringTypeFloat">9</float>
								<int key="contentType">3</int>
							</object>
							<object class="IBNSLayoutConstraint" id="238842270">
								<reference key="firstItem" ref="406340707"/>
								<int key="firstAttribute">3</int>
								<int key="relation">0</int>
								<reference key="secondItem" ref="623559333"/>
								<int key="secondAttribute">3</int>
								<float key="multiplier">1</float>
								<object class="IBLayoutConstant" key="constant">
									<double key="value">54</double>
								</object>
								<float key="priority">1000</float>
								<reference key="containingView" ref="623559333"/>
								<int key="scoringType">3</int>
								<float key="scoringTypeFloat">9</float>
								<int key="contentType">3</int>
							</object>
							<object class="IBNSLayoutConstraint" id="438144630">
								<reference key="firstItem" ref="406340707"/>
								<int key="firstAttribute">10</int>
								<int key="relation">0</int>
								<reference key="secondItem" ref="749639962"/>
								<int key="secondAttribute">10</int>
								<float key="multiplier">1</float>
								<object class="IBLayoutConstant" key="constant">
									<double key="value">0.0</double>
								</object>
								<float key="priority">1000</float>
								<reference key="containingView" ref="623559333"/>
								<int key="scoringType">6</int>
								<float key="scoringTypeFloat">24</float>
								<int key="contentType">2</int>
							</object>
							<object class="IBNSLayoutConstraint" id="415040226">
								<reference key="firstItem" ref="406340707"/>
								<int key="firstAttribute">5</int>
								<int key="relation">0</int>
								<reference key="secondItem" ref="623559333"/>
								<int key="secondAttribute">5</int>
								<float key="multiplier">1</float>
								<object class="IBLayoutConstant" key="constant">
									<double key="value">73</double>
								</object>
								<float key="priority">1000</float>
								<reference key="containingView" ref="623559333"/>
								<int key="scoringType">3</int>
								<float key="scoringTypeFloat">9</float>
								<int key="contentType">3</int>
							</object>
							<reference ref="749639962"/>
							<reference ref="406340707"/>
							<reference ref="388570830"/>
							<reference ref="1060717292"/>
						</array>
						<reference key="parent" ref="0"/>
					</object>
					<object class="IBObjectRecord">
						<int key="objectID">343</int>
						<reference key="object" ref="496857483"/>
						<reference key="parent" ref="0"/>
					</object>
					<object class="IBObjectRecord">
						<int key="objectID">453</int>
						<reference key="object" ref="167505223"/>
						<array class="NSMutableArray" key="children">
							<object class="IBNSLayoutConstraint" id="408351917">
								<reference key="firstItem" ref="543690141"/>
								<int key="firstAttribute">3</int>
								<int key="relation">0</int>
								<reference key="secondItem" ref="541312789"/>
								<int key="secondAttribute">4</int>
								<float key="multiplier">1</float>
								<object class="IBNSLayoutSymbolicConstant" key="constant">
									<double key="value">8</double>
								</object>
								<float key="priority">1000</float>
								<reference key="containingView" ref="167505223"/>
								<int key="scoringType">9</int>
								<float key="scoringTypeFloat">40</float>
								<int key="contentType">3</int>
							</object>
							<object class="IBNSLayoutConstraint" id="224192687">
								<reference key="firstItem" ref="27304706"/>
								<int key="firstAttribute">3</int>
								<int key="relation">0</int>
								<reference key="secondItem" ref="543690141"/>
								<int key="secondAttribute">4</int>
								<float key="multiplier">1</float>
								<object class="IBLayoutConstant" key="constant">
									<double key="value">7</double>
								</object>
								<float key="priority">1000</float>
								<reference key="containingView" ref="167505223"/>
								<int key="scoringType">9</int>
								<float key="scoringTypeFloat">40</float>
								<int key="contentType">3</int>
							</object>
							<object class="IBNSLayoutConstraint" id="784806976">
								<reference key="firstItem" ref="27304706"/>
								<int key="firstAttribute">5</int>
								<int key="relation">0</int>
								<reference key="secondItem" ref="541312789"/>
								<int key="secondAttribute">5</int>
								<float key="multiplier">1</float>
								<object class="IBLayoutConstant" key="constant">
									<double key="value">0.0</double>
								</object>
								<float key="priority">1000</float>
								<reference key="containingView" ref="167505223"/>
								<int key="scoringType">6</int>
								<float key="scoringTypeFloat">24</float>
								<int key="contentType">2</int>
							</object>
<<<<<<< HEAD
							<object class="IBNSLayoutConstraint" id="849999794">
								<reference key="firstItem" ref="167505223"/>
								<int key="firstAttribute">4</int>
=======
							<reference ref="200615124"/>
							<reference ref="904934424"/>
							<reference ref="910985337"/>
							<reference ref="874009654"/>
							<reference ref="69179144"/>
							<reference ref="541990740"/>
						</array>
						<reference key="parent" ref="0"/>
						<string key="objectName">Login View</string>
					</object>
					<object class="IBObjectRecord">
						<int key="objectID">16</int>
						<reference key="object" ref="541990740"/>
						<array class="NSMutableArray" key="children">
							<reference ref="227341821"/>
							<object class="IBNSLayoutConstraint" id="1042310069">
								<reference key="firstItem" ref="541990740"/>
								<int key="firstAttribute">8</int>
>>>>>>> 8c11a7f3
								<int key="relation">0</int>
								<reference key="secondItem" ref="27304706"/>
								<int key="secondAttribute">4</int>
								<float key="multiplier">1</float>
								<object class="IBLayoutConstant" key="constant">
									<double key="value">19</double>
								</object>
								<float key="priority">1000</float>
								<reference key="containingView" ref="167505223"/>
								<int key="scoringType">9</int>
								<float key="scoringTypeFloat">40</float>
								<int key="contentType">3</int>
							</object>
							<object class="IBNSLayoutConstraint" id="473618132">
								<reference key="firstItem" ref="27304706"/>
								<int key="firstAttribute">6</int>
								<int key="relation">0</int>
								<reference key="secondItem" ref="543690141"/>
								<int key="secondAttribute">6</int>
								<float key="multiplier">1</float>
								<object class="IBLayoutConstant" key="constant">
									<double key="value">0.0</double>
								</object>
								<float key="priority">1000</float>
								<reference key="containingView" ref="167505223"/>
								<int key="scoringType">6</int>
								<float key="scoringTypeFloat">24</float>
								<int key="contentType">2</int>
							</object>
							<object class="IBNSLayoutConstraint" id="714979757">
								<reference key="firstItem" ref="541312789"/>
								<int key="firstAttribute">3</int>
								<int key="relation">0</int>
								<reference key="secondItem" ref="554467300"/>
								<int key="secondAttribute">4</int>
								<float key="multiplier">1</float>
								<object class="IBNSLayoutSymbolicConstant" key="constant">
									<double key="value">8</double>
								</object>
								<float key="priority">1000</float>
								<reference key="containingView" ref="167505223"/>
								<int key="scoringType">9</int>
								<float key="scoringTypeFloat">40</float>
								<int key="contentType">3</int>
							</object>
							<object class="IBNSLayoutConstraint" id="601848097">
								<reference key="firstItem" ref="541312789"/>
								<int key="firstAttribute">6</int>
								<int key="relation">0</int>
								<reference key="secondItem" ref="543690141"/>
								<int key="secondAttribute">6</int>
								<float key="multiplier">1</float>
								<object class="IBLayoutConstant" key="constant">
									<double key="value">0.0</double>
								</object>
								<float key="priority">1000</float>
								<reference key="containingView" ref="167505223"/>
								<int key="scoringType">6</int>
								<float key="scoringTypeFloat">24</float>
								<int key="contentType">2</int>
							</object>
							<object class="IBNSLayoutConstraint" id="530944874">
								<reference key="firstItem" ref="554467300"/>
								<int key="firstAttribute">5</int>
								<int key="relation">0</int>
								<reference key="secondItem" ref="541312789"/>
								<int key="secondAttribute">5</int>
								<float key="multiplier">1</float>
								<object class="IBLayoutConstant" key="constant">
									<double key="value">0.0</double>
								</object>
								<float key="priority">1000</float>
								<reference key="containingView" ref="167505223"/>
								<int key="scoringType">6</int>
								<float key="scoringTypeFloat">24</float>
								<int key="contentType">2</int>
							</object>
							<object class="IBNSLayoutConstraint" id="415090288">
								<reference key="firstItem" ref="554467300"/>
								<int key="firstAttribute">6</int>
								<int key="relation">0</int>
								<reference key="secondItem" ref="247722266"/>
								<int key="secondAttribute">6</int>
								<float key="multiplier">1</float>
								<object class="IBLayoutConstant" key="constant">
									<double key="value">0.0</double>
								</object>
								<float key="priority">1000</float>
								<reference key="containingView" ref="167505223"/>
								<int key="scoringType">6</int>
								<float key="scoringTypeFloat">24</float>
								<int key="contentType">2</int>
							</object>
							<object class="IBNSLayoutConstraint" id="226050368">
								<reference key="firstItem" ref="554467300"/>
								<int key="firstAttribute">5</int>
								<int key="relation">0</int>
								<reference key="secondItem" ref="247722266"/>
								<int key="secondAttribute">5</int>
								<float key="multiplier">1</float>
								<object class="IBLayoutConstant" key="constant">
									<double key="value">0.0</double>
								</object>
								<float key="priority">1000</float>
								<reference key="containingView" ref="167505223"/>
								<int key="scoringType">6</int>
								<float key="scoringTypeFloat">24</float>
								<int key="contentType">2</int>
							</object>
							<object class="IBNSLayoutConstraint" id="662840024">
								<reference key="firstItem" ref="554467300"/>
								<int key="firstAttribute">6</int>
								<int key="relation">0</int>
								<reference key="secondItem" ref="541312789"/>
								<int key="secondAttribute">6</int>
								<float key="multiplier">1</float>
								<object class="IBLayoutConstant" key="constant">
									<double key="value">0.0</double>
								</object>
								<float key="priority">1000</float>
								<reference key="containingView" ref="167505223"/>
								<int key="scoringType">6</int>
								<float key="scoringTypeFloat">24</float>
								<int key="contentType">2</int>
							</object>
							<object class="IBNSLayoutConstraint" id="678163042">
								<reference key="firstItem" ref="247722266"/>
								<int key="firstAttribute">3</int>
								<int key="relation">0</int>
								<reference key="secondItem" ref="501583792"/>
								<int key="secondAttribute">4</int>
								<float key="multiplier">1</float>
								<object class="IBNSLayoutSymbolicConstant" key="constant">
									<double key="value">10</double>
								</object>
								<float key="priority">1000</float>
								<reference key="containingView" ref="167505223"/>
								<int key="scoringType">6</int>
								<float key="scoringTypeFloat">24</float>
								<int key="contentType">3</int>
							</object>
							<object class="IBNSLayoutConstraint" id="60509250">
								<reference key="firstItem" ref="247722266"/>
								<int key="firstAttribute">5</int>
								<int key="relation">0</int>
								<reference key="secondItem" ref="501583792"/>
								<int key="secondAttribute">5</int>
								<float key="multiplier">1</float>
								<object class="IBLayoutConstant" key="constant">
									<double key="value">0.0</double>
								</object>
								<float key="priority">1000</float>
								<reference key="containingView" ref="167505223"/>
								<int key="scoringType">6</int>
								<float key="scoringTypeFloat">24</float>
								<int key="contentType">2</int>
							</object>
							<object class="IBNSLayoutConstraint" id="744988497">
								<reference key="firstItem" ref="247722266"/>
								<int key="firstAttribute">6</int>
								<int key="relation">0</int>
								<reference key="secondItem" ref="501583792"/>
								<int key="secondAttribute">6</int>
								<float key="multiplier">1</float>
								<object class="IBLayoutConstant" key="constant">
									<double key="value">0.0</double>
								</object>
								<float key="priority">1000</float>
								<reference key="containingView" ref="167505223"/>
								<int key="scoringType">6</int>
								<float key="scoringTypeFloat">24</float>
								<int key="contentType">2</int>
							</object>
							<object class="IBNSLayoutConstraint" id="630289898">
								<reference key="firstItem" ref="501583792"/>
								<int key="firstAttribute">3</int>
								<int key="relation">0</int>
								<reference key="secondItem" ref="741567071"/>
								<int key="secondAttribute">4</int>
								<float key="multiplier">1</float>
								<object class="IBNSLayoutSymbolicConstant" key="constant">
									<double key="value">10</double>
								</object>
								<float key="priority">1000</float>
								<reference key="containingView" ref="167505223"/>
								<int key="scoringType">6</int>
								<float key="scoringTypeFloat">24</float>
								<int key="contentType">3</int>
							</object>
							<object class="IBNSLayoutConstraint" id="577484274">
								<reference key="firstItem" ref="501583792"/>
								<int key="firstAttribute">5</int>
								<int key="relation">0</int>
								<reference key="secondItem" ref="741567071"/>
								<int key="secondAttribute">5</int>
								<float key="multiplier">1</float>
								<object class="IBLayoutConstant" key="constant">
									<double key="value">0.0</double>
								</object>
								<float key="priority">1000</float>
								<reference key="containingView" ref="167505223"/>
								<int key="scoringType">6</int>
								<float key="scoringTypeFloat">24</float>
								<int key="contentType">2</int>
							</object>
							<object class="IBNSLayoutConstraint" id="50687200">
								<reference key="firstItem" ref="501583792"/>
								<int key="firstAttribute">6</int>
								<int key="relation">0</int>
								<reference key="secondItem" ref="741567071"/>
								<int key="secondAttribute">6</int>
								<float key="multiplier">1</float>
								<object class="IBLayoutConstant" key="constant">
									<double key="value">0.0</double>
								</object>
								<float key="priority">1000</float>
								<reference key="containingView" ref="167505223"/>
								<int key="scoringType">6</int>
								<float key="scoringTypeFloat">24</float>
								<int key="contentType">2</int>
							</object>
							<object class="IBNSLayoutConstraint" id="996708287">
								<reference key="firstItem" ref="741567071"/>
								<int key="firstAttribute">3</int>
								<int key="relation">0</int>
								<reference key="secondItem" ref="349486204"/>
								<int key="secondAttribute">4</int>
								<float key="multiplier">1</float>
								<object class="IBNSLayoutSymbolicConstant" key="constant">
									<double key="value">10</double>
								</object>
								<float key="priority">1000</float>
								<reference key="containingView" ref="167505223"/>
								<int key="scoringType">6</int>
								<float key="scoringTypeFloat">24</float>
								<int key="contentType">3</int>
							</object>
							<object class="IBNSLayoutConstraint" id="943220525">
								<reference key="firstItem" ref="349486204"/>
								<int key="firstAttribute">3</int>
								<int key="relation">0</int>
								<reference key="secondItem" ref="1037572851"/>
								<int key="secondAttribute">4</int>
								<float key="multiplier">1</float>
								<object class="IBNSLayoutSymbolicConstant" key="constant">
									<double key="value">8</double>
								</object>
								<float key="priority">1000</float>
								<reference key="containingView" ref="167505223"/>
								<int key="scoringType">6</int>
								<float key="scoringTypeFloat">24</float>
								<int key="contentType">3</int>
							</object>
							<object class="IBNSLayoutConstraint" id="675908847">
								<reference key="firstItem" ref="349486204"/>
								<int key="firstAttribute">6</int>
								<int key="relation">0</int>
								<reference key="secondItem" ref="741567071"/>
								<int key="secondAttribute">6</int>
								<float key="multiplier">1</float>
								<object class="IBLayoutConstant" key="constant">
									<double key="value">0.0</double>
								</object>
								<float key="priority">1000</float>
								<reference key="containingView" ref="167505223"/>
								<int key="scoringType">6</int>
								<float key="scoringTypeFloat">24</float>
								<int key="contentType">2</int>
							</object>
							<object class="IBNSLayoutConstraint" id="742067279">
								<reference key="firstItem" ref="349486204"/>
								<int key="firstAttribute">5</int>
								<int key="relation">0</int>
								<reference key="secondItem" ref="741567071"/>
								<int key="secondAttribute">5</int>
								<float key="multiplier">1</float>
								<object class="IBLayoutConstant" key="constant">
									<double key="value">0.0</double>
								</object>
								<float key="priority">1000</float>
								<reference key="containingView" ref="167505223"/>
								<int key="scoringType">6</int>
								<float key="scoringTypeFloat">24</float>
								<int key="contentType">2</int>
							</object>
							<object class="IBNSLayoutConstraint" id="161403831">
								<reference key="firstItem" ref="1037572851"/>
								<int key="firstAttribute">9</int>
								<int key="relation">0</int>
								<reference key="secondItem" ref="349486204"/>
								<int key="secondAttribute">9</int>
								<float key="multiplier">1</float>
								<object class="IBLayoutConstant" key="constant">
									<double key="value">0.0</double>
								</object>
								<float key="priority">1000</float>
								<reference key="containingView" ref="167505223"/>
								<int key="scoringType">6</int>
								<float key="scoringTypeFloat">24</float>
								<int key="contentType">2</int>
							</object>
							<object class="IBNSLayoutConstraint" id="293027186">
								<reference key="firstItem" ref="1037572851"/>
								<int key="firstAttribute">5</int>
								<int key="relation">0</int>
								<reference key="secondItem" ref="167505223"/>
								<int key="secondAttribute">5</int>
								<float key="multiplier">1</float>
								<object class="IBLayoutConstant" key="constant">
									<double key="value">0.0</double>
								</object>
								<float key="priority">1000</float>
								<reference key="containingView" ref="167505223"/>
								<int key="scoringType">8</int>
								<float key="scoringTypeFloat">29</float>
								<int key="contentType">3</int>
							</object>
							<object class="IBNSLayoutConstraint" id="850860740">
								<reference key="firstItem" ref="1037572851"/>
								<int key="firstAttribute">3</int>
								<int key="relation">0</int>
								<reference key="secondItem" ref="167505223"/>
								<int key="secondAttribute">3</int>
								<float key="multiplier">1</float>
								<object class="IBLayoutConstant" key="constant">
									<double key="value">0.0</double>
								</object>
								<float key="priority">1000</float>
								<reference key="containingView" ref="167505223"/>
								<int key="scoringType">8</int>
								<float key="scoringTypeFloat">29</float>
								<int key="contentType">3</int>
							</object>
							<reference ref="543690141"/>
							<reference ref="27304706"/>
							<reference ref="554467300"/>
							<reference ref="247722266"/>
							<reference ref="501583792"/>
							<reference ref="741567071"/>
							<reference ref="349486204"/>
							<reference ref="1037572851"/>
							<reference ref="541312789"/>
						</array>
						<reference key="parent" ref="0"/>
					</object>
					<object class="IBObjectRecord">
						<int key="objectID">454</int>
						<reference key="object" ref="741567071"/>
						<array class="NSMutableArray" key="children">
							<reference ref="788999457"/>
							<object class="IBNSLayoutConstraint" id="617597779">
								<reference key="firstItem" ref="741567071"/>
								<int key="firstAttribute">8</int>
								<int key="relation">0</int>
								<nil key="secondItem"/>
								<int key="secondAttribute">0</int>
								<float key="multiplier">1</float>
								<object class="IBLayoutConstant" key="constant">
									<double key="value">20</double>
								</object>
								<float key="priority">1000</float>
								<reference key="containingView" ref="741567071"/>
								<int key="scoringType">3</int>
								<float key="scoringTypeFloat">9</float>
								<int key="contentType">1</int>
							</object>
						</array>
						<reference key="parent" ref="167505223"/>
					</object>
					<object class="IBObjectRecord">
						<int key="objectID">457</int>
						<reference key="object" ref="788999457"/>
						<reference key="parent" ref="741567071"/>
					</object>
					<object class="IBObjectRecord">
						<int key="objectID">462</int>
						<reference key="object" ref="501583792"/>
						<array class="NSMutableArray" key="children">
							<reference ref="777218442"/>
							<object class="IBNSLayoutConstraint" id="153280724">
								<reference key="firstItem" ref="501583792"/>
								<int key="firstAttribute">8</int>
								<int key="relation">0</int>
								<nil key="secondItem"/>
								<int key="secondAttribute">0</int>
								<float key="multiplier">1</float>
								<object class="IBLayoutConstant" key="constant">
									<double key="value">20</double>
								</object>
								<float key="priority">1000</float>
								<reference key="containingView" ref="501583792"/>
								<int key="scoringType">3</int>
								<float key="scoringTypeFloat">9</float>
								<int key="contentType">1</int>
							</object>
						</array>
						<reference key="parent" ref="167505223"/>
					</object>
					<object class="IBObjectRecord">
						<int key="objectID">464</int>
						<reference key="object" ref="777218442"/>
						<reference key="parent" ref="501583792"/>
					</object>
					<object class="IBObjectRecord">
						<int key="objectID">469</int>
						<reference key="object" ref="50687200"/>
						<reference key="parent" ref="167505223"/>
					</object>
					<object class="IBObjectRecord">
						<int key="objectID">470</int>
						<reference key="object" ref="577484274"/>
						<reference key="parent" ref="167505223"/>
					</object>
					<object class="IBObjectRecord">
						<int key="objectID">472</int>
						<reference key="object" ref="247722266"/>
						<array class="NSMutableArray" key="children">
							<reference ref="590562932"/>
							<object class="IBNSLayoutConstraint" id="581667274">
								<reference key="firstItem" ref="247722266"/>
								<int key="firstAttribute">8</int>
								<int key="relation">0</int>
								<nil key="secondItem"/>
								<int key="secondAttribute">0</int>
								<float key="multiplier">1</float>
								<object class="IBLayoutConstant" key="constant">
									<double key="value">20</double>
								</object>
								<float key="priority">1000</float>
								<reference key="containingView" ref="247722266"/>
								<int key="scoringType">3</int>
								<float key="scoringTypeFloat">9</float>
								<int key="contentType">1</int>
							</object>
						</array>
						<reference key="parent" ref="167505223"/>
					</object>
					<object class="IBObjectRecord">
						<int key="objectID">473</int>
						<reference key="object" ref="590562932"/>
						<reference key="parent" ref="247722266"/>
					</object>
					<object class="IBObjectRecord">
						<int key="objectID">478</int>
						<reference key="object" ref="744988497"/>
						<reference key="parent" ref="167505223"/>
					</object>
					<object class="IBObjectRecord">
						<int key="objectID">480</int>
						<reference key="object" ref="60509250"/>
						<reference key="parent" ref="167505223"/>
					</object>
					<object class="IBObjectRecord">
						<int key="objectID">486</int>
						<reference key="object" ref="349486204"/>
						<array class="NSMutableArray" key="children">
							<reference ref="562092042"/>
							<object class="IBNSLayoutConstraint" id="1054684379">
								<reference key="firstItem" ref="349486204"/>
								<int key="firstAttribute">8</int>
								<int key="relation">0</int>
								<nil key="secondItem"/>
								<int key="secondAttribute">0</int>
								<float key="multiplier">1</float>
								<object class="IBLayoutConstant" key="constant">
									<double key="value">20</double>
								</object>
								<float key="priority">1000</float>
								<reference key="containingView" ref="349486204"/>
								<int key="scoringType">3</int>
								<float key="scoringTypeFloat">9</float>
								<int key="contentType">1</int>
							</object>
							<object class="IBNSLayoutConstraint" id="268450147">
								<reference key="firstItem" ref="349486204"/>
								<int key="firstAttribute">7</int>
								<int key="relation">0</int>
								<nil key="secondItem"/>
								<int key="secondAttribute">0</int>
								<float key="multiplier">1</float>
								<object class="IBLayoutConstant" key="constant">
									<double key="value">282</double>
								</object>
								<float key="priority">1000</float>
								<reference key="containingView" ref="349486204"/>
								<int key="scoringType">3</int>
								<float key="scoringTypeFloat">9</float>
								<int key="contentType">1</int>
							</object>
						</array>
						<reference key="parent" ref="167505223"/>
					</object>
					<object class="IBObjectRecord">
						<int key="objectID">487</int>
						<reference key="object" ref="562092042"/>
						<reference key="parent" ref="349486204"/>
					</object>
					<object class="IBObjectRecord">
						<int key="objectID">494</int>
						<reference key="object" ref="742067279"/>
						<reference key="parent" ref="167505223"/>
					</object>
					<object class="IBObjectRecord">
						<int key="objectID">495</int>
						<reference key="object" ref="675908847"/>
						<reference key="parent" ref="167505223"/>
					</object>
					<object class="IBObjectRecord">
						<int key="objectID">497</int>
						<reference key="object" ref="543690141"/>
						<array class="NSMutableArray" key="children">
							<reference ref="203539388"/>
							<object class="IBNSLayoutConstraint" id="575293853">
								<reference key="firstItem" ref="543690141"/>
								<int key="firstAttribute">7</int>
								<int key="relation">0</int>
								<nil key="secondItem"/>
								<int key="secondAttribute">0</int>
								<float key="multiplier">1</float>
								<object class="IBLayoutConstant" key="constant">
									<double key="value">116</double>
								</object>
								<float key="priority">1000</float>
								<reference key="containingView" ref="543690141"/>
								<int key="scoringType">3</int>
								<float key="scoringTypeFloat">9</float>
								<int key="contentType">1</int>
							</object>
							<object class="IBNSLayoutConstraint" id="425897445">
								<reference key="firstItem" ref="543690141"/>
								<int key="firstAttribute">8</int>
								<int key="relation">0</int>
								<nil key="secondItem"/>
								<int key="secondAttribute">0</int>
								<float key="multiplier">1</float>
								<object class="IBLayoutConstant" key="constant">
									<double key="value">22</double>
								</object>
								<float key="priority">1000</float>
								<reference key="containingView" ref="543690141"/>
								<int key="scoringType">9</int>
								<float key="scoringTypeFloat">40</float>
								<int key="contentType">1</int>
							</object>
						</array>
						<reference key="parent" ref="167505223"/>
					</object>
					<object class="IBObjectRecord">
						<int key="objectID">498</int>
						<reference key="object" ref="541312789"/>
						<array class="NSMutableArray" key="children">
							<reference ref="928519327"/>
							<object class="IBNSLayoutConstraint" id="426331336">
								<reference key="firstItem" ref="541312789"/>
								<int key="firstAttribute">8</int>
								<int key="relation">0</int>
								<nil key="secondItem"/>
								<int key="secondAttribute">0</int>
								<float key="multiplier">1</float>
								<object class="IBLayoutConstant" key="constant">
									<double key="value">22</double>
								</object>
								<float key="priority">1000</float>
								<reference key="containingView" ref="541312789"/>
								<int key="scoringType">3</int>
								<float key="scoringTypeFloat">9</float>
								<int key="contentType">1</int>
							</object>
						</array>
						<reference key="parent" ref="167505223"/>
					</object>
					<object class="IBObjectRecord">
						<int key="objectID">500</int>
						<reference key="object" ref="928519327"/>
						<reference key="parent" ref="541312789"/>
					</object>
					<object class="IBObjectRecord">
						<int key="objectID">501</int>
						<reference key="object" ref="203539388"/>
						<reference key="parent" ref="543690141"/>
					</object>
					<object class="IBObjectRecord">
						<int key="objectID">502</int>
						<reference key="object" ref="575293853"/>
						<reference key="parent" ref="543690141"/>
					</object>
					<object class="IBObjectRecord">
						<int key="objectID">503</int>
						<reference key="object" ref="425897445"/>
						<reference key="parent" ref="543690141"/>
					</object>
					<object class="IBObjectRecord">
						<int key="objectID">507</int>
						<reference key="object" ref="601848097"/>
						<reference key="parent" ref="167505223"/>
					</object>
					<object class="IBObjectRecord">
						<int key="objectID">512</int>
						<reference key="object" ref="402754651"/>
						<reference key="parent" ref="0"/>
					</object>
					<object class="IBObjectRecord">
						<int key="objectID">517</int>
						<reference key="object" ref="27304706"/>
						<array class="NSMutableArray" key="children">
							<object class="IBNSLayoutConstraint" id="93713818">
								<reference key="firstItem" ref="27304706"/>
								<int key="firstAttribute">8</int>
								<int key="relation">0</int>
								<nil key="secondItem"/>
								<int key="secondAttribute">0</int>
								<float key="multiplier">1</float>
								<object class="IBLayoutConstant" key="constant">
									<double key="value">28</double>
								</object>
								<float key="priority">1000</float>
								<reference key="containingView" ref="27304706"/>
								<int key="scoringType">9</int>
								<float key="scoringTypeFloat">40</float>
								<int key="contentType">1</int>
							</object>
							<reference ref="208520082"/>
						</array>
						<reference key="parent" ref="167505223"/>
					</object>
					<object class="IBObjectRecord">
						<int key="objectID">520</int>
						<reference key="object" ref="208520082"/>
						<reference key="parent" ref="27304706"/>
					</object>
					<object class="IBObjectRecord">
						<int key="objectID">574</int>
						<reference key="object" ref="554467300"/>
						<array class="NSMutableArray" key="children">
							<reference ref="982835024"/>
							<object class="IBNSLayoutConstraint" id="436081281">
								<reference key="firstItem" ref="554467300"/>
								<int key="firstAttribute">8</int>
								<int key="relation">0</int>
								<nil key="secondItem"/>
								<int key="secondAttribute">0</int>
								<float key="multiplier">1</float>
								<object class="IBLayoutConstant" key="constant">
									<double key="value">20</double>
								</object>
								<float key="priority">1000</float>
								<reference key="containingView" ref="554467300"/>
								<int key="scoringType">3</int>
								<float key="scoringTypeFloat">9</float>
								<int key="contentType">1</int>
							</object>
						</array>
						<reference key="parent" ref="167505223"/>
					</object>
					<object class="IBObjectRecord">
						<int key="objectID">576</int>
						<reference key="object" ref="982835024"/>
						<reference key="parent" ref="554467300"/>
					</object>
					<object class="IBObjectRecord">
						<int key="objectID">580</int>
						<reference key="object" ref="662840024"/>
						<reference key="parent" ref="167505223"/>
					</object>
					<object class="IBObjectRecord">
						<int key="objectID">581</int>
						<reference key="object" ref="226050368"/>
						<reference key="parent" ref="167505223"/>
					</object>
					<object class="IBObjectRecord">
						<int key="objectID">582</int>
						<reference key="object" ref="415090288"/>
						<reference key="parent" ref="167505223"/>
					</object>
					<object class="IBObjectRecord">
						<int key="objectID">585</int>
						<reference key="object" ref="530944874"/>
						<reference key="parent" ref="167505223"/>
					</object>
					<object class="IBObjectRecord">
						<int key="objectID">147</int>
						<reference key="object" ref="1010704450"/>
						<array class="NSMutableArray" key="children">
							<object class="IBNSLayoutConstraint" id="857306156">
								<reference key="firstItem" ref="1010704450"/>
								<int key="firstAttribute">4</int>
								<int key="relation">0</int>
								<reference key="secondItem" ref="910985337"/>
								<int key="secondAttribute">4</int>
								<float key="multiplier">1</float>
								<object class="IBLayoutConstant" key="constant">
									<double key="value">54</double>
								</object>
								<float key="priority">1000</float>
								<reference key="containingView" ref="1010704450"/>
								<int key="scoringType">9</int>
								<float key="scoringTypeFloat">40</float>
								<int key="contentType">3</int>
							</object>
							<object class="IBNSLayoutConstraint" id="835058985">
								<reference key="firstItem" ref="910985337"/>
								<int key="firstAttribute">3</int>
								<int key="relation">0</int>
								<reference key="secondItem" ref="904934424"/>
								<int key="secondAttribute">4</int>
								<float key="multiplier">1</float>
								<object class="IBNSLayoutSymbolicConstant" key="constant">
									<double key="value">8</double>
								</object>
								<float key="priority">1000</float>
								<reference key="containingView" ref="1010704450"/>
								<int key="scoringType">9</int>
								<float key="scoringTypeFloat">40</float>
								<int key="contentType">3</int>
							</object>
							<object class="IBNSLayoutConstraint" id="683162742">
								<reference key="firstItem" ref="910985337"/>
								<int key="firstAttribute">6</int>
								<int key="relation">0</int>
								<reference key="secondItem" ref="69179144"/>
								<int key="secondAttribute">6</int>
								<float key="multiplier">1</float>
								<object class="IBLayoutConstant" key="constant">
									<double key="value">0.0</double>
								</object>
								<float key="priority">1000</float>
								<reference key="containingView" ref="1010704450"/>
								<int key="scoringType">6</int>
								<float key="scoringTypeFloat">24</float>
								<int key="contentType">2</int>
							</object>
							<object class="IBNSLayoutConstraint" id="31428755">
								<reference key="firstItem" ref="69179144"/>
								<int key="firstAttribute">3</int>
								<int key="relation">0</int>
								<reference key="secondItem" ref="910985337"/>
								<int key="secondAttribute">4</int>
								<float key="multiplier">1</float>
								<object class="IBLayoutConstant" key="constant">
									<double key="value">7</double>
								</object>
								<float key="priority">1000</float>
								<reference key="containingView" ref="1010704450"/>
								<int key="scoringType">9</int>
								<float key="scoringTypeFloat">40</float>
								<int key="contentType">3</int>
							</object>
<<<<<<< HEAD
							<object class="IBNSLayoutConstraint" id="588900432">
								<reference key="firstItem" ref="69179144"/>
=======
							<object class="IBNSLayoutConstraint" id="18729933">
								<reference key="firstItem" ref="708123659"/>
								<int key="firstAttribute">5</int>
								<int key="relation">0</int>
								<reference key="secondItem" ref="541312789"/>
								<int key="secondAttribute">5</int>
								<float key="multiplier">1</float>
								<object class="IBLayoutConstant" key="constant">
									<double key="value">0.0</double>
								</object>
								<float key="priority">1000</float>
								<reference key="containingView" ref="167505223"/>
								<int key="scoringType">6</int>
								<float key="scoringTypeFloat">24</float>
								<int key="contentType">2</int>
							</object>
							<object class="IBNSLayoutConstraint" id="601848097">
								<reference key="firstItem" ref="541312789"/>
								<int key="firstAttribute">6</int>
								<int key="relation">0</int>
								<reference key="secondItem" ref="543690141"/>
								<int key="secondAttribute">6</int>
								<float key="multiplier">1</float>
								<object class="IBLayoutConstant" key="constant">
									<double key="value">0.0</double>
								</object>
								<float key="priority">1000</float>
								<reference key="containingView" ref="167505223"/>
								<int key="scoringType">6</int>
								<float key="scoringTypeFloat">24</float>
								<int key="contentType">2</int>
							</object>
							<object class="IBNSLayoutConstraint" id="414500362">
								<reference key="firstItem" ref="593712905"/>
								<int key="firstAttribute">5</int>
								<int key="relation">0</int>
								<reference key="secondItem" ref="541312789"/>
								<int key="secondAttribute">5</int>
								<float key="multiplier">1</float>
								<object class="IBLayoutConstant" key="constant">
									<double key="value">0.0</double>
								</object>
								<float key="priority">1000</float>
								<reference key="containingView" ref="167505223"/>
								<int key="scoringType">6</int>
								<float key="scoringTypeFloat">24</float>
								<int key="contentType">2</int>
							</object>
							<object class="IBNSLayoutConstraint" id="964845693">
								<reference key="firstItem" ref="593712905"/>
>>>>>>> 8c11a7f3
								<int key="firstAttribute">9</int>
								<int key="relation">0</int>
								<reference key="secondItem" ref="1010704450"/>
								<int key="secondAttribute">9</int>
								<float key="multiplier">1</float>
								<object class="IBLayoutConstant" key="constant">
									<double key="value">0.0</double>
								</object>
								<float key="priority">1000</float>
								<reference key="containingView" ref="1010704450"/>
								<int key="scoringType">5</int>
								<float key="scoringTypeFloat">22</float>
								<int key="contentType">2</int>
							</object>
<<<<<<< HEAD
							<object class="IBNSLayoutConstraint" id="261884437">
								<reference key="firstItem" ref="1010704450"/>
								<int key="firstAttribute">4</int>
=======
							<object class="IBNSLayoutConstraint" id="315350616">
								<reference key="firstItem" ref="593712905"/>
								<int key="firstAttribute">3</int>
								<int key="relation">0</int>
								<reference key="secondItem" ref="247722266"/>
								<int key="secondAttribute">4</int>
								<float key="multiplier">1</float>
								<object class="IBNSLayoutSymbolicConstant" key="constant">
									<double key="value">10</double>
								</object>
								<float key="priority">1000</float>
								<reference key="containingView" ref="167505223"/>
								<int key="scoringType">6</int>
								<float key="scoringTypeFloat">24</float>
								<int key="contentType">3</int>
							</object>
							<object class="IBNSLayoutConstraint" id="984669400">
								<reference key="firstItem" ref="593712905"/>
								<int key="firstAttribute">6</int>
>>>>>>> 8c11a7f3
								<int key="relation">0</int>
								<reference key="secondItem" ref="69179144"/>
								<int key="secondAttribute">4</int>
								<float key="multiplier">1</float>
								<object class="IBLayoutConstant" key="constant">
									<double key="value">19</double>
								</object>
								<float key="priority">1000</float>
								<reference key="containingView" ref="1010704450"/>
								<int key="scoringType">9</int>
								<float key="scoringTypeFloat">40</float>
								<int key="contentType">3</int>
							</object>
<<<<<<< HEAD
							<object class="IBNSLayoutConstraint" id="533489375">
								<reference key="firstItem" ref="69179144"/>
=======
							<object class="IBNSLayoutConstraint" id="371977549">
								<reference key="firstItem" ref="593712905"/>
>>>>>>> 8c11a7f3
								<int key="firstAttribute">5</int>
								<int key="relation">0</int>
								<reference key="secondItem" ref="904934424"/>
								<int key="secondAttribute">5</int>
								<float key="multiplier">1</float>
								<object class="IBLayoutConstant" key="constant">
									<double key="value">0.0</double>
								</object>
								<float key="priority">1000</float>
<<<<<<< HEAD
								<reference key="containingView" ref="1010704450"/>
=======
								<reference key="containingView" ref="167505223"/>
								<int key="scoringType">6</int>
								<float key="scoringTypeFloat">24</float>
								<int key="contentType">2</int>
							</object>
							<object class="IBNSLayoutConstraint" id="443526359">
								<reference key="firstItem" ref="593712905"/>
								<int key="firstAttribute">6</int>
								<int key="relation">0</int>
								<reference key="secondItem" ref="541312789"/>
								<int key="secondAttribute">6</int>
								<float key="multiplier">1</float>
								<object class="IBLayoutConstant" key="constant">
									<double key="value">0.0</double>
								</object>
								<float key="priority">1000</float>
								<reference key="containingView" ref="167505223"/>
>>>>>>> 8c11a7f3
								<int key="scoringType">6</int>
								<float key="scoringTypeFloat">24</float>
								<int key="contentType">2</int>
							</object>
							<object class="IBNSLayoutConstraint" id="473217097">
								<reference key="firstItem" ref="904934424"/>
								<int key="firstAttribute">3</int>
								<int key="relation">0</int>
								<reference key="secondItem" ref="200615124"/>
								<int key="secondAttribute">4</int>
								<float key="multiplier">1</float>
								<object class="IBNSLayoutSymbolicConstant" key="constant">
									<double key="value">8</double>
								</object>
								<float key="priority">1000</float>
								<reference key="containingView" ref="1010704450"/>
								<int key="scoringType">9</int>
								<float key="scoringTypeFloat">40</float>
								<int key="contentType">3</int>
							</object>
							<object class="IBNSLayoutConstraint" id="903120321">
								<reference key="firstItem" ref="904934424"/>
								<int key="firstAttribute">6</int>
								<int key="relation">0</int>
								<reference key="secondItem" ref="910985337"/>
								<int key="secondAttribute">6</int>
								<float key="multiplier">1</float>
								<object class="IBLayoutConstant" key="constant">
									<double key="value">0.0</double>
								</object>
								<float key="priority">1000</float>
								<reference key="containingView" ref="1010704450"/>
								<int key="scoringType">6</int>
								<float key="scoringTypeFloat">24</float>
								<int key="contentType">2</int>
							</object>
							<object class="IBNSLayoutConstraint" id="673905434">
								<reference key="firstItem" ref="904934424"/>
								<int key="firstAttribute">5</int>
								<int key="relation">0</int>
								<reference key="secondItem" ref="200615124"/>
								<int key="secondAttribute">5</int>
								<float key="multiplier">1</float>
								<object class="IBLayoutConstant" key="constant">
									<double key="value">0.0</double>
								</object>
								<float key="priority">1000</float>
								<reference key="containingView" ref="1010704450"/>
								<int key="scoringType">6</int>
								<float key="scoringTypeFloat">24</float>
								<int key="contentType">2</int>
							</object>
							<object class="IBNSLayoutConstraint" id="197399415">
								<reference key="firstItem" ref="200615124"/>
								<int key="firstAttribute">3</int>
								<int key="relation">0</int>
								<reference key="secondItem" ref="541990740"/>
								<int key="secondAttribute">4</int>
								<float key="multiplier">1</float>
								<object class="IBNSLayoutSymbolicConstant" key="constant">
									<double key="value">10</double>
								</object>
								<float key="priority">1000</float>
								<reference key="containingView" ref="1010704450"/>
								<int key="scoringType">9</int>
								<float key="scoringTypeFloat">40</float>
								<int key="contentType">3</int>
							</object>
							<object class="IBNSLayoutConstraint" id="246845743">
								<reference key="firstItem" ref="200615124"/>
								<int key="firstAttribute">6</int>
								<int key="relation">0</int>
								<reference key="secondItem" ref="904934424"/>
								<int key="secondAttribute">6</int>
								<float key="multiplier">1</float>
								<object class="IBLayoutConstant" key="constant">
									<double key="value">0.0</double>
								</object>
								<float key="priority">1000</float>
								<reference key="containingView" ref="1010704450"/>
								<int key="scoringType">6</int>
								<float key="scoringTypeFloat">24</float>
								<int key="contentType">2</int>
							</object>
							<object class="IBNSLayoutConstraint" id="847374202">
								<reference key="firstItem" ref="200615124"/>
								<int key="firstAttribute">6</int>
								<int key="relation">0</int>
								<reference key="secondItem" ref="541990740"/>
								<int key="secondAttribute">6</int>
								<float key="multiplier">1</float>
								<object class="IBLayoutConstant" key="constant">
									<double key="value">0.0</double>
								</object>
								<float key="priority">1000</float>
								<reference key="containingView" ref="1010704450"/>
								<int key="scoringType">6</int>
								<float key="scoringTypeFloat">24</float>
								<int key="contentType">2</int>
							</object>
							<object class="IBNSLayoutConstraint" id="69623910">
								<reference key="firstItem" ref="541990740"/>
								<int key="firstAttribute">3</int>
								<int key="relation">0</int>
								<reference key="secondItem" ref="1010704450"/>
								<int key="secondAttribute">3</int>
								<float key="multiplier">1</float>
								<object class="IBLayoutConstant" key="constant">
									<double key="value">207</double>
								</object>
								<float key="priority">1000</float>
								<reference key="containingView" ref="1010704450"/>
								<int key="scoringType">9</int>
								<float key="scoringTypeFloat">40</float>
								<int key="contentType">3</int>
							</object>
							<object class="IBNSLayoutConstraint" id="69954342">
								<reference key="firstItem" ref="541990740"/>
								<int key="firstAttribute">5</int>
								<int key="relation">0</int>
								<reference key="secondItem" ref="200615124"/>
								<int key="secondAttribute">5</int>
								<float key="multiplier">1</float>
								<object class="IBLayoutConstant" key="constant">
									<double key="value">0.0</double>
								</object>
								<float key="priority">1000</float>
								<reference key="containingView" ref="1010704450"/>
								<int key="scoringType">6</int>
								<float key="scoringTypeFloat">24</float>
								<int key="contentType">2</int>
							</object>
							<reference ref="69179144"/>
							<reference ref="910985337"/>
							<reference ref="200615124"/>
							<reference ref="904934424"/>
							<reference ref="541990740"/>
						</array>
						<reference key="parent" ref="0"/>
						<string key="objectName">Login View</string>
					</object>
					<object class="IBObjectRecord">
						<int key="objectID">357</int>
						<reference key="object" ref="69179144"/>
						<array class="NSMutableArray" key="children">
							<reference ref="895599601"/>
							<object class="IBNSLayoutConstraint" id="197559268">
								<reference key="firstItem" ref="69179144"/>
								<int key="firstAttribute">8</int>
								<int key="relation">0</int>
								<nil key="secondItem"/>
								<int key="secondAttribute">0</int>
								<float key="multiplier">1</float>
								<object class="IBLayoutConstant" key="constant">
									<double key="value">28</double>
								</object>
								<float key="priority">1000</float>
								<reference key="containingView" ref="69179144"/>
								<int key="scoringType">9</int>
								<float key="scoringTypeFloat">40</float>
								<int key="contentType">1</int>
							</object>
						</array>
						<reference key="parent" ref="1010704450"/>
					</object>
					<object class="IBObjectRecord">
						<int key="objectID">358</int>
						<reference key="object" ref="895599601"/>
						<reference key="parent" ref="69179144"/>
					</object>
					<object class="IBObjectRecord">
						<int key="objectID">16</int>
						<reference key="object" ref="541990740"/>
						<array class="NSMutableArray" key="children">
							<reference ref="227341821"/>
							<object class="IBNSLayoutConstraint" id="1042310069">
								<reference key="firstItem" ref="541990740"/>
								<int key="firstAttribute">8</int>
								<int key="relation">0</int>
								<nil key="secondItem"/>
								<int key="secondAttribute">0</int>
								<float key="multiplier">1</float>
								<object class="IBLayoutConstant" key="constant">
									<double key="value">28</double>
								</object>
								<float key="priority">1000</float>
								<reference key="containingView" ref="541990740"/>
								<int key="scoringType">3</int>
								<float key="scoringTypeFloat">9</float>
								<int key="contentType">1</int>
							</object>
							<object class="IBNSLayoutConstraint" id="207192009">
								<reference key="firstItem" ref="541990740"/>
								<int key="firstAttribute">7</int>
								<int key="relation">0</int>
								<nil key="secondItem"/>
								<int key="secondAttribute">0</int>
								<float key="multiplier">1</float>
								<object class="IBLayoutConstant" key="constant">
									<double key="value">282</double>
								</object>
								<float key="priority">1000</float>
								<reference key="containingView" ref="541990740"/>
								<int key="scoringType">3</int>
								<float key="scoringTypeFloat">9</float>
								<int key="contentType">1</int>
							</object>
<<<<<<< HEAD
=======
							<reference ref="741567071"/>
							<reference ref="501583792"/>
							<reference ref="247722266"/>
							<reference ref="349486204"/>
							<reference ref="543690141"/>
							<reference ref="541312789"/>
							<reference ref="708123659"/>
							<reference ref="27304706"/>
							<reference ref="593712905"/>
>>>>>>> 8c11a7f3
						</array>
						<reference key="parent" ref="1010704450"/>
					</object>
					<object class="IBObjectRecord">
						<int key="objectID">186</int>
						<reference key="object" ref="207192009"/>
						<reference key="parent" ref="541990740"/>
					</object>
					<object class="IBObjectRecord">
						<int key="objectID">280</int>
						<reference key="object" ref="1042310069"/>
						<reference key="parent" ref="541990740"/>
					</object>
					<object class="IBObjectRecord">
						<int key="objectID">17</int>
						<reference key="object" ref="227341821"/>
						<reference key="parent" ref="541990740"/>
					</object>
					<object class="IBObjectRecord">
						<int key="objectID">64</int>
						<reference key="object" ref="910985337"/>
						<array class="NSMutableArray" key="children">
							<object class="IBNSLayoutConstraint" id="571121941">
								<reference key="firstItem" ref="910985337"/>
								<int key="firstAttribute">8</int>
								<int key="relation">0</int>
								<nil key="secondItem"/>
								<int key="secondAttribute">0</int>
								<float key="multiplier">1</float>
								<object class="IBLayoutConstant" key="constant">
									<double key="value">22</double>
								</object>
								<float key="priority">1000</float>
								<reference key="containingView" ref="910985337"/>
								<int key="scoringType">9</int>
								<float key="scoringTypeFloat">40</float>
								<int key="contentType">1</int>
							</object>
							<object class="IBNSLayoutConstraint" id="1069307901">
								<reference key="firstItem" ref="910985337"/>
								<int key="firstAttribute">7</int>
								<int key="relation">0</int>
								<nil key="secondItem"/>
								<int key="secondAttribute">0</int>
								<float key="multiplier">1</float>
								<object class="IBLayoutConstant" key="constant">
									<double key="value">116</double>
								</object>
								<float key="priority">1000</float>
								<reference key="containingView" ref="910985337"/>
								<int key="scoringType">3</int>
								<float key="scoringTypeFloat">9</float>
								<int key="contentType">1</int>
							</object>
							<reference ref="701981489"/>
						</array>
						<reference key="parent" ref="1010704450"/>
					</object>
					<object class="IBObjectRecord">
						<int key="objectID">65</int>
						<reference key="object" ref="701981489"/>
						<reference key="parent" ref="910985337"/>
					</object>
					<object class="IBObjectRecord">
						<int key="objectID">75</int>
						<reference key="object" ref="1069307901"/>
						<reference key="parent" ref="910985337"/>
					</object>
					<object class="IBObjectRecord">
						<int key="objectID">391</int>
						<reference key="object" ref="571121941"/>
						<reference key="parent" ref="910985337"/>
					</object>
					<object class="IBObjectRecord">
						<int key="objectID">310</int>
						<reference key="object" ref="904934424"/>
						<array class="NSMutableArray" key="children">
							<reference ref="336465777"/>
							<object class="IBNSLayoutConstraint" id="876300167">
								<reference key="firstItem" ref="904934424"/>
								<int key="firstAttribute">8</int>
								<int key="relation">0</int>
								<nil key="secondItem"/>
								<int key="secondAttribute">0</int>
								<float key="multiplier">1</float>
								<object class="IBLayoutConstant" key="constant">
									<double key="value">22</double>
								</object>
								<float key="priority">1000</float>
								<reference key="containingView" ref="904934424"/>
								<int key="scoringType">3</int>
								<float key="scoringTypeFloat">9</float>
								<int key="contentType">1</int>
							</object>
						</array>
						<reference key="parent" ref="1010704450"/>
					</object>
					<object class="IBObjectRecord">
						<int key="objectID">316</int>
						<reference key="object" ref="876300167"/>
						<reference key="parent" ref="904934424"/>
					</object>
					<object class="IBObjectRecord">
						<int key="objectID">311</int>
						<reference key="object" ref="336465777"/>
						<reference key="parent" ref="904934424"/>
					</object>
					<object class="IBObjectRecord">
						<int key="objectID">28</int>
						<reference key="object" ref="200615124"/>
						<array class="NSMutableArray" key="children">
							<reference ref="609043042"/>
							<object class="IBNSLayoutConstraint" id="556732335">
								<reference key="firstItem" ref="200615124"/>
								<int key="firstAttribute">8</int>
								<int key="relation">0</int>
								<nil key="secondItem"/>
								<int key="secondAttribute">0</int>
								<float key="multiplier">1</float>
								<object class="IBLayoutConstant" key="constant">
									<double key="value">29</double>
								</object>
								<float key="priority">1000</float>
								<reference key="containingView" ref="200615124"/>
								<int key="scoringType">3</int>
								<float key="scoringTypeFloat">9</float>
								<int key="contentType">1</int>
							</object>
						</array>
						<reference key="parent" ref="1010704450"/>
					</object>
					<object class="IBObjectRecord">
						<int key="objectID">299</int>
						<reference key="object" ref="556732335"/>
						<reference key="parent" ref="200615124"/>
					</object>
					<object class="IBObjectRecord">
						<int key="objectID">30</int>
						<reference key="object" ref="609043042"/>
						<reference key="parent" ref="200615124"/>
					</object>
					<object class="IBObjectRecord">
						<int key="objectID">190</int>
						<reference key="object" ref="69954342"/>
						<reference key="parent" ref="1010704450"/>
					</object>
					<object class="IBObjectRecord">
						<int key="objectID">189</int>
						<reference key="object" ref="847374202"/>
						<reference key="parent" ref="1010704450"/>
					</object>
					<object class="IBObjectRecord">
						<int key="objectID">326</int>
						<reference key="object" ref="246845743"/>
						<reference key="parent" ref="1010704450"/>
					</object>
					<object class="IBObjectRecord">
						<int key="objectID">314</int>
						<reference key="object" ref="673905434"/>
						<reference key="parent" ref="1010704450"/>
					</object>
					<object class="IBObjectRecord">
						<int key="objectID">325</int>
						<reference key="object" ref="903120321"/>
						<reference key="parent" ref="1010704450"/>
					</object>
					<object class="IBObjectRecord">
						<int key="objectID">600</int>
						<reference key="object" ref="533489375"/>
						<reference key="parent" ref="1010704450"/>
					</object>
					<object class="IBObjectRecord">
						<int key="objectID">642</int>
						<reference key="object" ref="683162742"/>
						<reference key="parent" ref="1010704450"/>
					</object>
					<object class="IBObjectRecord">
						<int key="objectID">655</int>
						<reference key="object" ref="473618132"/>
						<reference key="parent" ref="167505223"/>
					</object>
					<object class="IBObjectRecord">
						<int key="objectID">672</int>
						<reference key="object" ref="261884437"/>
						<reference key="parent" ref="1010704450"/>
					</object>
					<object class="IBObjectRecord">
						<int key="objectID">673</int>
						<reference key="object" ref="849999794"/>
						<reference key="parent" ref="167505223"/>
					</object>
					<object class="IBObjectRecord">
						<int key="objectID">676</int>
						<reference key="object" ref="784806976"/>
						<reference key="parent" ref="167505223"/>
					</object>
					<object class="IBObjectRecord">
						<int key="objectID">684</int>
						<reference key="object" ref="93713818"/>
						<reference key="parent" ref="27304706"/>
					</object>
					<object class="IBObjectRecord">
						<int key="objectID">687</int>
						<reference key="object" ref="197559268"/>
						<reference key="parent" ref="69179144"/>
					</object>
					<object class="IBObjectRecord">
						<int key="objectID">695</int>
						<reference key="object" ref="408351917"/>
						<reference key="parent" ref="167505223"/>
					</object>
					<object class="IBObjectRecord">
						<int key="objectID">696</int>
						<reference key="object" ref="835058985"/>
						<reference key="parent" ref="1010704450"/>
					</object>
					<object class="IBObjectRecord">
						<int key="objectID">699</int>
						<reference key="object" ref="714979757"/>
						<reference key="parent" ref="167505223"/>
					</object>
					<object class="IBObjectRecord">
						<int key="objectID">713</int>
						<reference key="object" ref="473217097"/>
						<reference key="parent" ref="1010704450"/>
					</object>
					<object class="IBObjectRecord">
						<int key="objectID">715</int>
						<reference key="object" ref="197399415"/>
						<reference key="parent" ref="1010704450"/>
					</object>
					<object class="IBObjectRecord">
						<int key="objectID">716</int>
						<reference key="object" ref="857306156"/>
						<reference key="parent" ref="1010704450"/>
					</object>
					<object class="IBObjectRecord">
						<int key="objectID">718</int>
						<reference key="object" ref="588900432"/>
						<reference key="parent" ref="1010704450"/>
					</object>
					<object class="IBObjectRecord">
						<int key="objectID">719</int>
						<reference key="object" ref="224192687"/>
						<reference key="parent" ref="167505223"/>
					</object>
					<object class="IBObjectRecord">
						<int key="objectID">720</int>
						<reference key="object" ref="31428755"/>
						<reference key="parent" ref="1010704450"/>
					</object>
					<object class="IBObjectRecord">
						<int key="objectID">721</int>
						<reference key="object" ref="69623910"/>
						<reference key="parent" ref="1010704450"/>
					</object>
					<object class="IBObjectRecord">
						<int key="objectID">722</int>
						<reference key="object" ref="188021715"/>
						<reference key="parent" ref="0"/>
					</object>
					<object class="IBObjectRecord">
						<int key="objectID">735</int>
						<reference key="object" ref="1037572851"/>
						<array class="NSMutableArray" key="children">
							<reference ref="1014262779"/>
							<object class="IBNSLayoutConstraint" id="108048627">
								<reference key="firstItem" ref="1037572851"/>
								<int key="firstAttribute">8</int>
								<int key="relation">0</int>
								<nil key="secondItem"/>
								<int key="secondAttribute">0</int>
								<float key="multiplier">1</float>
								<object class="IBLayoutConstant" key="constant">
									<double key="value">126</double>
								</object>
								<float key="priority">1000</float>
								<reference key="containingView" ref="1037572851"/>
								<int key="scoringType">3</int>
								<float key="scoringTypeFloat">9</float>
								<int key="contentType">1</int>
							</object>
							<object class="IBNSLayoutConstraint" id="765321419">
								<reference key="firstItem" ref="1037572851"/>
								<int key="firstAttribute">7</int>
								<int key="relation">0</int>
								<nil key="secondItem"/>
								<int key="secondAttribute">0</int>
								<float key="multiplier">1</float>
								<object class="IBLayoutConstant" key="constant">
									<double key="value">480</double>
								</object>
								<float key="priority">1000</float>
								<reference key="containingView" ref="1037572851"/>
								<int key="scoringType">3</int>
								<float key="scoringTypeFloat">9</float>
								<int key="contentType">1</int>
							</object>
						</array>
						<reference key="parent" ref="167505223"/>
					</object>
					<object class="IBObjectRecord">
						<int key="objectID">736</int>
						<reference key="object" ref="1014262779"/>
						<reference key="parent" ref="1037572851"/>
					</object>
					<object class="IBObjectRecord">
						<int key="objectID">766</int>
						<reference key="object" ref="268450147"/>
						<reference key="parent" ref="349486204"/>
					</object>
					<object class="IBObjectRecord">
						<int key="objectID">774</int>
						<reference key="object" ref="850860740"/>
						<reference key="parent" ref="167505223"/>
					</object>
					<object class="IBObjectRecord">
						<int key="objectID">776</int>
						<reference key="object" ref="765321419"/>
						<reference key="parent" ref="1037572851"/>
					</object>
					<object class="IBObjectRecord">
						<int key="objectID">778</int>
						<reference key="object" ref="293027186"/>
						<reference key="parent" ref="167505223"/>
					</object>
					<object class="IBObjectRecord">
						<int key="objectID">779</int>
						<reference key="object" ref="161403831"/>
						<reference key="parent" ref="167505223"/>
					</object>
					<object class="IBObjectRecord">
						<int key="objectID">784</int>
						<reference key="object" ref="749639962"/>
						<array class="NSMutableArray" key="children">
							<reference ref="166142685"/>
							<object class="IBNSLayoutConstraint" id="641173201">
								<reference key="firstItem" ref="749639962"/>
								<int key="firstAttribute">7</int>
								<int key="relation">0</int>
								<nil key="secondItem"/>
								<int key="secondAttribute">0</int>
								<float key="multiplier">1</float>
								<object class="IBLayoutConstant" key="constant">
									<double key="value">159</double>
								</object>
								<float key="priority">1000</float>
								<reference key="containingView" ref="749639962"/>
								<int key="scoringType">3</int>
								<float key="scoringTypeFloat">9</float>
								<int key="contentType">1</int>
							</object>
							<object class="IBNSLayoutConstraint" id="557340938">
								<reference key="firstItem" ref="749639962"/>
								<int key="firstAttribute">8</int>
								<int key="relation">0</int>
								<nil key="secondItem"/>
								<int key="secondAttribute">0</int>
								<float key="multiplier">1</float>
								<object class="IBLayoutConstant" key="constant">
									<double key="value">27</double>
								</object>
								<float key="priority">1000</float>
								<reference key="containingView" ref="749639962"/>
								<int key="scoringType">3</int>
								<float key="scoringTypeFloat">9</float>
								<int key="contentType">1</int>
							</object>
						</array>
						<reference key="parent" ref="623559333"/>
					</object>
					<object class="IBObjectRecord">
						<int key="objectID">785</int>
						<reference key="object" ref="166142685"/>
						<reference key="parent" ref="749639962"/>
					</object>
					<object class="IBObjectRecord">
						<int key="objectID">794</int>
						<reference key="object" ref="557340938"/>
						<reference key="parent" ref="749639962"/>
					</object>
					<object class="IBObjectRecord">
						<int key="objectID">1096</int>
						<reference key="object" ref="1054684379"/>
						<reference key="parent" ref="349486204"/>
					</object>
					<object class="IBObjectRecord">
						<int key="objectID">1098</int>
						<reference key="object" ref="617597779"/>
						<reference key="parent" ref="741567071"/>
					</object>
					<object class="IBObjectRecord">
						<int key="objectID">1100</int>
						<reference key="object" ref="153280724"/>
						<reference key="parent" ref="501583792"/>
					</object>
					<object class="IBObjectRecord">
						<int key="objectID">1102</int>
						<reference key="object" ref="581667274"/>
						<reference key="parent" ref="247722266"/>
					</object>
					<object class="IBObjectRecord">
						<int key="objectID">1103</int>
						<reference key="object" ref="436081281"/>
						<reference key="parent" ref="554467300"/>
					</object>
					<object class="IBObjectRecord">
						<int key="objectID">1108</int>
						<reference key="object" ref="678163042"/>
						<reference key="parent" ref="167505223"/>
					</object>
					<object class="IBObjectRecord">
						<int key="objectID">1109</int>
						<reference key="object" ref="630289898"/>
						<reference key="parent" ref="167505223"/>
					</object>
					<object class="IBObjectRecord">
						<int key="objectID">1110</int>
						<reference key="object" ref="996708287"/>
						<reference key="parent" ref="167505223"/>
					</object>
					<object class="IBObjectRecord">
						<int key="objectID">1111</int>
						<reference key="object" ref="108048627"/>
						<reference key="parent" ref="1037572851"/>
					</object>
					<object class="IBObjectRecord">
						<int key="objectID">1112</int>
						<reference key="object" ref="943220525"/>
						<reference key="parent" ref="167505223"/>
					</object>
					<object class="IBObjectRecord">
						<int key="objectID">1113</int>
						<reference key="object" ref="426331336"/>
						<reference key="parent" ref="541312789"/>
					</object>
					<object class="IBObjectRecord">
						<int key="objectID">1114</int>
						<reference key="object" ref="805061059"/>
						<reference key="parent" ref="623559333"/>
					</object>
					<object class="IBObjectRecord">
						<int key="objectID">1115</int>
						<reference key="object" ref="899919789"/>
						<reference key="parent" ref="623559333"/>
					</object>
					<object class="IBObjectRecord">
						<int key="objectID">1116</int>
						<reference key="object" ref="406340707"/>
						<array class="NSMutableArray" key="children">
							<reference ref="858589416"/>
							<object class="IBNSLayoutConstraint" id="999312180">
								<reference key="firstItem" ref="858589416"/>
								<int key="firstAttribute">9</int>
								<int key="relation">0</int>
								<reference key="secondItem" ref="406340707"/>
								<int key="secondAttribute">9</int>
								<float key="multiplier">1</float>
								<object class="IBLayoutConstant" key="constant">
									<double key="value">0.0</double>
								</object>
								<float key="priority">1000</float>
								<reference key="containingView" ref="406340707"/>
								<int key="scoringType">5</int>
								<float key="scoringTypeFloat">22</float>
								<int key="contentType">2</int>
							</object>
							<object class="IBNSLayoutConstraint" id="533128041">
								<reference key="firstItem" ref="858589416"/>
								<int key="firstAttribute">3</int>
								<int key="relation">0</int>
								<reference key="secondItem" ref="406340707"/>
								<int key="secondAttribute">3</int>
								<float key="multiplier">1</float>
								<object class="IBNSLayoutSymbolicConstant" key="constant">
									<double key="value">20</double>
								</object>
								<float key="priority">1000</float>
								<reference key="containingView" ref="406340707"/>
								<int key="scoringType">8</int>
								<float key="scoringTypeFloat">29</float>
								<int key="contentType">3</int>
							</object>
						</array>
						<reference key="parent" ref="623559333"/>
					</object>
					<object class="IBObjectRecord">
						<int key="objectID">1119</int>
						<reference key="object" ref="557151799"/>
						<reference key="parent" ref="623559333"/>
					</object>
					<object class="IBObjectRecord">
						<int key="objectID">1121</int>
						<reference key="object" ref="415040226"/>
						<reference key="parent" ref="623559333"/>
					</object>
					<object class="IBObjectRecord">
						<int key="objectID">1122</int>
						<reference key="object" ref="438144630"/>
						<reference key="parent" ref="623559333"/>
					</object>
					<object class="IBObjectRecord">
						<int key="objectID">1123</int>
						<reference key="object" ref="238842270"/>
						<reference key="parent" ref="623559333"/>
					</object>
					<object class="IBObjectRecord">
						<int key="objectID">1124</int>
						<reference key="object" ref="858589416"/>
						<array class="NSMutableArray" key="children">
							<reference ref="329077516"/>
						</array>
						<reference key="parent" ref="406340707"/>
					</object>
					<object class="IBObjectRecord">
						<int key="objectID">1125</int>
						<reference key="object" ref="329077516"/>
						<reference key="parent" ref="858589416"/>
					</object>
					<object class="IBObjectRecord">
<<<<<<< HEAD
						<int key="objectID">1126</int>
						<reference key="object" ref="533128041"/>
						<reference key="parent" ref="406340707"/>
					</object>
					<object class="IBObjectRecord">
						<int key="objectID">1127</int>
						<reference key="object" ref="999312180"/>
						<reference key="parent" ref="406340707"/>
					</object>
					<object class="IBObjectRecord">
						<int key="objectID">1129</int>
						<reference key="object" ref="641173201"/>
						<reference key="parent" ref="749639962"/>
=======
						<int key="objectID">512</int>
						<reference key="object" ref="402754651"/>
						<reference key="parent" ref="0"/>
>>>>>>> 8c11a7f3
					</object>
					<object class="IBObjectRecord">
						<int key="objectID">1141</int>
						<reference key="object" ref="388570830"/>
						<array class="NSMutableArray" key="children">
							<reference ref="811108271"/>
							<object class="IBNSLayoutConstraint" id="487004411">
								<reference key="firstItem" ref="388570830"/>
								<int key="firstAttribute">7</int>
								<int key="relation">0</int>
								<nil key="secondItem"/>
								<int key="secondAttribute">0</int>
								<float key="multiplier">1</float>
								<object class="IBLayoutConstant" key="constant">
									<double key="value">62</double>
								</object>
								<float key="priority">1000</float>
								<reference key="containingView" ref="388570830"/>
								<int key="scoringType">3</int>
								<float key="scoringTypeFloat">9</float>
								<int key="contentType">1</int>
							</object>
						</array>
						<reference key="parent" ref="623559333"/>
					</object>
					<object class="IBObjectRecord">
						<int key="objectID">1142</int>
						<reference key="object" ref="811108271"/>
						<reference key="parent" ref="388570830"/>
					</object>
					<object class="IBObjectRecord">
						<int key="objectID">1143</int>
						<reference key="object" ref="402903860"/>
						<reference key="parent" ref="623559333"/>
					</object>
					<object class="IBObjectRecord">
						<int key="objectID">1145</int>
						<reference key="object" ref="1047512908"/>
						<reference key="parent" ref="623559333"/>
					</object>
					<object class="IBObjectRecord">
						<int key="objectID">1153</int>
						<reference key="object" ref="487004411"/>
						<reference key="parent" ref="388570830"/>
					</object>
					<object class="IBObjectRecord">
						<int key="objectID">1154</int>
						<reference key="object" ref="187749454"/>
						<reference key="parent" ref="623559333"/>
					</object>
					<object class="IBObjectRecord">
						<int key="objectID">1155</int>
						<reference key="object" ref="1060717292"/>
						<array class="NSMutableArray" key="children">
							<reference ref="1034486378"/>
							<object class="IBNSLayoutConstraint" id="538465589">
								<reference key="firstItem" ref="1060717292"/>
								<int key="firstAttribute">8</int>
								<int key="relation">0</int>
								<nil key="secondItem"/>
								<int key="secondAttribute">0</int>
								<float key="multiplier">1</float>
								<object class="IBLayoutConstant" key="constant">
									<double key="value">800</double>
								</object>
								<float key="priority">1000</float>
								<reference key="containingView" ref="1060717292"/>
								<int key="scoringType">3</int>
								<float key="scoringTypeFloat">9</float>
								<int key="contentType">1</int>
							</object>
							<object class="IBNSLayoutConstraint" id="126887238">
								<reference key="firstItem" ref="1060717292"/>
								<int key="firstAttribute">7</int>
								<int key="relation">0</int>
								<nil key="secondItem"/>
								<int key="secondAttribute">0</int>
								<float key="multiplier">1</float>
								<object class="IBLayoutConstant" key="constant">
									<double key="value">800</double>
								</object>
								<float key="priority">1000</float>
								<reference key="containingView" ref="1060717292"/>
								<int key="scoringType">3</int>
								<float key="scoringTypeFloat">9</float>
								<int key="contentType">1</int>
							</object>
						</array>
						<reference key="parent" ref="623559333"/>
					</object>
					<object class="IBObjectRecord">
						<int key="objectID">1156</int>
						<reference key="object" ref="1034486378"/>
						<reference key="parent" ref="1060717292"/>
					</object>
					<object class="IBObjectRecord">
						<int key="objectID">1206</int>
						<reference key="object" ref="1054868474"/>
						<reference key="parent" ref="623559333"/>
					</object>
					<object class="IBObjectRecord">
						<int key="objectID">1207</int>
						<reference key="object" ref="687158182"/>
						<reference key="parent" ref="623559333"/>
					</object>
					<object class="IBObjectRecord">
<<<<<<< HEAD
						<int key="objectID">1208</int>
						<reference key="object" ref="126887238"/>
						<reference key="parent" ref="1060717292"/>
					</object>
					<object class="IBObjectRecord">
						<int key="objectID">1209</int>
						<reference key="object" ref="538465589"/>
						<reference key="parent" ref="1060717292"/>
=======
						<int key="objectID">561</int>
						<reference key="object" ref="728629533"/>
						<reference key="parent" ref="167505223"/>
					</object>
					<object class="IBObjectRecord">
						<int key="objectID">574</int>
						<reference key="object" ref="593712905"/>
						<array class="NSMutableArray" key="children">
							<object class="IBNSLayoutConstraint" id="395853578">
								<reference key="firstItem" ref="593712905"/>
								<int key="firstAttribute">8</int>
								<int key="relation">0</int>
								<nil key="secondItem"/>
								<int key="secondAttribute">0</int>
								<float key="multiplier">1</float>
								<object class="IBLayoutConstant" key="constant">
									<double key="value">29</double>
								</object>
								<float key="priority">1000</float>
								<reference key="containingView" ref="593712905"/>
								<int key="scoringType">3</int>
								<float key="scoringTypeFloat">9</float>
								<int key="contentType">1</int>
							</object>
							<reference ref="404329736"/>
						</array>
						<reference key="parent" ref="167505223"/>
					</object>
					<object class="IBObjectRecord">
						<int key="objectID">575</int>
						<reference key="object" ref="395853578"/>
						<reference key="parent" ref="593712905"/>
					</object>
					<object class="IBObjectRecord">
						<int key="objectID">576</int>
						<reference key="object" ref="404329736"/>
						<reference key="parent" ref="593712905"/>
					</object>
					<object class="IBObjectRecord">
						<int key="objectID">580</int>
						<reference key="object" ref="443526359"/>
						<reference key="parent" ref="167505223"/>
					</object>
					<object class="IBObjectRecord">
						<int key="objectID">581</int>
						<reference key="object" ref="371977549"/>
						<reference key="parent" ref="167505223"/>
					</object>
					<object class="IBObjectRecord">
						<int key="objectID">582</int>
						<reference key="object" ref="984669400"/>
						<reference key="parent" ref="167505223"/>
					</object>
					<object class="IBObjectRecord">
						<int key="objectID">583</int>
						<reference key="object" ref="315350616"/>
						<reference key="parent" ref="167505223"/>
					</object>
					<object class="IBObjectRecord">
						<int key="objectID">584</int>
						<reference key="object" ref="964845693"/>
						<reference key="parent" ref="167505223"/>
					</object>
					<object class="IBObjectRecord">
						<int key="objectID">585</int>
						<reference key="object" ref="414500362"/>
						<reference key="parent" ref="167505223"/>
>>>>>>> 8c11a7f3
					</object>
				</array>
			</object>
			<dictionary class="NSMutableDictionary" key="flattenedProperties">
				<string key="-1.IBPluginDependency">com.apple.InterfaceBuilder.CocoaPlugin</string>
				<string key="-2.IBPluginDependency">com.apple.InterfaceBuilder.CocoaPlugin</string>
				<string key="-3.IBPluginDependency">com.apple.InterfaceBuilder.CocoaPlugin</string>
				<boolean value="NO" key="1.IBNSWindowAutoPositionCentersHorizontal"/>
				<boolean value="NO" key="1.IBNSWindowAutoPositionCentersVertical"/>
				<string key="1.IBPluginDependency">com.apple.InterfaceBuilder.CocoaPlugin</string>
				<string key="1.IBWindowTemplateEditedContentRect">{{357, 418}, {480, 270}}</string>
				<boolean value="NO" key="1.NSWindowTemplate.visibleAtLaunch"/>
				<string key="1096.IBPluginDependency">com.apple.InterfaceBuilder.CocoaPlugin</string>
				<string key="1098.IBPluginDependency">com.apple.InterfaceBuilder.CocoaPlugin</string>
				<string key="1100.IBPluginDependency">com.apple.InterfaceBuilder.CocoaPlugin</string>
				<string key="1102.IBPluginDependency">com.apple.InterfaceBuilder.CocoaPlugin</string>
				<string key="1103.IBPluginDependency">com.apple.InterfaceBuilder.CocoaPlugin</string>
				<string key="1108.IBPluginDependency">com.apple.InterfaceBuilder.CocoaPlugin</string>
				<string key="1109.IBPluginDependency">com.apple.InterfaceBuilder.CocoaPlugin</string>
				<string key="1110.IBPluginDependency">com.apple.InterfaceBuilder.CocoaPlugin</string>
				<string key="1111.IBPluginDependency">com.apple.InterfaceBuilder.CocoaPlugin</string>
				<string key="1112.IBPluginDependency">com.apple.InterfaceBuilder.CocoaPlugin</string>
				<string key="1113.IBPluginDependency">com.apple.InterfaceBuilder.CocoaPlugin</string>
				<string key="1114.IBPluginDependency">com.apple.InterfaceBuilder.CocoaPlugin</string>
				<string key="1115.IBPluginDependency">com.apple.InterfaceBuilder.CocoaPlugin</string>
				<array key="1116.IBNSViewMetadataConstraints">
					<reference ref="533128041"/>
					<reference ref="999312180"/>
				</array>
				<boolean value="NO" key="1116.IBNSViewMetadataTranslatesAutoresizingMaskIntoConstraints"/>
				<string key="1116.IBPluginDependency">com.apple.InterfaceBuilder.CocoaPlugin</string>
				<real value="4" key="1116.IBViewIntegration.shadowBlurRadius"/>
				<reference key="1116.IBViewIntegration.shadowColor" ref="480996891"/>
				<real value="0.0" key="1116.IBViewIntegration.shadowOffsetHeight"/>
				<real value="2" key="1116.IBViewIntegration.shadowOffsetWidth"/>
				<string key="1119.IBPluginDependency">com.apple.InterfaceBuilder.CocoaPlugin</string>
				<string key="1121.IBPluginDependency">com.apple.InterfaceBuilder.CocoaPlugin</string>
				<string key="1122.IBPluginDependency">com.apple.InterfaceBuilder.CocoaPlugin</string>
				<string key="1123.IBPluginDependency">com.apple.InterfaceBuilder.CocoaPlugin</string>
				<boolean value="NO" key="1124.IBNSViewMetadataTranslatesAutoresizingMaskIntoConstraints"/>
				<string key="1124.IBPluginDependency">com.apple.InterfaceBuilder.CocoaPlugin</string>
				<string key="1125.IBPluginDependency">com.apple.InterfaceBuilder.CocoaPlugin</string>
				<string key="1126.IBPluginDependency">com.apple.InterfaceBuilder.CocoaPlugin</string>
				<string key="1127.IBPluginDependency">com.apple.InterfaceBuilder.CocoaPlugin</string>
				<string key="1129.IBPluginDependency">com.apple.InterfaceBuilder.CocoaPlugin</string>
				<array class="NSMutableArray" key="1141.IBNSViewMetadataConstraints">
					<reference ref="487004411"/>
				</array>
				<boolean value="NO" key="1141.IBNSViewMetadataTranslatesAutoresizingMaskIntoConstraints"/>
				<string key="1141.IBPluginDependency">com.apple.InterfaceBuilder.CocoaPlugin</string>
				<string key="1142.IBPluginDependency">com.apple.InterfaceBuilder.CocoaPlugin</string>
				<string key="1143.IBPluginDependency">com.apple.InterfaceBuilder.CocoaPlugin</string>
				<string key="1145.IBPluginDependency">com.apple.InterfaceBuilder.CocoaPlugin</string>
				<string key="1153.IBPluginDependency">com.apple.InterfaceBuilder.CocoaPlugin</string>
				<string key="1154.IBPluginDependency">com.apple.InterfaceBuilder.CocoaPlugin</string>
				<array class="NSMutableArray" key="1155.IBNSViewMetadataConstraints">
					<reference ref="126887238"/>
					<reference ref="538465589"/>
				</array>
				<boolean value="NO" key="1155.IBNSViewMetadataTranslatesAutoresizingMaskIntoConstraints"/>
				<string key="1155.IBPluginDependency">com.apple.InterfaceBuilder.CocoaPlugin</string>
				<real value="16" key="1155.IBViewIntegration.shadowBlurRadius"/>
				<reference key="1155.IBViewIntegration.shadowColor" ref="480996891"/>
				<real value="-43" key="1155.IBViewIntegration.shadowOffsetHeight"/>
				<real value="9" key="1155.IBViewIntegration.shadowOffsetWidth"/>
				<string key="1156.IBPluginDependency">com.apple.InterfaceBuilder.CocoaPlugin</string>
				<string key="1206.IBPluginDependency">com.apple.InterfaceBuilder.CocoaPlugin</string>
				<string key="1207.IBPluginDependency">com.apple.InterfaceBuilder.CocoaPlugin</string>
				<string key="1208.IBPluginDependency">com.apple.InterfaceBuilder.CocoaPlugin</string>
				<string key="1209.IBPluginDependency">com.apple.InterfaceBuilder.CocoaPlugin</string>
				<array key="147.IBNSViewMetadataConstraints">
					<reference ref="69954342"/>
					<reference ref="69623910"/>
					<reference ref="847374202"/>
					<reference ref="246845743"/>
					<reference ref="197399415"/>
					<reference ref="673905434"/>
					<reference ref="903120321"/>
					<reference ref="473217097"/>
					<reference ref="533489375"/>
					<reference ref="261884437"/>
					<reference ref="588900432"/>
					<reference ref="31428755"/>
					<reference ref="683162742"/>
					<reference ref="835058985"/>
					<reference ref="857306156"/>
				</array>
				<string key="147.IBPluginDependency">com.apple.InterfaceBuilder.CocoaPlugin</string>
				<array class="NSMutableArray" key="16.IBNSViewMetadataConstraints">
					<reference ref="207192009"/>
					<reference ref="1042310069"/>
				</array>
				<boolean value="NO" key="16.IBNSViewMetadataTranslatesAutoresizingMaskIntoConstraints"/>
				<string key="16.IBPluginDependency">com.apple.InterfaceBuilder.CocoaPlugin</string>
				<string key="17.CustomClassName">IATextFieldCell</string>
				<string key="17.IBPluginDependency">com.apple.InterfaceBuilder.CocoaPlugin</string>
				<string key="186.IBPluginDependency">com.apple.InterfaceBuilder.CocoaPlugin</string>
				<string key="189.IBPluginDependency">com.apple.InterfaceBuilder.CocoaPlugin</string>
				<string key="190.IBPluginDependency">com.apple.InterfaceBuilder.CocoaPlugin</string>
				<array class="NSMutableArray" key="192.IBNSViewMetadataConstraints">
					<reference ref="197709068"/>
					<reference ref="847588"/>
				</array>
				<boolean value="NO" key="192.IBNSViewMetadataTranslatesAutoresizingMaskIntoConstraints"/>
				<string key="192.IBPluginDependency">com.apple.InterfaceBuilder.CocoaPlugin</string>
				<string key="193.IBPluginDependency">com.apple.InterfaceBuilder.CocoaPlugin</string>
				<string key="194.IBPluginDependency">com.apple.InterfaceBuilder.CocoaPlugin</string>
				<string key="197.IBPluginDependency">com.apple.InterfaceBuilder.CocoaPlugin</string>
				<string key="198.IBPluginDependency">com.apple.InterfaceBuilder.CocoaPlugin</string>
				<string key="199.IBPluginDependency">com.apple.InterfaceBuilder.CocoaPlugin</string>
				<array class="NSMutableArray" key="2.IBNSViewMetadataConstraints">
					<reference ref="283109421"/>
					<reference ref="599401459"/>
				</array>
				<string key="2.IBPluginDependency">com.apple.InterfaceBuilder.CocoaPlugin</string>
				<string key="200.IBPluginDependency">com.apple.InterfaceBuilder.CocoaPlugin</string>
				<string key="205.IBPluginDependency">com.apple.InterfaceBuilder.CocoaPlugin</string>
				<string key="28.CustomClassName">NSSecureTextField</string>
				<array class="NSMutableArray" key="28.IBNSViewMetadataConstraints">
					<reference ref="556732335"/>
				</array>
				<boolean value="NO" key="28.IBNSViewMetadataTranslatesAutoresizingMaskIntoConstraints"/>
				<string key="28.IBPluginDependency">com.apple.InterfaceBuilder.CocoaPlugin</string>
				<string key="280.IBPluginDependency">com.apple.InterfaceBuilder.CocoaPlugin</string>
				<string key="299.IBPluginDependency">com.apple.InterfaceBuilder.CocoaPlugin</string>
				<string key="30.CustomClassName">NSSecureTextFieldCell</string>
				<string key="30.IBPluginDependency">com.apple.InterfaceBuilder.CocoaPlugin</string>
				<array class="NSMutableArray" key="310.IBNSViewMetadataConstraints">
					<reference ref="876300167"/>
				</array>
				<boolean value="NO" key="310.IBNSViewMetadataTranslatesAutoresizingMaskIntoConstraints"/>
				<string key="310.IBPluginDependency">com.apple.InterfaceBuilder.CocoaPlugin</string>
				<string key="311.IBPluginDependency">com.apple.InterfaceBuilder.CocoaPlugin</string>
				<string key="314.IBPluginDependency">com.apple.InterfaceBuilder.CocoaPlugin</string>
				<string key="316.IBPluginDependency">com.apple.InterfaceBuilder.CocoaPlugin</string>
				<string key="325.IBPluginDependency">com.apple.InterfaceBuilder.CocoaPlugin</string>
				<string key="326.IBPluginDependency">com.apple.InterfaceBuilder.CocoaPlugin</string>
				<array class="NSMutableArray" key="338.IBNSViewMetadataConstraints">
					<reference ref="415040226"/>
					<reference ref="438144630"/>
					<reference ref="238842270"/>
					<reference ref="805061059"/>
					<reference ref="899919789"/>
					<reference ref="557151799"/>
					<reference ref="402903860"/>
					<reference ref="1047512908"/>
					<reference ref="187749454"/>
					<reference ref="1054868474"/>
					<reference ref="687158182"/>
				</array>
				<string key="338.IBPluginDependency">com.apple.InterfaceBuilder.CocoaPlugin</string>
				<string key="343.IBPluginDependency">com.apple.InterfaceBuilder.CocoaPlugin</string>
				<array class="NSMutableArray" key="357.IBNSViewMetadataConstraints">
					<reference ref="197559268"/>
				</array>
				<boolean value="NO" key="357.IBNSViewMetadataTranslatesAutoresizingMaskIntoConstraints"/>
				<string key="357.IBPluginDependency">com.apple.InterfaceBuilder.CocoaPlugin</string>
				<string key="358.IBPluginDependency">com.apple.InterfaceBuilder.CocoaPlugin</string>
				<string key="391.IBPluginDependency">com.apple.InterfaceBuilder.CocoaPlugin</string>
				<array class="NSMutableArray" key="453.IBNSViewMetadataConstraints">
					<reference ref="850860740"/>
					<reference ref="293027186"/>
					<reference ref="161403831"/>
					<reference ref="742067279"/>
					<reference ref="675908847"/>
					<reference ref="943220525"/>
					<reference ref="996708287"/>
					<reference ref="50687200"/>
					<reference ref="577484274"/>
					<reference ref="630289898"/>
					<reference ref="744988497"/>
					<reference ref="60509250"/>
<<<<<<< HEAD
					<reference ref="678163042"/>
					<reference ref="662840024"/>
					<reference ref="226050368"/>
					<reference ref="415090288"/>
					<reference ref="530944874"/>
					<reference ref="601848097"/>
					<reference ref="714979757"/>
					<reference ref="473618132"/>
					<reference ref="849999794"/>
					<reference ref="784806976"/>
					<reference ref="224192687"/>
					<reference ref="408351917"/>
=======
					<reference ref="992707766"/>
					<reference ref="443526359"/>
					<reference ref="371977549"/>
					<reference ref="984669400"/>
					<reference ref="315350616"/>
					<reference ref="964845693"/>
					<reference ref="414500362"/>
					<reference ref="601848097"/>
					<reference ref="18729933"/>
					<reference ref="1063231022"/>
					<reference ref="252434478"/>
					<reference ref="42403825"/>
					<reference ref="168066549"/>
					<reference ref="567530667"/>
					<reference ref="728629533"/>
>>>>>>> 8c11a7f3
				</array>
				<string key="453.IBPluginDependency">com.apple.InterfaceBuilder.CocoaPlugin</string>
				<array key="454.IBNSViewMetadataConstraints">
					<reference ref="617597779"/>
				</array>
				<boolean value="NO" key="454.IBNSViewMetadataTranslatesAutoresizingMaskIntoConstraints"/>
				<string key="454.IBPluginDependency">com.apple.InterfaceBuilder.CocoaPlugin</string>
<<<<<<< HEAD
=======
				<string key="456.IBPluginDependency">com.apple.InterfaceBuilder.CocoaPlugin</string>
>>>>>>> 8c11a7f3
				<string key="457.CustomClassName">IATextFieldCell</string>
				<string key="457.IBPluginDependency">com.apple.InterfaceBuilder.CocoaPlugin</string>
				<string key="462.CustomClassName">NSSecureTextField</string>
				<array key="462.IBNSViewMetadataConstraints">
					<reference ref="153280724"/>
				</array>
				<boolean value="NO" key="462.IBNSViewMetadataTranslatesAutoresizingMaskIntoConstraints"/>
				<string key="462.IBPluginDependency">com.apple.InterfaceBuilder.CocoaPlugin</string>
				<string key="464.CustomClassName">NSSecureTextFieldCell</string>
				<string key="464.IBPluginDependency">com.apple.InterfaceBuilder.CocoaPlugin</string>
				<string key="469.IBPluginDependency">com.apple.InterfaceBuilder.CocoaPlugin</string>
				<string key="470.IBPluginDependency">com.apple.InterfaceBuilder.CocoaPlugin</string>
				<string key="472.CustomClassName">NSSecureTextField</string>
				<array key="472.IBNSViewMetadataConstraints">
					<reference ref="581667274"/>
				</array>
				<boolean value="NO" key="472.IBNSViewMetadataTranslatesAutoresizingMaskIntoConstraints"/>
				<string key="472.IBPluginDependency">com.apple.InterfaceBuilder.CocoaPlugin</string>
				<string key="473.CustomClassName">NSSecureTextFieldCell</string>
				<string key="473.IBPluginDependency">com.apple.InterfaceBuilder.CocoaPlugin</string>
				<string key="478.IBPluginDependency">com.apple.InterfaceBuilder.CocoaPlugin</string>
				<string key="480.IBPluginDependency">com.apple.InterfaceBuilder.CocoaPlugin</string>
				<array key="486.IBNSViewMetadataConstraints">
					<reference ref="268450147"/>
					<reference ref="1054684379"/>
				</array>
				<boolean value="NO" key="486.IBNSViewMetadataTranslatesAutoresizingMaskIntoConstraints"/>
				<string key="486.IBPluginDependency">com.apple.InterfaceBuilder.CocoaPlugin</string>
				<string key="487.CustomClassName">IATextFieldCell</string>
				<string key="487.IBPluginDependency">com.apple.InterfaceBuilder.CocoaPlugin</string>
				<string key="494.IBPluginDependency">com.apple.InterfaceBuilder.CocoaPlugin</string>
				<string key="495.IBPluginDependency">com.apple.InterfaceBuilder.CocoaPlugin</string>
				<array key="497.IBNSViewMetadataConstraints">
					<reference ref="575293853"/>
					<reference ref="425897445"/>
				</array>
				<boolean value="NO" key="497.IBNSViewMetadataTranslatesAutoresizingMaskIntoConstraints"/>
				<string key="497.IBPluginDependency">com.apple.InterfaceBuilder.CocoaPlugin</string>
				<array key="498.IBNSViewMetadataConstraints">
					<reference ref="426331336"/>
				</array>
				<boolean value="NO" key="498.IBNSViewMetadataTranslatesAutoresizingMaskIntoConstraints"/>
				<string key="498.IBPluginDependency">com.apple.InterfaceBuilder.CocoaPlugin</string>
				<string key="500.IBPluginDependency">com.apple.InterfaceBuilder.CocoaPlugin</string>
				<string key="501.IBPluginDependency">com.apple.InterfaceBuilder.CocoaPlugin</string>
				<string key="502.IBPluginDependency">com.apple.InterfaceBuilder.CocoaPlugin</string>
				<string key="503.IBPluginDependency">com.apple.InterfaceBuilder.CocoaPlugin</string>
				<string key="507.IBPluginDependency">com.apple.InterfaceBuilder.CocoaPlugin</string>
				<string key="512.IBPluginDependency">com.apple.InterfaceBuilder.CocoaPlugin</string>
				<array class="NSMutableArray" key="517.IBNSViewMetadataConstraints">
					<reference ref="93713818"/>
				</array>
				<boolean value="NO" key="517.IBNSViewMetadataTranslatesAutoresizingMaskIntoConstraints"/>
				<string key="517.IBPluginDependency">com.apple.InterfaceBuilder.CocoaPlugin</string>
				<string key="520.IBPluginDependency">com.apple.InterfaceBuilder.CocoaPlugin</string>
<<<<<<< HEAD
				<string key="574.CustomClassName">NSSecureTextField</string>
				<array key="574.IBNSViewMetadataConstraints">
					<reference ref="436081281"/>
				</array>
				<boolean value="NO" key="574.IBNSViewMetadataTranslatesAutoresizingMaskIntoConstraints"/>
				<string key="574.IBPluginDependency">com.apple.InterfaceBuilder.CocoaPlugin</string>
=======
				<string key="521.IBPluginDependency">com.apple.InterfaceBuilder.CocoaPlugin</string>
				<string key="522.IBPluginDependency">com.apple.InterfaceBuilder.CocoaPlugin</string>
				<string key="529.IBPluginDependency">com.apple.InterfaceBuilder.CocoaPlugin</string>
				<string key="530.IBPluginDependency">com.apple.InterfaceBuilder.CocoaPlugin</string>
				<string key="531.IBPluginDependency">com.apple.InterfaceBuilder.CocoaPlugin</string>
				<string key="533.IBPluginDependency">com.apple.InterfaceBuilder.CocoaPlugin</string>
				<string key="538.IBPluginDependency">com.apple.InterfaceBuilder.CocoaPlugin</string>
				<string key="539.IBPluginDependency">com.apple.InterfaceBuilder.CocoaPlugin</string>
				<string key="558.IBPluginDependency">com.apple.InterfaceBuilder.CocoaPlugin</string>
				<string key="561.IBPluginDependency">com.apple.InterfaceBuilder.CocoaPlugin</string>
				<string key="574.CustomClassName">NSSecureTextField</string>
				<array class="NSMutableArray" key="574.IBNSViewMetadataConstraints">
					<reference ref="395853578"/>
				</array>
				<boolean value="NO" key="574.IBNSViewMetadataTranslatesAutoresizingMaskIntoConstraints"/>
				<string key="574.IBPluginDependency">com.apple.InterfaceBuilder.CocoaPlugin</string>
				<string key="575.IBPluginDependency">com.apple.InterfaceBuilder.CocoaPlugin</string>
>>>>>>> 8c11a7f3
				<string key="576.CustomClassName">NSSecureTextFieldCell</string>
				<string key="576.IBPluginDependency">com.apple.InterfaceBuilder.CocoaPlugin</string>
				<string key="580.IBPluginDependency">com.apple.InterfaceBuilder.CocoaPlugin</string>
				<string key="581.IBPluginDependency">com.apple.InterfaceBuilder.CocoaPlugin</string>
				<string key="582.IBPluginDependency">com.apple.InterfaceBuilder.CocoaPlugin</string>
<<<<<<< HEAD
				<string key="585.IBPluginDependency">com.apple.InterfaceBuilder.CocoaPlugin</string>
				<string key="600.IBPluginDependency">com.apple.InterfaceBuilder.CocoaPlugin</string>
=======
				<string key="583.IBPluginDependency">com.apple.InterfaceBuilder.CocoaPlugin</string>
				<string key="584.IBPluginDependency">com.apple.InterfaceBuilder.CocoaPlugin</string>
				<string key="585.IBPluginDependency">com.apple.InterfaceBuilder.CocoaPlugin</string>
>>>>>>> 8c11a7f3
				<array key="64.IBNSViewMetadataConstraints">
					<reference ref="1069307901"/>
					<reference ref="571121941"/>
				</array>
				<boolean value="NO" key="64.IBNSViewMetadataTranslatesAutoresizingMaskIntoConstraints"/>
				<string key="64.IBPluginDependency">com.apple.InterfaceBuilder.CocoaPlugin</string>
				<string key="642.IBPluginDependency">com.apple.InterfaceBuilder.CocoaPlugin</string>
				<string key="65.IBPluginDependency">com.apple.InterfaceBuilder.CocoaPlugin</string>
				<string key="655.IBPluginDependency">com.apple.InterfaceBuilder.CocoaPlugin</string>
				<string key="672.IBPluginDependency">com.apple.InterfaceBuilder.CocoaPlugin</string>
				<string key="673.IBPluginDependency">com.apple.InterfaceBuilder.CocoaPlugin</string>
				<string key="676.IBPluginDependency">com.apple.InterfaceBuilder.CocoaPlugin</string>
				<string key="684.IBPluginDependency">com.apple.InterfaceBuilder.CocoaPlugin</string>
				<string key="687.IBPluginDependency">com.apple.InterfaceBuilder.CocoaPlugin</string>
				<string key="695.IBPluginDependency">com.apple.InterfaceBuilder.CocoaPlugin</string>
				<string key="696.IBPluginDependency">com.apple.InterfaceBuilder.CocoaPlugin</string>
				<string key="699.IBPluginDependency">com.apple.InterfaceBuilder.CocoaPlugin</string>
				<string key="713.IBPluginDependency">com.apple.InterfaceBuilder.CocoaPlugin</string>
				<string key="715.IBPluginDependency">com.apple.InterfaceBuilder.CocoaPlugin</string>
				<string key="716.IBPluginDependency">com.apple.InterfaceBuilder.CocoaPlugin</string>
				<string key="718.IBPluginDependency">com.apple.InterfaceBuilder.CocoaPlugin</string>
				<string key="719.IBPluginDependency">com.apple.InterfaceBuilder.CocoaPlugin</string>
				<string key="720.IBPluginDependency">com.apple.InterfaceBuilder.CocoaPlugin</string>
				<string key="721.IBPluginDependency">com.apple.InterfaceBuilder.CocoaPlugin</string>
				<string key="722.IBPluginDependency">com.apple.InterfaceBuilder.CocoaPlugin</string>
				<array class="NSMutableArray" key="735.IBNSViewMetadataConstraints">
					<reference ref="765321419"/>
					<reference ref="108048627"/>
				</array>
				<boolean value="NO" key="735.IBNSViewMetadataTranslatesAutoresizingMaskIntoConstraints"/>
				<string key="735.IBPluginDependency">com.apple.InterfaceBuilder.CocoaPlugin</string>
				<real value="0.0" key="735.IBViewIntegration.shadowBlurRadius"/>
				<reference key="735.IBViewIntegration.shadowColor" ref="480996891"/>
				<real value="0.0" key="735.IBViewIntegration.shadowOffsetHeight"/>
				<real value="0.0" key="735.IBViewIntegration.shadowOffsetWidth"/>
				<string key="736.IBPluginDependency">com.apple.InterfaceBuilder.CocoaPlugin</string>
				<string key="75.IBPluginDependency">com.apple.InterfaceBuilder.CocoaPlugin</string>
				<string key="766.IBPluginDependency">com.apple.InterfaceBuilder.CocoaPlugin</string>
				<string key="774.IBPluginDependency">com.apple.InterfaceBuilder.CocoaPlugin</string>
				<string key="776.IBPluginDependency">com.apple.InterfaceBuilder.CocoaPlugin</string>
				<string key="778.IBPluginDependency">com.apple.InterfaceBuilder.CocoaPlugin</string>
				<string key="779.IBPluginDependency">com.apple.InterfaceBuilder.CocoaPlugin</string>
				<string key="784.CustomClassName">IAUserSearchBar</string>
				<array class="NSMutableArray" key="784.IBNSViewMetadataConstraints">
					<reference ref="557340938"/>
					<reference ref="641173201"/>
				</array>
				<boolean value="NO" key="784.IBNSViewMetadataTranslatesAutoresizingMaskIntoConstraints"/>
				<string key="784.IBPluginDependency">com.apple.InterfaceBuilder.CocoaPlugin</string>
				<string key="785.IBPluginDependency">com.apple.InterfaceBuilder.CocoaPlugin</string>
				<string key="794.IBPluginDependency">com.apple.InterfaceBuilder.CocoaPlugin</string>
			</dictionary>
			<dictionary class="NSMutableDictionary" key="unlocalizedProperties"/>
			<nil key="activeLocalization"/>
			<dictionary class="NSMutableDictionary" key="localizations"/>
			<nil key="sourceID"/>
<<<<<<< HEAD
			<int key="maxID">1209</int>
=======
			<int key="maxID">586</int>
>>>>>>> 8c11a7f3
		</object>
		<object class="IBClassDescriber" key="IBDocument.Classes">
			<array class="NSMutableArray" key="referencedPartialClassDescriptions">
				<object class="IBPartialClassDescription">
					<string key="className">IADropFileView</string>
					<string key="superclassName">NSView</string>
					<dictionary class="NSMutableDictionary" key="outlets">
						<string key="label">NSTextField</string>
						<string key="main_controller">IAMainViewController</string>
					</dictionary>
					<dictionary class="NSMutableDictionary" key="toOneOutletInfosByName">
						<object class="IBToOneOutletInfo" key="label">
							<string key="name">label</string>
							<string key="candidateClassName">NSTextField</string>
						</object>
						<object class="IBToOneOutletInfo" key="main_controller">
							<string key="name">main_controller</string>
							<string key="candidateClassName">IAMainViewController</string>
						</object>
					</dictionary>
					<object class="IBClassDescriptionSource" key="sourceIdentifier">
						<string key="majorKey">IBProjectSource</string>
						<string key="minorKey">./Classes/IADropFileView.h</string>
					</object>
				</object>
				<object class="IBPartialClassDescription">
					<string key="className">IAFinderWindow</string>
					<string key="superclassName">NSWindow</string>
					<object class="IBClassDescriptionSource" key="sourceIdentifier">
						<string key="majorKey">IBProjectSource</string>
						<string key="minorKey">./Classes/IAFinderWindow.h</string>
					</object>
				</object>
				<object class="IBPartialClassDescription">
					<string key="className">IAFinderWindowController</string>
					<string key="superclassName">NSWindowController</string>
					<dictionary class="NSMutableDictionary" key="actions">
						<string key="switchToLoginView:">id</string>
						<string key="switchToRegisterView:">id</string>
					</dictionary>
					<dictionary class="NSMutableDictionary" key="actionInfosByName">
						<object class="IBActionInfo" key="switchToLoginView:">
							<string key="name">switchToLoginView:</string>
							<string key="candidateClassName">id</string>
						</object>
						<object class="IBActionInfo" key="switchToRegisterView:">
							<string key="name">switchToRegisterView:</string>
							<string key="candidateClassName">id</string>
						</object>
					</dictionary>
					<dictionary class="NSMutableDictionary" key="outlets">
						<string key="login_view_controller">IALoginViewController</string>
						<string key="main_view_controller">IAMainViewController</string>
						<string key="register_view_controller">IARegisterViewController</string>
					</dictionary>
					<dictionary class="NSMutableDictionary" key="toOneOutletInfosByName">
						<object class="IBToOneOutletInfo" key="login_view_controller">
							<string key="name">login_view_controller</string>
							<string key="candidateClassName">IALoginViewController</string>
						</object>
						<object class="IBToOneOutletInfo" key="main_view_controller">
							<string key="name">main_view_controller</string>
							<string key="candidateClassName">IAMainViewController</string>
						</object>
						<object class="IBToOneOutletInfo" key="register_view_controller">
							<string key="name">register_view_controller</string>
							<string key="candidateClassName">IARegisterViewController</string>
						</object>
					</dictionary>
					<object class="IBClassDescriptionSource" key="sourceIdentifier">
						<string key="majorKey">IBProjectSource</string>
						<string key="minorKey">./Classes/IAFinderWindowController.h</string>
					</object>
				</object>
				<object class="IBPartialClassDescription">
					<string key="className">IALoginViewController</string>
					<string key="superclassName">NSViewController</string>
					<object class="NSMutableDictionary" key="actions">
						<string key="NS.key.0">doLogin:</string>
						<string key="NS.object.0">id</string>
					</object>
					<object class="NSMutableDictionary" key="actionInfosByName">
						<string key="NS.key.0">doLogin:</string>
						<object class="IBActionInfo" key="NS.object.0">
							<string key="name">doLogin:</string>
							<string key="candidateClassName">id</string>
						</object>
					</object>
					<dictionary class="NSMutableDictionary" key="outlets">
						<string key="error_message">NSTextField</string>
						<string key="login">NSTextFieldCell</string>
						<string key="login_button">NSButton</string>
						<string key="password">NSSecureTextFieldCell</string>
						<string key="register_button">NSButton</string>
					</dictionary>
					<dictionary class="NSMutableDictionary" key="toOneOutletInfosByName">
						<object class="IBToOneOutletInfo" key="error_message">
							<string key="name">error_message</string>
							<string key="candidateClassName">NSTextField</string>
						</object>
						<object class="IBToOneOutletInfo" key="login">
							<string key="name">login</string>
							<string key="candidateClassName">NSTextFieldCell</string>
						</object>
						<object class="IBToOneOutletInfo" key="login_button">
							<string key="name">login_button</string>
							<string key="candidateClassName">NSButton</string>
						</object>
						<object class="IBToOneOutletInfo" key="password">
							<string key="name">password</string>
							<string key="candidateClassName">NSSecureTextFieldCell</string>
						</object>
						<object class="IBToOneOutletInfo" key="register_button">
							<string key="name">register_button</string>
							<string key="candidateClassName">NSButton</string>
						</object>
					</dictionary>
					<object class="IBClassDescriptionSource" key="sourceIdentifier">
						<string key="majorKey">IBProjectSource</string>
						<string key="minorKey">./Classes/IALoginViewController.h</string>
					</object>
				</object>
				<object class="IBPartialClassDescription">
					<string key="className">IAMainView</string>
					<string key="superclassName">NSView</string>
					<object class="IBClassDescriptionSource" key="sourceIdentifier">
						<string key="majorKey">IBProjectSource</string>
						<string key="minorKey">./Classes/IAMainView.h</string>
					</object>
				</object>
				<object class="IBPartialClassDescription">
					<string key="className">IAMainViewController</string>
					<string key="superclassName">NSViewController</string>
					<object class="NSMutableDictionary" key="actions">
						<string key="NS.key.0">sendFile:</string>
						<string key="NS.object.0">id</string>
					</object>
					<object class="NSMutableDictionary" key="actionInfosByName">
						<string key="NS.key.0">sendFile:</string>
						<object class="IBActionInfo" key="NS.object.0">
							<string key="name">sendFile:</string>
							<string key="candidateClassName">id</string>
						</object>
					</object>
					<dictionary class="NSMutableDictionary" key="outlets">
						<string key="drop_box">IADropFileView</string>
						<string key="search_bar">IAUserSearchBar</string>
						<string key="send_button">NSButton</string>
					</dictionary>
					<dictionary class="NSMutableDictionary" key="toOneOutletInfosByName">
						<object class="IBToOneOutletInfo" key="drop_box">
							<string key="name">drop_box</string>
							<string key="candidateClassName">IADropFileView</string>
						</object>
						<object class="IBToOneOutletInfo" key="search_bar">
							<string key="name">search_bar</string>
							<string key="candidateClassName">IAUserSearchBar</string>
						</object>
						<object class="IBToOneOutletInfo" key="send_button">
							<string key="name">send_button</string>
							<string key="candidateClassName">NSButton</string>
						</object>
					</dictionary>
					<object class="IBClassDescriptionSource" key="sourceIdentifier">
						<string key="majorKey">IBProjectSource</string>
						<string key="minorKey">./Classes/IAMainViewController.h</string>
					</object>
				</object>
				<object class="IBPartialClassDescription">
					<string key="className">IARegisterView</string>
					<string key="superclassName">NSView</string>
					<object class="IBClassDescriptionSource" key="sourceIdentifier">
						<string key="majorKey">IBProjectSource</string>
						<string key="minorKey">./Classes/IARegisterView.h</string>
					</object>
				</object>
				<object class="IBPartialClassDescription">
					<string key="className">IARegisterViewController</string>
					<string key="superclassName">NSViewController</string>
					<object class="NSMutableDictionary" key="actions">
						<string key="NS.key.0">doRegister:</string>
						<string key="NS.object.0">id</string>
					</object>
					<object class="NSMutableDictionary" key="actionInfosByName">
						<string key="NS.key.0">doRegister:</string>
						<object class="IBActionInfo" key="NS.object.0">
							<string key="name">doRegister:</string>
							<string key="candidateClassName">id</string>
						</object>
					</object>
					<dictionary class="NSMutableDictionary" key="outlets">
						<string key="activation_code">NSSecureTextFieldCell</string>
						<string key="error_message">NSTextField</string>
						<string key="fullname">NSTextFieldCell</string>
						<string key="login">NSTextFieldCell</string>
						<string key="password">NSSecureTextFieldCell</string>
						<string key="password_confirm">NSSecureTextFieldCell</string>
					</dictionary>
					<dictionary class="NSMutableDictionary" key="toOneOutletInfosByName">
						<object class="IBToOneOutletInfo" key="activation_code">
							<string key="name">activation_code</string>
							<string key="candidateClassName">NSSecureTextFieldCell</string>
						</object>
						<object class="IBToOneOutletInfo" key="error_message">
							<string key="name">error_message</string>
							<string key="candidateClassName">NSTextField</string>
						</object>
						<object class="IBToOneOutletInfo" key="fullname">
							<string key="name">fullname</string>
							<string key="candidateClassName">NSTextFieldCell</string>
						</object>
						<object class="IBToOneOutletInfo" key="login">
							<string key="name">login</string>
							<string key="candidateClassName">NSTextFieldCell</string>
						</object>
						<object class="IBToOneOutletInfo" key="password">
							<string key="name">password</string>
							<string key="candidateClassName">NSSecureTextFieldCell</string>
						</object>
						<object class="IBToOneOutletInfo" key="password_confirm">
							<string key="name">password_confirm</string>
							<string key="candidateClassName">NSSecureTextFieldCell</string>
						</object>
					</dictionary>
					<object class="IBClassDescriptionSource" key="sourceIdentifier">
						<string key="majorKey">IBProjectSource</string>
						<string key="minorKey">./Classes/IARegisterViewController.h</string>
					</object>
				</object>
				<object class="IBPartialClassDescription">
					<string key="className">IATextFieldCell</string>
					<string key="superclassName">NSTextFieldCell</string>
					<object class="IBClassDescriptionSource" key="sourceIdentifier">
						<string key="majorKey">IBProjectSource</string>
						<string key="minorKey">./Classes/IATextFieldCell.h</string>
					</object>
				</object>
				<object class="IBPartialClassDescription">
<<<<<<< HEAD
					<string key="className">IAUserSearchBar</string>
					<string key="superclassName">NSTextField</string>
					<object class="NSMutableDictionary" key="outlets">
						<string key="NS.key.0">main_controller</string>
						<string key="NS.object.0">IAMainViewController</string>
					</object>
					<object class="NSMutableDictionary" key="toOneOutletInfosByName">
						<string key="NS.key.0">main_controller</string>
						<object class="IBToOneOutletInfo" key="NS.object.0">
							<string key="name">main_controller</string>
							<string key="candidateClassName">IAMainViewController</string>
						</object>
					</object>
					<object class="IBClassDescriptionSource" key="sourceIdentifier">
						<string key="majorKey">IBProjectSource</string>
						<string key="minorKey">./Classes/IAUserSearchBar.h</string>
					</object>
				</object>
				<object class="IBPartialClassDescription">
=======
>>>>>>> 8c11a7f3
					<string key="className">NSLayoutConstraint</string>
					<string key="superclassName">NSObject</string>
					<object class="IBClassDescriptionSource" key="sourceIdentifier">
						<string key="majorKey">IBProjectSource</string>
						<string key="minorKey">./Classes/NSLayoutConstraint.h</string>
					</object>
				</object>
			</array>
		</object>
		<int key="IBDocument.localizationMode">0</int>
		<string key="IBDocument.TargetRuntimeIdentifier">IBCocoaFramework</string>
		<bool key="IBDocument.PluginDeclaredDependenciesTrackSystemTargetVersion">YES</bool>
		<int key="IBDocument.defaultPropertyAccessControl">3</int>
		<dictionary class="NSMutableDictionary" key="IBDocument.LastKnownImageSizes">
			<string key="Logo-Complet-bichromie">{951, 525}</string>
			<string key="Logo-big">{512, 512}</string>
		</dictionary>
		<bool key="IBDocument.UseAutolayout">YES</bool>
	</data>
</archive><|MERGE_RESOLUTION|>--- conflicted
+++ resolved
@@ -16,8 +16,6 @@
 			<string>NSButtonCell</string>
 			<string>NSCustomObject</string>
 			<string>NSCustomView</string>
-			<string>NSImageCell</string>
-			<string>NSImageView</string>
 			<string>NSTextField</string>
 			<string>NSTextFieldCell</string>
 			<string>NSView</string>
@@ -45,13 +43,12 @@
 			</object>
 			<object class="NSWindowTemplate" id="1005">
 				<int key="NSWindowBacking">2</int>
-				<string key="NSWindowRect">{{71, 628}, {480, 388}}</string>
-				<int key="NSWTFlags">539496448</int>
+				<string key="NSWindowRect">{{697, 349}, {480, 270}}</string>
+				<int key="NSWTFlags">544739328</int>
 				<string key="NSWindowTitle">Window</string>
 				<string key="NSWindowClass">IAFinderWindow</string>
 				<nil key="NSViewClass"/>
 				<nil key="NSUserInterfaceItemIdentifier"/>
-				<string key="NSWindowContentMinSize">{480, 388}</string>
 				<object class="NSView" key="NSWindowView" id="1006">
 					<reference key="NSNextResponder"/>
 					<int key="NSvFlags">256</int>
@@ -59,7 +56,7 @@
 						<object class="NSTextField" id="45347150">
 							<reference key="NSNextResponder" ref="1006"/>
 							<int key="NSvFlags">268</int>
-							<string key="NSFrame">{{144, 223}, {155, 70}}</string>
+							<string key="NSFrame">{{144, 105}, {155, 70}}</string>
 							<reference key="NSSuperview" ref="1006"/>
 							<int key="NSViewLayerContentsRedrawPolicy">2</int>
 							<string key="NSReuseIdentifierKey">_NS:1535</string>
@@ -96,14 +93,13 @@
 							</object>
 						</object>
 					</array>
-					<string key="NSFrameSize">{480, 388}</string>
+					<string key="NSFrameSize">{480, 270}</string>
 					<reference key="NSSuperview"/>
 					<reference key="NSNextKeyView" ref="45347150"/>
 					<bool key="NSViewIsLayerTreeHost">YES</bool>
 					<int key="NSViewLayerContentsRedrawPolicy">2</int>
 				</object>
 				<string key="NSScreenRect">{{0, 0}, {1920, 1058}}</string>
-				<string key="NSMinSize">{480, 388}</string>
 				<string key="NSMaxSize">{10000000000000, 10000000000000}</string>
 				<bool key="NSWindowIsRestorable">YES</bool>
 			</object>
@@ -117,7 +113,7 @@
 					<object class="NSButton" id="69179144">
 						<reference key="NSNextResponder" ref="1010704450"/>
 						<int key="NSvFlags">268</int>
-						<string key="NSFrame">{{99, 19}, {282, 28}}</string>
+						<string key="NSFrame">{{238, 30}, {100, 17}}</string>
 						<reference key="NSSuperview" ref="1010704450"/>
 						<reference key="NSWindow"/>
 						<reference key="NSNextKeyView"/>
@@ -125,8 +121,8 @@
 						<bool key="NSEnabled">YES</bool>
 						<object class="NSButtonCell" key="NSCell" id="895599601">
 							<int key="NSCellFlags">-2080374784</int>
-							<int key="NSCellFlags2">0</int>
-							<string key="NSContents">Don't have an account ? Register now !</string>
+							<int key="NSCellFlags2">134217728</int>
+							<string key="NSContents"> Register now !</string>
 							<object class="NSFont" key="NSSupport" id="741616255">
 								<string key="NSName">LucidaGrande</string>
 								<double key="NSSize">12</double>
@@ -142,10 +138,30 @@
 							<int key="NSPeriodicInterval">75</int>
 						</object>
 					</object>
+					<object class="NSTextField" id="874009654">
+						<reference key="NSNextResponder" ref="1010704450"/>
+						<int key="NSvFlags">268</int>
+						<string key="NSFrame">{{96, 29}, {288, 17}}</string>
+						<reference key="NSSuperview" ref="1010704450"/>
+						<reference key="NSWindow"/>
+						<reference key="NSNextKeyView" ref="69179144"/>
+						<string key="NSReuseIdentifierKey">_NS:1535</string>
+						<bool key="NSEnabled">YES</bool>
+						<object class="NSTextFieldCell" key="NSCell" id="774236578">
+							<int key="NSCellFlags">68157504</int>
+							<int key="NSCellFlags2">272630784</int>
+							<string key="NSContents">Don't have an account ?</string>
+							<reference key="NSSupport" ref="741616255"/>
+							<string key="NSCellIdentifier">_NS:1535</string>
+							<reference key="NSControlView" ref="874009654"/>
+							<reference key="NSBackgroundColor" ref="306587371"/>
+							<reference key="NSTextColor" ref="95440946"/>
+						</object>
+					</object>
 					<object class="NSTextField" id="904934424">
 						<reference key="NSNextResponder" ref="1010704450"/>
 						<int key="NSvFlags">268</int>
-						<string key="NSFrame">{{96, 84}, {288, 22}}</string>
+						<string key="NSFrame">{{96, 94}, {288, 22}}</string>
 						<reference key="NSSuperview" ref="1010704450"/>
 						<reference key="NSWindow"/>
 						<reference key="NSNextKeyView" ref="910985337"/>
@@ -168,10 +184,10 @@
 					<object class="NSButton" id="910985337">
 						<reference key="NSNextResponder" ref="1010704450"/>
 						<int key="NSvFlags">268</int>
-						<string key="NSFrame">{{265, 52}, {116, 25}}</string>
+						<string key="NSFrame">{{265, 62}, {116, 25}}</string>
 						<reference key="NSSuperview" ref="1010704450"/>
 						<reference key="NSWindow"/>
-						<reference key="NSNextKeyView" ref="69179144"/>
+						<reference key="NSNextKeyView" ref="874009654"/>
 						<int key="NSViewLayerContentsRedrawPolicy">2</int>
 						<string key="NSReuseIdentifierKey">_NS:22</string>
 						<bool key="NSEnabled">YES</bool>
@@ -193,7 +209,7 @@
 					<object class="NSTextField" id="200615124">
 						<reference key="NSNextResponder" ref="1010704450"/>
 						<int key="NSvFlags">268</int>
-						<string key="NSFrame">{{99, 114}, {282, 29}}</string>
+						<string key="NSFrame">{{99, 124}, {282, 29}}</string>
 						<reference key="NSSuperview" ref="1010704450"/>
 						<reference key="NSWindow"/>
 						<reference key="NSNextKeyView" ref="904934424"/>
@@ -233,7 +249,7 @@
 					<object class="NSTextField" id="541990740">
 						<reference key="NSNextResponder" ref="1010704450"/>
 						<int key="NSvFlags">268</int>
-						<string key="NSFrame">{{99, 153}, {282, 28}}</string>
+						<string key="NSFrame">{{99, 176}, {282, 28}}</string>
 						<reference key="NSSuperview" ref="1010704450"/>
 						<reference key="NSWindow"/>
 						<reference key="NSNextKeyView" ref="200615124"/>
@@ -254,7 +270,7 @@
 						</object>
 					</object>
 				</array>
-				<string key="NSFrameSize">{480, 388}</string>
+				<string key="NSFrameSize">{480, 298}</string>
 				<reference key="NSSuperview"/>
 				<reference key="NSWindow"/>
 				<reference key="NSNextKeyView" ref="541990740"/>
@@ -268,142 +284,28 @@
 				<reference key="NSNextResponder"/>
 				<int key="NSvFlags">268</int>
 				<array class="NSMutableArray" key="NSSubviews">
-					<object class="NSButton" id="388570830">
+					<object class="NSTextField" id="799450588">
 						<reference key="NSNextResponder" ref="623559333"/>
 						<int key="NSvFlags">268</int>
-						<string key="NSFrame">{{334, 289}, {62, 29}}</string>
+						<string key="NSFrame">{{202, 169}, {76, 17}}</string>
 						<reference key="NSSuperview" ref="623559333"/>
-<<<<<<< HEAD
-						<reference key="NSWindow"/>
-						<reference key="NSNextKeyView"/>
-						<int key="NSViewLayerContentsRedrawPolicy">2</int>
-						<string key="NSReuseIdentifierKey">_NS:22</string>
-=======
 						<string key="NSReuseIdentifierKey">_NS:1535</string>
->>>>>>> 8c11a7f3
 						<bool key="NSEnabled">YES</bool>
-						<object class="NSButtonCell" key="NSCell" id="811108271">
-							<int key="NSCellFlags">-2080374784</int>
-							<int key="NSCellFlags2">134217728</int>
-							<string key="NSContents">Send</string>
+						<object class="NSTextFieldCell" key="NSCell" id="881816786">
+							<int key="NSCellFlags">68157504</int>
+							<int key="NSCellFlags2">272630784</int>
+							<string key="NSContents">Connected!</string>
 							<reference key="NSSupport" ref="1060963897"/>
-							<string key="NSCellIdentifier">_NS:22</string>
-							<reference key="NSControlView" ref="388570830"/>
-							<int key="NSButtonFlags">-2033434624</int>
-							<int key="NSButtonFlags2">162</int>
-							<string key="NSAlternateContents"/>
-							<string key="NSKeyEquivalent"/>
-							<int key="NSPeriodicDelay">400</int>
-							<int key="NSPeriodicInterval">75</int>
-						</object>
-					</object>
-					<object class="NSCustomView" id="406340707">
-						<reference key="NSNextResponder" ref="623559333"/>
-						<int key="NSvFlags">268</int>
-						<array class="NSMutableArray" key="NSSubviews">
-							<object class="NSTextField" id="858589416">
-								<reference key="NSNextResponder" ref="406340707"/>
-								<int key="NSvFlags">268</int>
-								<string key="NSFrame">{{10, 25}, {76, 17}}</string>
-								<reference key="NSSuperview" ref="406340707"/>
-								<reference key="NSWindow"/>
-								<reference key="NSNextKeyView" ref="749639962"/>
-								<int key="NSViewLayerContentsRedrawPolicy">2</int>
-								<string key="NSReuseIdentifierKey">_NS:1535</string>
-								<bool key="NSEnabled">YES</bool>
-								<object class="NSTextFieldCell" key="NSCell" id="329077516">
-									<int key="NSCellFlags">68157504</int>
-									<int key="NSCellFlags2">272630784</int>
-									<string key="NSContents">DROP HERE</string>
-									<reference key="NSSupport" ref="1060963897"/>
-									<string key="NSCellIdentifier">_NS:1535</string>
-									<reference key="NSControlView" ref="858589416"/>
-									<reference key="NSBackgroundColor" ref="306587371"/>
-									<reference key="NSTextColor" ref="95440946"/>
-								</object>
-							</object>
-						</array>
-						<string key="NSFrame">{{73, 272}, {95, 62}}</string>
-						<reference key="NSSuperview" ref="623559333"/>
-						<reference key="NSWindow"/>
-						<reference key="NSNextKeyView" ref="858589416"/>
-						<object class="NSShadow" key="NSViewShadow">
-							<double key="NSShadowHoriz">2</double>
-							<double key="NSShadowBlurRadius">4</double>
-							<reference key="NSShadowColor" ref="480996891"/>
-						</object>
-						<int key="NSViewLayerContentsRedrawPolicy">2</int>
-						<string key="NSReuseIdentifierKey">_NS:9</string>
-						<string key="NSClassName">IADropFileView</string>
-					</object>
-					<object class="NSTextField" id="749639962">
-						<reference key="NSNextResponder" ref="623559333"/>
-						<int key="NSvFlags">268</int>
-						<string key="NSFrame">{{176, 290}, {159, 27}}</string>
-						<reference key="NSSuperview" ref="623559333"/>
-						<reference key="NSWindow"/>
-						<reference key="NSNextKeyView" ref="388570830"/>
-						<int key="NSViewLayerContentsRedrawPolicy">2</int>
-						<string key="NSReuseIdentifierKey">_NS:9</string>
-						<bool key="NSEnabled">YES</bool>
-						<object class="NSTextFieldCell" key="NSCell" id="166142685">
-							<int key="NSCellFlags">-1805647871</int>
-							<int key="NSCellFlags2">272629824</int>
-							<string key="NSContents"/>
-							<reference key="NSSupport" ref="1060963897"/>
-							<string key="NSPlaceholderString">Enter an email address</string>
-							<string key="NSCellIdentifier">_NS:9</string>
-							<reference key="NSControlView" ref="749639962"/>
-							<bool key="NSDrawsBackground">YES</bool>
-							<reference key="NSBackgroundColor" ref="748809268"/>
-							<reference key="NSTextColor" ref="666950081"/>
-						</object>
-					</object>
-					<object class="NSImageView" id="1060717292">
-						<reference key="NSNextResponder" ref="623559333"/>
-						<int key="NSvFlags">268</int>
-						<set class="NSMutableSet" key="NSDragTypes">
-							<string>Apple PDF pasteboard type</string>
-							<string>Apple PICT pasteboard type</string>
-							<string>Apple PNG pasteboard type</string>
-							<string>NSFilenamesPboardType</string>
-							<string>NeXT Encapsulated PostScript v1.2 pasteboard type</string>
-							<string>NeXT TIFF v4.0 pasteboard type</string>
-						</set>
-						<string key="NSFrameSize">{800, 800}</string>
-						<reference key="NSSuperview" ref="623559333"/>
-						<reference key="NSWindow"/>
-						<reference key="NSNextKeyView" ref="406340707"/>
-						<double key="NSViewAlphaValue">0.50000000000000011</double>
-						<int key="NSViewLayerContentsRedrawPolicy">2</int>
-						<string key="NSReuseIdentifierKey">_NS:9</string>
-						<bool key="NSEnabled">YES</bool>
-						<object class="NSImageCell" key="NSCell" id="1034486378">
-							<int key="NSCellFlags">134217728</int>
-							<int key="NSCellFlags2">33587200</int>
-							<object class="NSCustomResource" key="NSContents">
-								<string key="NSClassName">NSImage</string>
-								<string key="NSResourceName">Logo-big</string>
-							</object>
-							<string key="NSCellIdentifier">_NS:9</string>
-							<int key="NSAlign">6</int>
-							<int key="NSScale">3</int>
-							<int key="NSStyle">0</int>
-							<bool key="NSAnimates">NO</bool>
-						</object>
-						<bool key="NSEditable">YES</bool>
+							<string key="NSCellIdentifier">_NS:1535</string>
+							<reference key="NSControlView" ref="799450588"/>
+							<reference key="NSBackgroundColor" ref="306587371"/>
+							<reference key="NSTextColor" ref="95440946"/>
+						</object>
 					</object>
 				</array>
-				<string key="NSFrameSize">{480, 388}</string>
+				<string key="NSFrameSize">{480, 354}</string>
 				<reference key="NSSuperview"/>
-<<<<<<< HEAD
-				<reference key="NSWindow"/>
-				<reference key="NSNextKeyView" ref="1060717292"/>
-				<bool key="NSViewIsLayerTreeHost">YES</bool>
-				<int key="NSViewLayerContentsRedrawPolicy">2</int>
-=======
 				<reference key="NSNextKeyView" ref="799450588"/>
->>>>>>> 8c11a7f3
 				<string key="NSReuseIdentifierKey">_NS:9</string>
 				<string key="NSClassName">IAMainView</string>
 			</object>
@@ -417,17 +319,16 @@
 					<object class="NSButton" id="27304706">
 						<reference key="NSNextResponder" ref="167505223"/>
 						<int key="NSvFlags">268</int>
-						<string key="NSFrame">{{99, 19}, {282, 28}}</string>
+						<string key="NSFrame">{{263, 16}, {84, 15}}</string>
 						<reference key="NSSuperview" ref="167505223"/>
 						<reference key="NSWindow"/>
 						<reference key="NSNextKeyView"/>
-						<int key="NSViewLayerContentsRedrawPolicy">2</int>
 						<string key="NSReuseIdentifierKey">_NS:22</string>
 						<bool key="NSEnabled">YES</bool>
 						<object class="NSButtonCell" key="NSCell" id="208520082">
 							<int key="NSCellFlags">-2080374784</int>
-							<int key="NSCellFlags2">0</int>
-							<string key="NSContents">Already have an account ?</string>
+							<int key="NSCellFlags2">134217728</int>
+							<string key="NSContents">Login here.</string>
 							<reference key="NSSupport" ref="741616255"/>
 							<string key="NSCellIdentifier">_NS:22</string>
 							<reference key="NSControlView" ref="27304706"/>
@@ -439,14 +340,33 @@
 							<int key="NSPeriodicInterval">75</int>
 						</object>
 					</object>
+					<object class="NSTextField" id="708123659">
+						<reference key="NSNextResponder" ref="167505223"/>
+						<int key="NSvFlags">268</int>
+						<string key="NSFrame">{{103, 15}, {288, 17}}</string>
+						<reference key="NSSuperview" ref="167505223"/>
+						<reference key="NSWindow"/>
+						<reference key="NSNextKeyView" ref="27304706"/>
+						<string key="NSReuseIdentifierKey">_NS:1535</string>
+						<bool key="NSEnabled">YES</bool>
+						<object class="NSTextFieldCell" key="NSCell" id="349807199">
+							<int key="NSCellFlags">68157504</int>
+							<int key="NSCellFlags2">272630784</int>
+							<string key="NSContents">Already have an account ?</string>
+							<reference key="NSSupport" ref="741616255"/>
+							<string key="NSCellIdentifier">_NS:1535</string>
+							<reference key="NSControlView" ref="708123659"/>
+							<reference key="NSBackgroundColor" ref="306587371"/>
+							<reference key="NSTextColor" ref="95440946"/>
+						</object>
+					</object>
 					<object class="NSTextField" id="541312789">
 						<reference key="NSNextResponder" ref="167505223"/>
 						<int key="NSvFlags">268</int>
-						<string key="NSFrame">{{96, 84}, {288, 22}}</string>
+						<string key="NSFrame">{{103, 70}, {288, 22}}</string>
 						<reference key="NSSuperview" ref="167505223"/>
 						<reference key="NSWindow"/>
 						<reference key="NSNextKeyView" ref="543690141"/>
-						<int key="NSViewLayerContentsRedrawPolicy">2</int>
 						<string key="NSReuseIdentifierKey">_NS:1535</string>
 						<bool key="NSEnabled">YES</bool>
 						<object class="NSTextFieldCell" key="NSCell" id="928519327">
@@ -466,10 +386,10 @@
 					<object class="NSButton" id="543690141">
 						<reference key="NSNextResponder" ref="167505223"/>
 						<int key="NSvFlags">268</int>
-						<string key="NSFrame">{{265, 52}, {116, 25}}</string>
+						<string key="NSFrame">{{272, 38}, {116, 25}}</string>
 						<reference key="NSSuperview" ref="167505223"/>
 						<reference key="NSWindow"/>
-						<reference key="NSNextKeyView" ref="27304706"/>
+						<reference key="NSNextKeyView" ref="708123659"/>
 						<int key="NSViewLayerContentsRedrawPolicy">2</int>
 						<string key="NSReuseIdentifierKey">_NS:22</string>
 						<bool key="NSEnabled">YES</bool>
@@ -488,45 +408,13 @@
 							<int key="NSPeriodicInterval">75</int>
 						</object>
 					</object>
-<<<<<<< HEAD
-					<object class="NSTextField" id="554467300">
-						<reference key="NSNextResponder" ref="167505223"/>
-						<int key="NSvFlags">268</int>
-						<string key="NSFrame">{{99, 114}, {282, 20}}</string>
-=======
 					<object class="NSTextField" id="593712905">
 						<reference key="NSNextResponder" ref="167505223"/>
 						<int key="NSvFlags">268</int>
 						<string key="NSFrame">{{106, 135}, {282, 29}}</string>
->>>>>>> 8c11a7f3
 						<reference key="NSSuperview" ref="167505223"/>
 						<reference key="NSWindow"/>
 						<reference key="NSNextKeyView" ref="541312789"/>
-						<double key="NSViewAlphaValue">0.80000000000000004</double>
-						<int key="NSViewLayerContentsRedrawPolicy">2</int>
-						<string key="NSReuseIdentifierKey">_NS:9</string>
-						<bool key="NSEnabled">YES</bool>
-						<object class="NSTextFieldCell" key="NSCell" id="982835024">
-							<int key="NSCellFlags">-1804599231</int>
-							<int key="NSCellFlags2">4195328</int>
-							<string key="NSContents"/>
-							<reference key="NSSupport" ref="741616255"/>
-							<string key="NSPlaceholderString">Activation code</string>
-							<string key="NSCellIdentifier">_NS:9</string>
-							<reference key="NSControlView" ref="554467300"/>
-							<bool key="NSDrawsBackground">YES</bool>
-							<reference key="NSBackgroundColor" ref="748809268"/>
-							<reference key="NSTextColor" ref="666950081"/>
-						</object>
-					</object>
-					<object class="NSTextField" id="247722266">
-						<reference key="NSNextResponder" ref="167505223"/>
-						<int key="NSvFlags">268</int>
-						<string key="NSFrame">{{99, 144}, {282, 20}}</string>
-						<reference key="NSSuperview" ref="167505223"/>
-						<reference key="NSWindow"/>
-						<reference key="NSNextKeyView" ref="554467300"/>
-						<double key="NSViewAlphaValue">0.80000000000000004</double>
 						<int key="NSViewLayerContentsRedrawPolicy">2</int>
 						<string key="NSReuseIdentifierKey">_NS:9</string>
 						<bool key="NSEnabled">YES</bool>
@@ -557,13 +445,8 @@
 							<int key="NSCellFlags">-1804599231</int>
 							<int key="NSCellFlags2">4195328</int>
 							<string key="NSContents"/>
-<<<<<<< HEAD
-							<reference key="NSSupport" ref="741616255"/>
-							<string key="NSPlaceholderString">Password confirmation</string>
-=======
 							<reference key="NSSupport" ref="738189595"/>
 							<string key="NSPlaceholderString">Password</string>
->>>>>>> 8c11a7f3
 							<string key="NSCellIdentifier">_NS:9</string>
 							<reference key="NSControlView" ref="247722266"/>
 							<bool key="NSDrawsBackground">YES</bool>
@@ -574,15 +457,10 @@
 					<object class="NSTextField" id="501583792">
 						<reference key="NSNextResponder" ref="167505223"/>
 						<int key="NSvFlags">268</int>
-<<<<<<< HEAD
-						<string key="NSFrame">{{99, 174}, {282, 20}}</string>
-=======
 						<string key="NSFrame">{{106, 213}, {282, 29}}</string>
->>>>>>> 8c11a7f3
 						<reference key="NSSuperview" ref="167505223"/>
 						<reference key="NSWindow"/>
 						<reference key="NSNextKeyView" ref="247722266"/>
-						<double key="NSViewAlphaValue">0.80000000000000004</double>
 						<int key="NSViewLayerContentsRedrawPolicy">2</int>
 						<string key="NSReuseIdentifierKey">_NS:9</string>
 						<bool key="NSEnabled">YES</bool>
@@ -590,11 +468,7 @@
 							<int key="NSCellFlags">-1804599231</int>
 							<int key="NSCellFlags2">4195328</int>
 							<string key="NSContents"/>
-<<<<<<< HEAD
-							<reference key="NSSupport" ref="741616255"/>
-=======
 							<reference key="NSSupport" ref="738189595"/>
->>>>>>> 8c11a7f3
 							<string key="NSPlaceholderString">Password</string>
 							<string key="NSCellIdentifier">_NS:9</string>
 							<reference key="NSControlView" ref="501583792"/>
@@ -606,15 +480,10 @@
 					<object class="NSTextField" id="349486204">
 						<reference key="NSNextResponder" ref="167505223"/>
 						<int key="NSvFlags">268</int>
-<<<<<<< HEAD
-						<string key="NSFrame">{{99, 234}, {282, 20}}</string>
-=======
 						<string key="NSFrame">{{106, 290}, {282, 28}}</string>
->>>>>>> 8c11a7f3
 						<reference key="NSSuperview" ref="167505223"/>
 						<reference key="NSWindow"/>
 						<reference key="NSNextKeyView" ref="741567071"/>
-						<double key="NSViewAlphaValue">0.80000000000000004</double>
 						<int key="NSViewLayerContentsRedrawPolicy">2</int>
 						<string key="NSReuseIdentifierKey">_NS:9</string>
 						<bool key="NSEnabled">YES</bool>
@@ -622,11 +491,7 @@
 							<int key="NSCellFlags">-1804599231</int>
 							<int key="NSCellFlags2">4195392</int>
 							<string key="NSContents"/>
-<<<<<<< HEAD
-							<reference key="NSSupport" ref="741616255"/>
-=======
 							<reference key="NSSupport" ref="738189595"/>
->>>>>>> 8c11a7f3
 							<string key="NSPlaceholderString">Fullname</string>
 							<string key="NSCellIdentifier">_NS:9</string>
 							<reference key="NSControlView" ref="349486204"/>
@@ -638,15 +503,10 @@
 					<object class="NSTextField" id="741567071">
 						<reference key="NSNextResponder" ref="167505223"/>
 						<int key="NSvFlags">268</int>
-<<<<<<< HEAD
-						<string key="NSFrame">{{99, 204}, {282, 20}}</string>
-=======
 						<string key="NSFrame">{{106, 252}, {282, 28}}</string>
->>>>>>> 8c11a7f3
 						<reference key="NSSuperview" ref="167505223"/>
 						<reference key="NSWindow"/>
 						<reference key="NSNextKeyView" ref="501583792"/>
-						<double key="NSViewAlphaValue">0.80000000000000004</double>
 						<int key="NSViewLayerContentsRedrawPolicy">2</int>
 						<string key="NSReuseIdentifierKey">_NS:9</string>
 						<bool key="NSEnabled">YES</bool>
@@ -654,11 +514,7 @@
 							<int key="NSCellFlags">-1804599231</int>
 							<int key="NSCellFlags2">4195392</int>
 							<string key="NSContents"/>
-<<<<<<< HEAD
-							<reference key="NSSupport" ref="741616255"/>
-=======
 							<reference key="NSSupport" ref="738189595"/>
->>>>>>> 8c11a7f3
 							<string key="NSPlaceholderString">Email</string>
 							<string key="NSCellIdentifier">_NS:9</string>
 							<reference key="NSControlView" ref="741567071"/>
@@ -667,60 +523,13 @@
 							<reference key="NSTextColor" ref="666950081"/>
 						</object>
 					</object>
-					<object class="NSImageView" id="1037572851">
-						<reference key="NSNextResponder" ref="167505223"/>
-						<int key="NSvFlags">268</int>
-						<set class="NSMutableSet" key="NSDragTypes">
-							<string>Apple PDF pasteboard type</string>
-							<string>Apple PICT pasteboard type</string>
-							<string>Apple PNG pasteboard type</string>
-							<string>NSFilenamesPboardType</string>
-							<string>NeXT Encapsulated PostScript v1.2 pasteboard type</string>
-							<string>NeXT TIFF v4.0 pasteboard type</string>
-						</set>
-						<string key="NSFrame">{{0, 262}, {480, 126}}</string>
-						<reference key="NSSuperview" ref="167505223"/>
-						<reference key="NSWindow"/>
-						<reference key="NSNextKeyView" ref="349486204"/>
-						<int key="NSViewLayerContentsRedrawPolicy">2</int>
-						<string key="NSReuseIdentifierKey">_NS:9</string>
-						<bool key="NSEnabled">YES</bool>
-						<object class="NSImageCell" key="NSCell" id="1014262779">
-							<int key="NSCellFlags">134217728</int>
-							<int key="NSCellFlags2">33554432</int>
-							<object class="NSCustomResource" key="NSContents">
-								<string key="NSClassName">NSImage</string>
-								<string key="NSResourceName">Logo-Complet-bichromie</string>
-							</object>
-							<string key="NSCellIdentifier">_NS:9</string>
-							<int key="NSAlign">0</int>
-							<int key="NSScale">3</int>
-							<int key="NSStyle">0</int>
-							<bool key="NSAnimates">NO</bool>
-						</object>
-						<bool key="NSEditable">YES</bool>
-					</object>
 				</array>
-<<<<<<< HEAD
-				<string key="NSFrameSize">{480, 388}</string>
-=======
 				<string key="NSFrameSize">{495, 367}</string>
->>>>>>> 8c11a7f3
 				<reference key="NSSuperview"/>
 				<reference key="NSWindow"/>
-				<reference key="NSNextKeyView" ref="1037572851"/>
-				<int key="NSViewLayerContentsRedrawPolicy">2</int>
+				<reference key="NSNextKeyView" ref="349486204"/>
 				<string key="NSReuseIdentifierKey">_NS:9</string>
 				<string key="NSClassName">IARegisterView</string>
-			</object>
-			<object class="NSImageCell" id="188021715">
-				<int key="NSCellFlags">134217728</int>
-				<int key="NSCellFlags2">33685504</int>
-				<string key="NSCellIdentifier">_NS:9</string>
-				<int key="NSAlign">0</int>
-				<int key="NSScale">0</int>
-				<int key="NSStyle">0</int>
-				<bool key="NSAnimates">NO</bool>
 			</object>
 		</array>
 		<object class="IBObjectContainer" key="IBDocument.Objects">
@@ -871,38 +680,6 @@
 				</object>
 				<object class="IBConnectionRecord">
 					<object class="IBOutletConnection" key="connection">
-						<string key="label">drop_box</string>
-						<reference key="source" ref="496857483"/>
-						<reference key="destination" ref="406340707"/>
-					</object>
-					<int key="connectionID">1128</int>
-				</object>
-				<object class="IBConnectionRecord">
-					<object class="IBOutletConnection" key="connection">
-						<string key="label">search_bar</string>
-						<reference key="source" ref="496857483"/>
-						<reference key="destination" ref="749639962"/>
-					</object>
-					<int key="connectionID">1148</int>
-				</object>
-				<object class="IBConnectionRecord">
-					<object class="IBOutletConnection" key="connection">
-						<string key="label">send_button</string>
-						<reference key="source" ref="496857483"/>
-						<reference key="destination" ref="388570830"/>
-					</object>
-					<int key="connectionID">1149</int>
-				</object>
-				<object class="IBConnectionRecord">
-					<object class="IBActionConnection" key="connection">
-						<string key="label">sendFile:</string>
-						<reference key="source" ref="496857483"/>
-						<reference key="destination" ref="388570830"/>
-					</object>
-					<int key="connectionID">1169</int>
-				</object>
-				<object class="IBConnectionRecord">
-					<object class="IBOutletConnection" key="connection">
 						<string key="label">view</string>
 						<reference key="source" ref="402754651"/>
 						<reference key="destination" ref="167505223"/>
@@ -957,33 +734,6 @@
 					</object>
 					<int key="connectionID">572</int>
 				</object>
-<<<<<<< HEAD
-				<object class="IBConnectionRecord">
-					<object class="IBOutletConnection" key="connection">
-						<string key="label">main_controller</string>
-						<reference key="source" ref="749639962"/>
-						<reference key="destination" ref="496857483"/>
-					</object>
-					<int key="connectionID">1151</int>
-				</object>
-				<object class="IBConnectionRecord">
-					<object class="IBOutletConnection" key="connection">
-						<string key="label">main_controller</string>
-						<reference key="source" ref="406340707"/>
-						<reference key="destination" ref="496857483"/>
-					</object>
-					<int key="connectionID">1150</int>
-				</object>
-				<object class="IBConnectionRecord">
-					<object class="IBOutletConnection" key="connection">
-						<string key="label">label</string>
-						<reference key="source" ref="406340707"/>
-						<reference key="destination" ref="858589416"/>
-					</object>
-					<int key="connectionID">1152</int>
-				</object>
-=======
->>>>>>> 8c11a7f3
 			</array>
 			<object class="IBMutableOrderedSet" key="objectRecords">
 				<array key="orderedObjects">
@@ -1060,329 +810,297 @@
 						<reference key="parent" ref="1005"/>
 					</object>
 					<object class="IBObjectRecord">
-						<int key="objectID">192</int>
-						<reference key="object" ref="45347150"/>
+						<int key="objectID">147</int>
+						<reference key="object" ref="1010704450"/>
 						<array class="NSMutableArray" key="children">
-							<reference ref="1053039907"/>
-							<object class="IBNSLayoutConstraint" id="847588">
-								<reference key="firstItem" ref="45347150"/>
-								<int key="firstAttribute">7</int>
-								<int key="relation">0</int>
-								<nil key="secondItem"/>
-								<int key="secondAttribute">0</int>
-								<float key="multiplier">1</float>
-								<object class="IBLayoutConstant" key="constant">
-									<double key="value">149</double>
-								</object>
-								<float key="priority">1000</float>
-								<reference key="containingView" ref="45347150"/>
-								<int key="scoringType">3</int>
-								<float key="scoringTypeFloat">9</float>
-								<int key="contentType">1</int>
-							</object>
-							<object class="IBNSLayoutConstraint" id="197709068">
-								<reference key="firstItem" ref="45347150"/>
-								<int key="firstAttribute">8</int>
-								<int key="relation">0</int>
-								<nil key="secondItem"/>
-								<int key="secondAttribute">0</int>
-								<float key="multiplier">1</float>
-								<object class="IBLayoutConstant" key="constant">
-									<double key="value">70</double>
-								</object>
-								<float key="priority">1000</float>
-								<reference key="containingView" ref="45347150"/>
-								<int key="scoringType">3</int>
-								<float key="scoringTypeFloat">9</float>
-								<int key="contentType">1</int>
-							</object>
-						</array>
-						<reference key="parent" ref="1006"/>
-					</object>
-					<object class="IBObjectRecord">
-						<int key="objectID">193</int>
-						<reference key="object" ref="1053039907"/>
-						<reference key="parent" ref="45347150"/>
-					</object>
-					<object class="IBObjectRecord">
-						<int key="objectID">194</int>
-						<reference key="object" ref="283109421"/>
-						<reference key="parent" ref="1006"/>
-					</object>
-					<object class="IBObjectRecord">
-						<int key="objectID">197</int>
-						<reference key="object" ref="599401459"/>
-						<reference key="parent" ref="1006"/>
-					</object>
-					<object class="IBObjectRecord">
-						<int key="objectID">198</int>
-						<reference key="object" ref="197709068"/>
-						<reference key="parent" ref="45347150"/>
-					</object>
-					<object class="IBObjectRecord">
-						<int key="objectID">199</int>
-						<reference key="object" ref="847588"/>
-						<reference key="parent" ref="45347150"/>
-					</object>
-					<object class="IBObjectRecord">
-						<int key="objectID">200</int>
-						<reference key="object" ref="444088107"/>
-						<reference key="parent" ref="0"/>
-					</object>
-					<object class="IBObjectRecord">
-						<int key="objectID">205</int>
-						<reference key="object" ref="184765977"/>
-						<reference key="parent" ref="0"/>
-					</object>
-					<object class="IBObjectRecord">
-						<int key="objectID">338</int>
-						<reference key="object" ref="623559333"/>
-						<array class="NSMutableArray" key="children">
-							<object class="IBNSLayoutConstraint" id="687158182">
-								<reference key="firstItem" ref="1060717292"/>
+							<object class="IBNSLayoutConstraint" id="382822303">
+								<reference key="firstItem" ref="1010704450"/>
 								<int key="firstAttribute">4</int>
 								<int key="relation">0</int>
-								<reference key="secondItem" ref="623559333"/>
+								<reference key="secondItem" ref="69179144"/>
 								<int key="secondAttribute">4</int>
 								<float key="multiplier">1</float>
 								<object class="IBLayoutConstant" key="constant">
-									<double key="value">0.0</double>
-								</object>
-								<float key="priority">1000</float>
-								<reference key="containingView" ref="623559333"/>
-								<int key="scoringType">8</int>
-								<float key="scoringTypeFloat">29</float>
+									<double key="value">30</double>
+								</object>
+								<float key="priority">1000</float>
+								<reference key="containingView" ref="1010704450"/>
+								<int key="scoringType">9</int>
+								<float key="scoringTypeFloat">40</float>
 								<int key="contentType">3</int>
 							</object>
-							<object class="IBNSLayoutConstraint" id="1054868474">
-								<reference key="firstItem" ref="1060717292"/>
+							<object class="IBNSLayoutConstraint" id="874136788">
+								<reference key="firstItem" ref="69179144"/>
+								<int key="firstAttribute">3</int>
+								<int key="relation">0</int>
+								<reference key="secondItem" ref="910985337"/>
+								<int key="secondAttribute">4</int>
+								<float key="multiplier">1</float>
+								<object class="IBLayoutConstant" key="constant">
+									<double key="value">17</double>
+								</object>
+								<float key="priority">1000</float>
+								<reference key="containingView" ref="1010704450"/>
+								<int key="scoringType">9</int>
+								<float key="scoringTypeFloat">40</float>
+								<int key="contentType">3</int>
+							</object>
+							<object class="IBNSLayoutConstraint" id="371755465">
+								<reference key="firstItem" ref="69179144"/>
 								<int key="firstAttribute">5</int>
 								<int key="relation">0</int>
-								<reference key="secondItem" ref="623559333"/>
+								<reference key="secondItem" ref="1010704450"/>
 								<int key="secondAttribute">5</int>
 								<float key="multiplier">1</float>
 								<object class="IBLayoutConstant" key="constant">
-									<double key="value">0.0</double>
-								</object>
-								<float key="priority">1000</float>
-								<reference key="containingView" ref="623559333"/>
-								<int key="scoringType">8</int>
-								<float key="scoringTypeFloat">29</float>
-								<int key="contentType">3</int>
-							</object>
-							<object class="IBNSLayoutConstraint" id="187749454">
-								<reference key="firstItem" ref="623559333"/>
-								<int key="firstAttribute">6</int>
-								<int key="relation">0</int>
-								<reference key="secondItem" ref="388570830"/>
-								<int key="secondAttribute">6</int>
-								<float key="multiplier">1</float>
-								<object class="IBLayoutConstant" key="constant">
-									<double key="value">84</double>
-								</object>
-								<float key="priority">1000</float>
-								<reference key="containingView" ref="623559333"/>
+									<double key="value">238</double>
+								</object>
+								<float key="priority">1000</float>
+								<reference key="containingView" ref="1010704450"/>
 								<int key="scoringType">3</int>
 								<float key="scoringTypeFloat">9</float>
 								<int key="contentType">3</int>
 							</object>
-							<object class="IBNSLayoutConstraint" id="1047512908">
-								<reference key="firstItem" ref="388570830"/>
-								<int key="firstAttribute">4</int>
-								<int key="relation">0</int>
-								<reference key="secondItem" ref="749639962"/>
-								<int key="secondAttribute">4</int>
+							<object class="IBNSLayoutConstraint" id="473618132">
+								<reference key="firstItem" ref="910985337"/>
+								<int key="firstAttribute">6</int>
+								<int key="relation">0</int>
+								<reference key="secondItem" ref="874009654"/>
+								<int key="secondAttribute">6</int>
 								<float key="multiplier">1</float>
 								<object class="IBLayoutConstant" key="constant">
 									<double key="value">0.0</double>
 								</object>
 								<float key="priority">1000</float>
-								<reference key="containingView" ref="623559333"/>
+								<reference key="containingView" ref="1010704450"/>
 								<int key="scoringType">6</int>
 								<float key="scoringTypeFloat">24</float>
 								<int key="contentType">2</int>
 							</object>
-							<object class="IBNSLayoutConstraint" id="402903860">
-								<reference key="firstItem" ref="388570830"/>
+							<object class="IBNSLayoutConstraint" id="408351917">
+								<reference key="firstItem" ref="910985337"/>
 								<int key="firstAttribute">3</int>
 								<int key="relation">0</int>
-								<reference key="secondItem" ref="749639962"/>
-								<int key="secondAttribute">3</int>
+								<reference key="secondItem" ref="904934424"/>
+								<int key="secondAttribute">4</int>
+								<float key="multiplier">1</float>
+								<object class="IBNSLayoutSymbolicConstant" key="constant">
+									<double key="value">8</double>
+								</object>
+								<float key="priority">1000</float>
+								<reference key="containingView" ref="1010704450"/>
+								<int key="scoringType">9</int>
+								<float key="scoringTypeFloat">40</float>
+								<int key="contentType">3</int>
+							</object>
+							<object class="IBNSLayoutConstraint" id="1018420539">
+								<reference key="firstItem" ref="1010704450"/>
+								<int key="firstAttribute">4</int>
+								<int key="relation">0</int>
+								<reference key="secondItem" ref="874009654"/>
+								<int key="secondAttribute">4</int>
+								<float key="multiplier">1</float>
+								<object class="IBLayoutConstant" key="constant">
+									<double key="value">29</double>
+								</object>
+								<float key="priority">1000</float>
+								<reference key="containingView" ref="1010704450"/>
+								<int key="scoringType">9</int>
+								<float key="scoringTypeFloat">40</float>
+								<int key="contentType">3</int>
+							</object>
+							<object class="IBNSLayoutConstraint" id="246434813">
+								<reference key="firstItem" ref="874009654"/>
+								<int key="firstAttribute">3</int>
+								<int key="relation">0</int>
+								<reference key="secondItem" ref="910985337"/>
+								<int key="secondAttribute">4</int>
+								<float key="multiplier">1</float>
+								<object class="IBLayoutConstant" key="constant">
+									<double key="value">18</double>
+								</object>
+								<float key="priority">1000</float>
+								<reference key="containingView" ref="1010704450"/>
+								<int key="scoringType">9</int>
+								<float key="scoringTypeFloat">40</float>
+								<int key="contentType">3</int>
+							</object>
+							<object class="IBNSLayoutConstraint" id="26557241">
+								<reference key="firstItem" ref="874009654"/>
+								<int key="firstAttribute">3</int>
+								<int key="relation">0</int>
+								<reference key="secondItem" ref="69179144"/>
+								<int key="secondAttribute">4</int>
+								<float key="multiplier">1</float>
+								<object class="IBLayoutConstant" key="constant">
+									<double key="value">-16</double>
+								</object>
+								<float key="priority">1000</float>
+								<reference key="containingView" ref="1010704450"/>
+								<int key="scoringType">9</int>
+								<float key="scoringTypeFloat">40</float>
+								<int key="contentType">3</int>
+							</object>
+							<object class="IBNSLayoutConstraint" id="784806976">
+								<reference key="firstItem" ref="874009654"/>
+								<int key="firstAttribute">5</int>
+								<int key="relation">0</int>
+								<reference key="secondItem" ref="904934424"/>
+								<int key="secondAttribute">5</int>
 								<float key="multiplier">1</float>
 								<object class="IBLayoutConstant" key="constant">
 									<double key="value">0.0</double>
 								</object>
 								<float key="priority">1000</float>
-								<reference key="containingView" ref="623559333"/>
+								<reference key="containingView" ref="1010704450"/>
 								<int key="scoringType">6</int>
 								<float key="scoringTypeFloat">24</float>
 								<int key="contentType">2</int>
 							</object>
-							<object class="IBNSLayoutConstraint" id="557151799">
-								<reference key="firstItem" ref="749639962"/>
-								<int key="firstAttribute">5</int>
-								<int key="relation">0</int>
-								<reference key="secondItem" ref="406340707"/>
+							<object class="IBNSLayoutConstraint" id="903120321">
+								<reference key="firstItem" ref="904934424"/>
+								<int key="firstAttribute">6</int>
+								<int key="relation">0</int>
+								<reference key="secondItem" ref="910985337"/>
 								<int key="secondAttribute">6</int>
+								<float key="multiplier">1</float>
+								<object class="IBLayoutConstant" key="constant">
+									<double key="value">0.0</double>
+								</object>
+								<float key="priority">1000</float>
+								<reference key="containingView" ref="1010704450"/>
+								<int key="scoringType">6</int>
+								<float key="scoringTypeFloat">24</float>
+								<int key="contentType">2</int>
+							</object>
+							<object class="IBNSLayoutConstraint" id="683278249">
+								<reference key="firstItem" ref="904934424"/>
+								<int key="firstAttribute">3</int>
+								<int key="relation">0</int>
+								<reference key="secondItem" ref="200615124"/>
+								<int key="secondAttribute">4</int>
 								<float key="multiplier">1</float>
 								<object class="IBNSLayoutSymbolicConstant" key="constant">
 									<double key="value">8</double>
 								</object>
 								<float key="priority">1000</float>
-								<reference key="containingView" ref="623559333"/>
+								<reference key="containingView" ref="1010704450"/>
+								<int key="scoringType">9</int>
+								<float key="scoringTypeFloat">40</float>
+								<int key="contentType">3</int>
+							</object>
+							<object class="IBNSLayoutConstraint" id="673905434">
+								<reference key="firstItem" ref="904934424"/>
+								<int key="firstAttribute">5</int>
+								<int key="relation">0</int>
+								<reference key="secondItem" ref="200615124"/>
+								<int key="secondAttribute">5</int>
+								<float key="multiplier">1</float>
+								<object class="IBLayoutConstant" key="constant">
+									<double key="value">0.0</double>
+								</object>
+								<float key="priority">1000</float>
+								<reference key="containingView" ref="1010704450"/>
 								<int key="scoringType">6</int>
 								<float key="scoringTypeFloat">24</float>
+								<int key="contentType">2</int>
+							</object>
+							<object class="IBNSLayoutConstraint" id="810006832">
+								<reference key="firstItem" ref="200615124"/>
+								<int key="firstAttribute">9</int>
+								<int key="relation">0</int>
+								<reference key="secondItem" ref="1010704450"/>
+								<int key="secondAttribute">9</int>
+								<float key="multiplier">1</float>
+								<object class="IBLayoutConstant" key="constant">
+									<double key="value">0.0</double>
+								</object>
+								<float key="priority">1000</float>
+								<reference key="containingView" ref="1010704450"/>
+								<int key="scoringType">5</int>
+								<float key="scoringTypeFloat">22</float>
+								<int key="contentType">2</int>
+							</object>
+							<object class="IBNSLayoutConstraint" id="246845743">
+								<reference key="firstItem" ref="200615124"/>
+								<int key="firstAttribute">6</int>
+								<int key="relation">0</int>
+								<reference key="secondItem" ref="904934424"/>
+								<int key="secondAttribute">6</int>
+								<float key="multiplier">1</float>
+								<object class="IBLayoutConstant" key="constant">
+									<double key="value">0.0</double>
+								</object>
+								<float key="priority">1000</float>
+								<reference key="containingView" ref="1010704450"/>
+								<int key="scoringType">6</int>
+								<float key="scoringTypeFloat">24</float>
+								<int key="contentType">2</int>
+							</object>
+							<object class="IBNSLayoutConstraint" id="757397794">
+								<reference key="firstItem" ref="200615124"/>
+								<int key="firstAttribute">3</int>
+								<int key="relation">0</int>
+								<reference key="secondItem" ref="1010704450"/>
+								<int key="secondAttribute">3</int>
+								<float key="multiplier">1</float>
+								<object class="IBLayoutConstant" key="constant">
+									<double key="value">145</double>
+								</object>
+								<float key="priority">1000</float>
+								<reference key="containingView" ref="1010704450"/>
+								<int key="scoringType">9</int>
+								<float key="scoringTypeFloat">40</float>
 								<int key="contentType">3</int>
 							</object>
-							<object class="IBNSLayoutConstraint" id="899919789">
-								<reference key="firstItem" ref="749639962"/>
-								<int key="firstAttribute">5</int>
-								<int key="relation">0</int>
-								<reference key="secondItem" ref="623559333"/>
-								<int key="secondAttribute">5</int>
-								<float key="multiplier">1</float>
-								<object class="IBLayoutConstant" key="constant">
-									<double key="value">176</double>
-								</object>
-								<float key="priority">1000</float>
-								<reference key="containingView" ref="623559333"/>
+							<object class="IBNSLayoutConstraint" id="847374202">
+								<reference key="firstItem" ref="200615124"/>
+								<int key="firstAttribute">6</int>
+								<int key="relation">0</int>
+								<reference key="secondItem" ref="541990740"/>
+								<int key="secondAttribute">6</int>
+								<float key="multiplier">1</float>
+								<object class="IBLayoutConstant" key="constant">
+									<double key="value">0.0</double>
+								</object>
+								<float key="priority">1000</float>
+								<reference key="containingView" ref="1010704450"/>
+								<int key="scoringType">6</int>
+								<float key="scoringTypeFloat">24</float>
+								<int key="contentType">2</int>
+							</object>
+							<object class="IBNSLayoutConstraint" id="530070166">
+								<reference key="firstItem" ref="541990740"/>
+								<int key="firstAttribute">3</int>
+								<int key="relation">0</int>
+								<reference key="secondItem" ref="1010704450"/>
+								<int key="secondAttribute">3</int>
+								<float key="multiplier">1</float>
+								<object class="IBLayoutConstant" key="constant">
+									<double key="value">94</double>
+								</object>
+								<float key="priority">1000</float>
+								<reference key="containingView" ref="1010704450"/>
 								<int key="scoringType">3</int>
 								<float key="scoringTypeFloat">9</float>
 								<int key="contentType">3</int>
 							</object>
-							<object class="IBNSLayoutConstraint" id="805061059">
-								<reference key="firstItem" ref="749639962"/>
-								<int key="firstAttribute">3</int>
-								<int key="relation">0</int>
-								<reference key="secondItem" ref="623559333"/>
-								<int key="secondAttribute">3</int>
-								<float key="multiplier">1</float>
-								<object class="IBLayoutConstant" key="constant">
-									<double key="value">71</double>
-								</object>
-								<float key="priority">1000</float>
-								<reference key="containingView" ref="623559333"/>
-								<int key="scoringType">3</int>
-								<float key="scoringTypeFloat">9</float>
-								<int key="contentType">3</int>
-							</object>
-							<object class="IBNSLayoutConstraint" id="238842270">
-								<reference key="firstItem" ref="406340707"/>
-								<int key="firstAttribute">3</int>
-								<int key="relation">0</int>
-								<reference key="secondItem" ref="623559333"/>
-								<int key="secondAttribute">3</int>
-								<float key="multiplier">1</float>
-								<object class="IBLayoutConstant" key="constant">
-									<double key="value">54</double>
-								</object>
-								<float key="priority">1000</float>
-								<reference key="containingView" ref="623559333"/>
-								<int key="scoringType">3</int>
-								<float key="scoringTypeFloat">9</float>
-								<int key="contentType">3</int>
-							</object>
-							<object class="IBNSLayoutConstraint" id="438144630">
-								<reference key="firstItem" ref="406340707"/>
-								<int key="firstAttribute">10</int>
-								<int key="relation">0</int>
-								<reference key="secondItem" ref="749639962"/>
-								<int key="secondAttribute">10</int>
+							<object class="IBNSLayoutConstraint" id="69954342">
+								<reference key="firstItem" ref="541990740"/>
+								<int key="firstAttribute">5</int>
+								<int key="relation">0</int>
+								<reference key="secondItem" ref="200615124"/>
+								<int key="secondAttribute">5</int>
 								<float key="multiplier">1</float>
 								<object class="IBLayoutConstant" key="constant">
 									<double key="value">0.0</double>
 								</object>
 								<float key="priority">1000</float>
-								<reference key="containingView" ref="623559333"/>
+								<reference key="containingView" ref="1010704450"/>
 								<int key="scoringType">6</int>
 								<float key="scoringTypeFloat">24</float>
 								<int key="contentType">2</int>
 							</object>
-							<object class="IBNSLayoutConstraint" id="415040226">
-								<reference key="firstItem" ref="406340707"/>
-								<int key="firstAttribute">5</int>
-								<int key="relation">0</int>
-								<reference key="secondItem" ref="623559333"/>
-								<int key="secondAttribute">5</int>
-								<float key="multiplier">1</float>
-								<object class="IBLayoutConstant" key="constant">
-									<double key="value">73</double>
-								</object>
-								<float key="priority">1000</float>
-								<reference key="containingView" ref="623559333"/>
-								<int key="scoringType">3</int>
-								<float key="scoringTypeFloat">9</float>
-								<int key="contentType">3</int>
-							</object>
-							<reference ref="749639962"/>
-							<reference ref="406340707"/>
-							<reference ref="388570830"/>
-							<reference ref="1060717292"/>
-						</array>
-						<reference key="parent" ref="0"/>
-					</object>
-					<object class="IBObjectRecord">
-						<int key="objectID">343</int>
-						<reference key="object" ref="496857483"/>
-						<reference key="parent" ref="0"/>
-					</object>
-					<object class="IBObjectRecord">
-						<int key="objectID">453</int>
-						<reference key="object" ref="167505223"/>
-						<array class="NSMutableArray" key="children">
-							<object class="IBNSLayoutConstraint" id="408351917">
-								<reference key="firstItem" ref="543690141"/>
-								<int key="firstAttribute">3</int>
-								<int key="relation">0</int>
-								<reference key="secondItem" ref="541312789"/>
-								<int key="secondAttribute">4</int>
-								<float key="multiplier">1</float>
-								<object class="IBNSLayoutSymbolicConstant" key="constant">
-									<double key="value">8</double>
-								</object>
-								<float key="priority">1000</float>
-								<reference key="containingView" ref="167505223"/>
-								<int key="scoringType">9</int>
-								<float key="scoringTypeFloat">40</float>
-								<int key="contentType">3</int>
-							</object>
-							<object class="IBNSLayoutConstraint" id="224192687">
-								<reference key="firstItem" ref="27304706"/>
-								<int key="firstAttribute">3</int>
-								<int key="relation">0</int>
-								<reference key="secondItem" ref="543690141"/>
-								<int key="secondAttribute">4</int>
-								<float key="multiplier">1</float>
-								<object class="IBLayoutConstant" key="constant">
-									<double key="value">7</double>
-								</object>
-								<float key="priority">1000</float>
-								<reference key="containingView" ref="167505223"/>
-								<int key="scoringType">9</int>
-								<float key="scoringTypeFloat">40</float>
-								<int key="contentType">3</int>
-							</object>
-							<object class="IBNSLayoutConstraint" id="784806976">
-								<reference key="firstItem" ref="27304706"/>
-								<int key="firstAttribute">5</int>
-								<int key="relation">0</int>
-								<reference key="secondItem" ref="541312789"/>
-								<int key="secondAttribute">5</int>
-								<float key="multiplier">1</float>
-								<object class="IBLayoutConstant" key="constant">
-									<double key="value">0.0</double>
-								</object>
-								<float key="priority">1000</float>
-								<reference key="containingView" ref="167505223"/>
-								<int key="scoringType">6</int>
-								<float key="scoringTypeFloat">24</float>
-								<int key="contentType">2</int>
-							</object>
-<<<<<<< HEAD
-							<object class="IBNSLayoutConstraint" id="849999794">
-								<reference key="firstItem" ref="167505223"/>
-								<int key="firstAttribute">4</int>
-=======
 							<reference ref="200615124"/>
 							<reference ref="904934424"/>
 							<reference ref="910985337"/>
@@ -1401,13 +1119,543 @@
 							<object class="IBNSLayoutConstraint" id="1042310069">
 								<reference key="firstItem" ref="541990740"/>
 								<int key="firstAttribute">8</int>
->>>>>>> 8c11a7f3
+								<int key="relation">0</int>
+								<nil key="secondItem"/>
+								<int key="secondAttribute">0</int>
+								<float key="multiplier">1</float>
+								<object class="IBLayoutConstant" key="constant">
+									<double key="value">28</double>
+								</object>
+								<float key="priority">1000</float>
+								<reference key="containingView" ref="541990740"/>
+								<int key="scoringType">3</int>
+								<float key="scoringTypeFloat">9</float>
+								<int key="contentType">1</int>
+							</object>
+							<object class="IBNSLayoutConstraint" id="207192009">
+								<reference key="firstItem" ref="541990740"/>
+								<int key="firstAttribute">7</int>
+								<int key="relation">0</int>
+								<nil key="secondItem"/>
+								<int key="secondAttribute">0</int>
+								<float key="multiplier">1</float>
+								<object class="IBLayoutConstant" key="constant">
+									<double key="value">282</double>
+								</object>
+								<float key="priority">1000</float>
+								<reference key="containingView" ref="541990740"/>
+								<int key="scoringType">3</int>
+								<float key="scoringTypeFloat">9</float>
+								<int key="contentType">1</int>
+							</object>
+						</array>
+						<reference key="parent" ref="1010704450"/>
+					</object>
+					<object class="IBObjectRecord">
+						<int key="objectID">17</int>
+						<reference key="object" ref="227341821"/>
+						<reference key="parent" ref="541990740"/>
+					</object>
+					<object class="IBObjectRecord">
+						<int key="objectID">28</int>
+						<reference key="object" ref="200615124"/>
+						<array class="NSMutableArray" key="children">
+							<reference ref="609043042"/>
+							<object class="IBNSLayoutConstraint" id="556732335">
+								<reference key="firstItem" ref="200615124"/>
+								<int key="firstAttribute">8</int>
+								<int key="relation">0</int>
+								<nil key="secondItem"/>
+								<int key="secondAttribute">0</int>
+								<float key="multiplier">1</float>
+								<object class="IBLayoutConstant" key="constant">
+									<double key="value">29</double>
+								</object>
+								<float key="priority">1000</float>
+								<reference key="containingView" ref="200615124"/>
+								<int key="scoringType">3</int>
+								<float key="scoringTypeFloat">9</float>
+								<int key="contentType">1</int>
+							</object>
+						</array>
+						<reference key="parent" ref="1010704450"/>
+					</object>
+					<object class="IBObjectRecord">
+						<int key="objectID">30</int>
+						<reference key="object" ref="609043042"/>
+						<reference key="parent" ref="200615124"/>
+					</object>
+					<object class="IBObjectRecord">
+						<int key="objectID">64</int>
+						<reference key="object" ref="910985337"/>
+						<array class="NSMutableArray" key="children">
+							<object class="IBNSLayoutConstraint" id="571121941">
+								<reference key="firstItem" ref="910985337"/>
+								<int key="firstAttribute">8</int>
+								<int key="relation">0</int>
+								<nil key="secondItem"/>
+								<int key="secondAttribute">0</int>
+								<float key="multiplier">1</float>
+								<object class="IBLayoutConstant" key="constant">
+									<double key="value">22</double>
+								</object>
+								<float key="priority">1000</float>
+								<reference key="containingView" ref="910985337"/>
+								<int key="scoringType">9</int>
+								<float key="scoringTypeFloat">40</float>
+								<int key="contentType">1</int>
+							</object>
+							<object class="IBNSLayoutConstraint" id="1069307901">
+								<reference key="firstItem" ref="910985337"/>
+								<int key="firstAttribute">7</int>
+								<int key="relation">0</int>
+								<nil key="secondItem"/>
+								<int key="secondAttribute">0</int>
+								<float key="multiplier">1</float>
+								<object class="IBLayoutConstant" key="constant">
+									<double key="value">116</double>
+								</object>
+								<float key="priority">1000</float>
+								<reference key="containingView" ref="910985337"/>
+								<int key="scoringType">3</int>
+								<float key="scoringTypeFloat">9</float>
+								<int key="contentType">1</int>
+							</object>
+							<reference ref="701981489"/>
+						</array>
+						<reference key="parent" ref="1010704450"/>
+					</object>
+					<object class="IBObjectRecord">
+						<int key="objectID">75</int>
+						<reference key="object" ref="1069307901"/>
+						<reference key="parent" ref="910985337"/>
+					</object>
+					<object class="IBObjectRecord">
+						<int key="objectID">65</int>
+						<reference key="object" ref="701981489"/>
+						<reference key="parent" ref="910985337"/>
+					</object>
+					<object class="IBObjectRecord">
+						<int key="objectID">186</int>
+						<reference key="object" ref="207192009"/>
+						<reference key="parent" ref="541990740"/>
+					</object>
+					<object class="IBObjectRecord">
+						<int key="objectID">189</int>
+						<reference key="object" ref="847374202"/>
+						<reference key="parent" ref="1010704450"/>
+					</object>
+					<object class="IBObjectRecord">
+						<int key="objectID">190</int>
+						<reference key="object" ref="69954342"/>
+						<reference key="parent" ref="1010704450"/>
+					</object>
+					<object class="IBObjectRecord">
+						<int key="objectID">192</int>
+						<reference key="object" ref="45347150"/>
+						<array class="NSMutableArray" key="children">
+							<reference ref="1053039907"/>
+							<object class="IBNSLayoutConstraint" id="847588">
+								<reference key="firstItem" ref="45347150"/>
+								<int key="firstAttribute">7</int>
+								<int key="relation">0</int>
+								<nil key="secondItem"/>
+								<int key="secondAttribute">0</int>
+								<float key="multiplier">1</float>
+								<object class="IBLayoutConstant" key="constant">
+									<double key="value">149</double>
+								</object>
+								<float key="priority">1000</float>
+								<reference key="containingView" ref="45347150"/>
+								<int key="scoringType">3</int>
+								<float key="scoringTypeFloat">9</float>
+								<int key="contentType">1</int>
+							</object>
+							<object class="IBNSLayoutConstraint" id="197709068">
+								<reference key="firstItem" ref="45347150"/>
+								<int key="firstAttribute">8</int>
+								<int key="relation">0</int>
+								<nil key="secondItem"/>
+								<int key="secondAttribute">0</int>
+								<float key="multiplier">1</float>
+								<object class="IBLayoutConstant" key="constant">
+									<double key="value">70</double>
+								</object>
+								<float key="priority">1000</float>
+								<reference key="containingView" ref="45347150"/>
+								<int key="scoringType">3</int>
+								<float key="scoringTypeFloat">9</float>
+								<int key="contentType">1</int>
+							</object>
+						</array>
+						<reference key="parent" ref="1006"/>
+					</object>
+					<object class="IBObjectRecord">
+						<int key="objectID">193</int>
+						<reference key="object" ref="1053039907"/>
+						<reference key="parent" ref="45347150"/>
+					</object>
+					<object class="IBObjectRecord">
+						<int key="objectID">194</int>
+						<reference key="object" ref="283109421"/>
+						<reference key="parent" ref="1006"/>
+					</object>
+					<object class="IBObjectRecord">
+						<int key="objectID">197</int>
+						<reference key="object" ref="599401459"/>
+						<reference key="parent" ref="1006"/>
+					</object>
+					<object class="IBObjectRecord">
+						<int key="objectID">198</int>
+						<reference key="object" ref="197709068"/>
+						<reference key="parent" ref="45347150"/>
+					</object>
+					<object class="IBObjectRecord">
+						<int key="objectID">199</int>
+						<reference key="object" ref="847588"/>
+						<reference key="parent" ref="45347150"/>
+					</object>
+					<object class="IBObjectRecord">
+						<int key="objectID">200</int>
+						<reference key="object" ref="444088107"/>
+						<reference key="parent" ref="0"/>
+					</object>
+					<object class="IBObjectRecord">
+						<int key="objectID">205</int>
+						<reference key="object" ref="184765977"/>
+						<reference key="parent" ref="0"/>
+					</object>
+					<object class="IBObjectRecord">
+						<int key="objectID">280</int>
+						<reference key="object" ref="1042310069"/>
+						<reference key="parent" ref="541990740"/>
+					</object>
+					<object class="IBObjectRecord">
+						<int key="objectID">299</int>
+						<reference key="object" ref="556732335"/>
+						<reference key="parent" ref="200615124"/>
+					</object>
+					<object class="IBObjectRecord">
+						<int key="objectID">306</int>
+						<reference key="object" ref="530070166"/>
+						<reference key="parent" ref="1010704450"/>
+					</object>
+					<object class="IBObjectRecord">
+						<int key="objectID">310</int>
+						<reference key="object" ref="904934424"/>
+						<array class="NSMutableArray" key="children">
+							<reference ref="336465777"/>
+							<object class="IBNSLayoutConstraint" id="876300167">
+								<reference key="firstItem" ref="904934424"/>
+								<int key="firstAttribute">8</int>
+								<int key="relation">0</int>
+								<nil key="secondItem"/>
+								<int key="secondAttribute">0</int>
+								<float key="multiplier">1</float>
+								<object class="IBLayoutConstant" key="constant">
+									<double key="value">22</double>
+								</object>
+								<float key="priority">1000</float>
+								<reference key="containingView" ref="904934424"/>
+								<int key="scoringType">3</int>
+								<float key="scoringTypeFloat">9</float>
+								<int key="contentType">1</int>
+							</object>
+						</array>
+						<reference key="parent" ref="1010704450"/>
+					</object>
+					<object class="IBObjectRecord">
+						<int key="objectID">311</int>
+						<reference key="object" ref="336465777"/>
+						<reference key="parent" ref="904934424"/>
+					</object>
+					<object class="IBObjectRecord">
+						<int key="objectID">314</int>
+						<reference key="object" ref="673905434"/>
+						<reference key="parent" ref="1010704450"/>
+					</object>
+					<object class="IBObjectRecord">
+						<int key="objectID">316</int>
+						<reference key="object" ref="876300167"/>
+						<reference key="parent" ref="904934424"/>
+					</object>
+					<object class="IBObjectRecord">
+						<int key="objectID">322</int>
+						<reference key="object" ref="757397794"/>
+						<reference key="parent" ref="1010704450"/>
+					</object>
+					<object class="IBObjectRecord">
+						<int key="objectID">324</int>
+						<reference key="object" ref="683278249"/>
+						<reference key="parent" ref="1010704450"/>
+					</object>
+					<object class="IBObjectRecord">
+						<int key="objectID">325</int>
+						<reference key="object" ref="903120321"/>
+						<reference key="parent" ref="1010704450"/>
+					</object>
+					<object class="IBObjectRecord">
+						<int key="objectID">326</int>
+						<reference key="object" ref="246845743"/>
+						<reference key="parent" ref="1010704450"/>
+					</object>
+					<object class="IBObjectRecord">
+						<int key="objectID">327</int>
+						<reference key="object" ref="408351917"/>
+						<reference key="parent" ref="1010704450"/>
+					</object>
+					<object class="IBObjectRecord">
+						<int key="objectID">338</int>
+						<reference key="object" ref="623559333"/>
+						<array class="NSMutableArray" key="children">
+							<reference ref="799450588"/>
+							<object class="IBNSLayoutConstraint" id="999312180">
+								<reference key="firstItem" ref="799450588"/>
+								<int key="firstAttribute">9</int>
+								<int key="relation">0</int>
+								<reference key="secondItem" ref="623559333"/>
+								<int key="secondAttribute">9</int>
+								<float key="multiplier">1</float>
+								<object class="IBLayoutConstant" key="constant">
+									<double key="value">0.0</double>
+								</object>
+								<float key="priority">1000</float>
+								<reference key="containingView" ref="623559333"/>
+								<int key="scoringType">5</int>
+								<float key="scoringTypeFloat">22</float>
+								<int key="contentType">2</int>
+							</object>
+							<object class="IBNSLayoutConstraint" id="82321349">
+								<reference key="firstItem" ref="799450588"/>
+								<int key="firstAttribute">10</int>
+								<int key="relation">0</int>
+								<reference key="secondItem" ref="623559333"/>
+								<int key="secondAttribute">10</int>
+								<float key="multiplier">1</float>
+								<object class="IBLayoutConstant" key="constant">
+									<double key="value">0.0</double>
+								</object>
+								<float key="priority">1000</float>
+								<reference key="containingView" ref="623559333"/>
+								<int key="scoringType">5</int>
+								<float key="scoringTypeFloat">22</float>
+								<int key="contentType">2</int>
+							</object>
+						</array>
+						<reference key="parent" ref="0"/>
+					</object>
+					<object class="IBObjectRecord">
+						<int key="objectID">339</int>
+						<reference key="object" ref="799450588"/>
+						<array class="NSMutableArray" key="children">
+							<reference ref="881816786"/>
+						</array>
+						<reference key="parent" ref="623559333"/>
+					</object>
+					<object class="IBObjectRecord">
+						<int key="objectID">340</int>
+						<reference key="object" ref="881816786"/>
+						<reference key="parent" ref="799450588"/>
+					</object>
+					<object class="IBObjectRecord">
+						<int key="objectID">341</int>
+						<reference key="object" ref="82321349"/>
+						<reference key="parent" ref="623559333"/>
+					</object>
+					<object class="IBObjectRecord">
+						<int key="objectID">342</int>
+						<reference key="object" ref="999312180"/>
+						<reference key="parent" ref="623559333"/>
+					</object>
+					<object class="IBObjectRecord">
+						<int key="objectID">343</int>
+						<reference key="object" ref="496857483"/>
+						<reference key="parent" ref="0"/>
+					</object>
+					<object class="IBObjectRecord">
+						<int key="objectID">349</int>
+						<reference key="object" ref="874009654"/>
+						<array class="NSMutableArray" key="children">
+							<reference ref="774236578"/>
+							<object class="IBNSLayoutConstraint" id="535215932">
+								<reference key="firstItem" ref="874009654"/>
+								<int key="firstAttribute">8</int>
+								<int key="relation">0</int>
+								<nil key="secondItem"/>
+								<int key="secondAttribute">0</int>
+								<float key="multiplier">1</float>
+								<object class="IBLayoutConstant" key="constant">
+									<double key="value">17</double>
+								</object>
+								<float key="priority">1000</float>
+								<reference key="containingView" ref="874009654"/>
+								<int key="scoringType">9</int>
+								<float key="scoringTypeFloat">40</float>
+								<int key="contentType">1</int>
+							</object>
+						</array>
+						<reference key="parent" ref="1010704450"/>
+					</object>
+					<object class="IBObjectRecord">
+						<int key="objectID">350</int>
+						<reference key="object" ref="774236578"/>
+						<reference key="parent" ref="874009654"/>
+					</object>
+					<object class="IBObjectRecord">
+						<int key="objectID">353</int>
+						<reference key="object" ref="473618132"/>
+						<reference key="parent" ref="1010704450"/>
+					</object>
+					<object class="IBObjectRecord">
+						<int key="objectID">355</int>
+						<reference key="object" ref="784806976"/>
+						<reference key="parent" ref="1010704450"/>
+					</object>
+					<object class="IBObjectRecord">
+						<int key="objectID">357</int>
+						<reference key="object" ref="69179144"/>
+						<array class="NSMutableArray" key="children">
+							<reference ref="895599601"/>
+							<object class="IBNSLayoutConstraint" id="648363032">
+								<reference key="firstItem" ref="69179144"/>
+								<int key="firstAttribute">8</int>
+								<int key="relation">0</int>
+								<nil key="secondItem"/>
+								<int key="secondAttribute">0</int>
+								<float key="multiplier">1</float>
+								<object class="IBLayoutConstant" key="constant">
+									<double key="value">17</double>
+								</object>
+								<float key="priority">1000</float>
+								<reference key="containingView" ref="69179144"/>
+								<int key="scoringType">9</int>
+								<float key="scoringTypeFloat">40</float>
+								<int key="contentType">1</int>
+							</object>
+							<object class="IBNSLayoutConstraint" id="252611480">
+								<reference key="firstItem" ref="69179144"/>
+								<int key="firstAttribute">7</int>
+								<int key="relation">0</int>
+								<nil key="secondItem"/>
+								<int key="secondAttribute">0</int>
+								<float key="multiplier">1</float>
+								<object class="IBLayoutConstant" key="constant">
+									<double key="value">100</double>
+								</object>
+								<float key="priority">1000</float>
+								<reference key="containingView" ref="69179144"/>
+								<int key="scoringType">3</int>
+								<float key="scoringTypeFloat">9</float>
+								<int key="contentType">1</int>
+							</object>
+						</array>
+						<reference key="parent" ref="1010704450"/>
+					</object>
+					<object class="IBObjectRecord">
+						<int key="objectID">358</int>
+						<reference key="object" ref="895599601"/>
+						<reference key="parent" ref="69179144"/>
+					</object>
+					<object class="IBObjectRecord">
+						<int key="objectID">361</int>
+						<reference key="object" ref="535215932"/>
+						<reference key="parent" ref="874009654"/>
+					</object>
+					<object class="IBObjectRecord">
+						<int key="objectID">365</int>
+						<reference key="object" ref="252611480"/>
+						<reference key="parent" ref="69179144"/>
+					</object>
+					<object class="IBObjectRecord">
+						<int key="objectID">386</int>
+						<reference key="object" ref="648363032"/>
+						<reference key="parent" ref="69179144"/>
+					</object>
+					<object class="IBObjectRecord">
+						<int key="objectID">388</int>
+						<reference key="object" ref="371755465"/>
+						<reference key="parent" ref="1010704450"/>
+					</object>
+					<object class="IBObjectRecord">
+						<int key="objectID">391</int>
+						<reference key="object" ref="571121941"/>
+						<reference key="parent" ref="910985337"/>
+					</object>
+					<object class="IBObjectRecord">
+						<int key="objectID">396</int>
+						<reference key="object" ref="810006832"/>
+						<reference key="parent" ref="1010704450"/>
+					</object>
+					<object class="IBObjectRecord">
+						<int key="objectID">397</int>
+						<reference key="object" ref="26557241"/>
+						<reference key="parent" ref="1010704450"/>
+					</object>
+					<object class="IBObjectRecord">
+						<int key="objectID">398</int>
+						<reference key="object" ref="874136788"/>
+						<reference key="parent" ref="1010704450"/>
+					</object>
+					<object class="IBObjectRecord">
+						<int key="objectID">399</int>
+						<reference key="object" ref="246434813"/>
+						<reference key="parent" ref="1010704450"/>
+					</object>
+					<object class="IBObjectRecord">
+						<int key="objectID">401</int>
+						<reference key="object" ref="382822303"/>
+						<reference key="parent" ref="1010704450"/>
+					</object>
+					<object class="IBObjectRecord">
+						<int key="objectID">402</int>
+						<reference key="object" ref="1018420539"/>
+						<reference key="parent" ref="1010704450"/>
+					</object>
+					<object class="IBObjectRecord">
+						<int key="objectID">453</int>
+						<reference key="object" ref="167505223"/>
+						<array class="NSMutableArray" key="children">
+							<object class="IBNSLayoutConstraint" id="728629533">
+								<reference key="firstItem" ref="27304706"/>
+								<int key="firstAttribute">10</int>
+								<int key="relation">0</int>
+								<reference key="secondItem" ref="708123659"/>
+								<int key="secondAttribute">10</int>
+								<float key="multiplier">1</float>
+								<object class="IBLayoutConstant" key="constant">
+									<double key="value">0.0</double>
+								</object>
+								<float key="priority">1000</float>
+								<reference key="containingView" ref="167505223"/>
+								<int key="scoringType">6</int>
+								<float key="scoringTypeFloat">24</float>
+								<int key="contentType">2</int>
+							</object>
+							<object class="IBNSLayoutConstraint" id="567530667">
+								<reference key="firstItem" ref="167505223"/>
+								<int key="firstAttribute">6</int>
 								<int key="relation">0</int>
 								<reference key="secondItem" ref="27304706"/>
+								<int key="secondAttribute">6</int>
+								<float key="multiplier">1</float>
+								<object class="IBLayoutConstant" key="constant">
+									<double key="value">148</double>
+								</object>
+								<float key="priority">1000</float>
+								<reference key="containingView" ref="167505223"/>
+								<int key="scoringType">3</int>
+								<float key="scoringTypeFloat">9</float>
+								<int key="contentType">3</int>
+							</object>
+							<object class="IBNSLayoutConstraint" id="168066549">
+								<reference key="firstItem" ref="543690141"/>
+								<int key="firstAttribute">3</int>
+								<int key="relation">0</int>
+								<reference key="secondItem" ref="541312789"/>
 								<int key="secondAttribute">4</int>
 								<float key="multiplier">1</float>
-								<object class="IBLayoutConstant" key="constant">
-									<double key="value">19</double>
+								<object class="IBNSLayoutSymbolicConstant" key="constant">
+									<double key="value">8</double>
 								</object>
 								<float key="priority">1000</float>
 								<reference key="containingView" ref="167505223"/>
@@ -1415,8 +1663,8 @@
 								<float key="scoringTypeFloat">40</float>
 								<int key="contentType">3</int>
 							</object>
-							<object class="IBNSLayoutConstraint" id="473618132">
-								<reference key="firstItem" ref="27304706"/>
+							<object class="IBNSLayoutConstraint" id="42403825">
+								<reference key="firstItem" ref="708123659"/>
 								<int key="firstAttribute">6</int>
 								<int key="relation">0</int>
 								<reference key="secondItem" ref="543690141"/>
@@ -1431,11 +1679,11 @@
 								<float key="scoringTypeFloat">24</float>
 								<int key="contentType">2</int>
 							</object>
-							<object class="IBNSLayoutConstraint" id="714979757">
-								<reference key="firstItem" ref="541312789"/>
+							<object class="IBNSLayoutConstraint" id="252434478">
+								<reference key="firstItem" ref="708123659"/>
 								<int key="firstAttribute">3</int>
 								<int key="relation">0</int>
-								<reference key="secondItem" ref="554467300"/>
+								<reference key="secondItem" ref="543690141"/>
 								<int key="secondAttribute">4</int>
 								<float key="multiplier">1</float>
 								<object class="IBNSLayoutSymbolicConstant" key="constant">
@@ -1443,16 +1691,32 @@
 								</object>
 								<float key="priority">1000</float>
 								<reference key="containingView" ref="167505223"/>
-								<int key="scoringType">9</int>
-								<float key="scoringTypeFloat">40</float>
+								<int key="scoringType">6</int>
+								<float key="scoringTypeFloat">24</float>
 								<int key="contentType">3</int>
 							</object>
-							<object class="IBNSLayoutConstraint" id="601848097">
-								<reference key="firstItem" ref="541312789"/>
-								<int key="firstAttribute">6</int>
-								<int key="relation">0</int>
-								<reference key="secondItem" ref="543690141"/>
-								<int key="secondAttribute">6</int>
+							<object class="IBNSLayoutConstraint" id="1063231022">
+								<reference key="firstItem" ref="167505223"/>
+								<int key="firstAttribute">4</int>
+								<int key="relation">0</int>
+								<reference key="secondItem" ref="708123659"/>
+								<int key="secondAttribute">4</int>
+								<float key="multiplier">1</float>
+								<object class="IBLayoutConstant" key="constant">
+									<double key="value">15</double>
+								</object>
+								<float key="priority">1000</float>
+								<reference key="containingView" ref="167505223"/>
+								<int key="scoringType">3</int>
+								<float key="scoringTypeFloat">9</float>
+								<int key="contentType">3</int>
+							</object>
+							<object class="IBNSLayoutConstraint" id="18729933">
+								<reference key="firstItem" ref="708123659"/>
+								<int key="firstAttribute">5</int>
+								<int key="relation">0</int>
+								<reference key="secondItem" ref="541312789"/>
+								<int key="secondAttribute">5</int>
 								<float key="multiplier">1</float>
 								<object class="IBLayoutConstant" key="constant">
 									<double key="value">0.0</double>
@@ -1463,12 +1727,12 @@
 								<float key="scoringTypeFloat">24</float>
 								<int key="contentType">2</int>
 							</object>
-							<object class="IBNSLayoutConstraint" id="530944874">
-								<reference key="firstItem" ref="554467300"/>
-								<int key="firstAttribute">5</int>
-								<int key="relation">0</int>
-								<reference key="secondItem" ref="541312789"/>
-								<int key="secondAttribute">5</int>
+							<object class="IBNSLayoutConstraint" id="601848097">
+								<reference key="firstItem" ref="541312789"/>
+								<int key="firstAttribute">6</int>
+								<int key="relation">0</int>
+								<reference key="secondItem" ref="543690141"/>
+								<int key="secondAttribute">6</int>
 								<float key="multiplier">1</float>
 								<object class="IBLayoutConstant" key="constant">
 									<double key="value">0.0</double>
@@ -1479,12 +1743,12 @@
 								<float key="scoringTypeFloat">24</float>
 								<int key="contentType">2</int>
 							</object>
-							<object class="IBNSLayoutConstraint" id="415090288">
-								<reference key="firstItem" ref="554467300"/>
-								<int key="firstAttribute">6</int>
-								<int key="relation">0</int>
-								<reference key="secondItem" ref="247722266"/>
-								<int key="secondAttribute">6</int>
+							<object class="IBNSLayoutConstraint" id="414500362">
+								<reference key="firstItem" ref="593712905"/>
+								<int key="firstAttribute">5</int>
+								<int key="relation">0</int>
+								<reference key="secondItem" ref="541312789"/>
+								<int key="secondAttribute">5</int>
 								<float key="multiplier">1</float>
 								<object class="IBLayoutConstant" key="constant">
 									<double key="value">0.0</double>
@@ -1495,12 +1759,44 @@
 								<float key="scoringTypeFloat">24</float>
 								<int key="contentType">2</int>
 							</object>
-							<object class="IBNSLayoutConstraint" id="226050368">
-								<reference key="firstItem" ref="554467300"/>
-								<int key="firstAttribute">5</int>
+							<object class="IBNSLayoutConstraint" id="964845693">
+								<reference key="firstItem" ref="593712905"/>
+								<int key="firstAttribute">9</int>
+								<int key="relation">0</int>
+								<reference key="secondItem" ref="167505223"/>
+								<int key="secondAttribute">9</int>
+								<float key="multiplier">1</float>
+								<object class="IBLayoutConstant" key="constant">
+									<double key="value">0.0</double>
+								</object>
+								<float key="priority">1000</float>
+								<reference key="containingView" ref="167505223"/>
+								<int key="scoringType">5</int>
+								<float key="scoringTypeFloat">22</float>
+								<int key="contentType">2</int>
+							</object>
+							<object class="IBNSLayoutConstraint" id="315350616">
+								<reference key="firstItem" ref="593712905"/>
+								<int key="firstAttribute">3</int>
 								<int key="relation">0</int>
 								<reference key="secondItem" ref="247722266"/>
-								<int key="secondAttribute">5</int>
+								<int key="secondAttribute">4</int>
+								<float key="multiplier">1</float>
+								<object class="IBNSLayoutSymbolicConstant" key="constant">
+									<double key="value">10</double>
+								</object>
+								<float key="priority">1000</float>
+								<reference key="containingView" ref="167505223"/>
+								<int key="scoringType">6</int>
+								<float key="scoringTypeFloat">24</float>
+								<int key="contentType">3</int>
+							</object>
+							<object class="IBNSLayoutConstraint" id="984669400">
+								<reference key="firstItem" ref="593712905"/>
+								<int key="firstAttribute">6</int>
+								<int key="relation">0</int>
+								<reference key="secondItem" ref="247722266"/>
+								<int key="secondAttribute">6</int>
 								<float key="multiplier">1</float>
 								<object class="IBLayoutConstant" key="constant">
 									<double key="value">0.0</double>
@@ -1511,12 +1807,12 @@
 								<float key="scoringTypeFloat">24</float>
 								<int key="contentType">2</int>
 							</object>
-							<object class="IBNSLayoutConstraint" id="662840024">
-								<reference key="firstItem" ref="554467300"/>
-								<int key="firstAttribute">6</int>
-								<int key="relation">0</int>
-								<reference key="secondItem" ref="541312789"/>
-								<int key="secondAttribute">6</int>
+							<object class="IBNSLayoutConstraint" id="371977549">
+								<reference key="firstItem" ref="593712905"/>
+								<int key="firstAttribute">5</int>
+								<int key="relation">0</int>
+								<reference key="secondItem" ref="247722266"/>
+								<int key="secondAttribute">5</int>
 								<float key="multiplier">1</float>
 								<object class="IBLayoutConstant" key="constant">
 									<double key="value">0.0</double>
@@ -1527,7 +1823,23 @@
 								<float key="scoringTypeFloat">24</float>
 								<int key="contentType">2</int>
 							</object>
-							<object class="IBNSLayoutConstraint" id="678163042">
+							<object class="IBNSLayoutConstraint" id="443526359">
+								<reference key="firstItem" ref="593712905"/>
+								<int key="firstAttribute">6</int>
+								<int key="relation">0</int>
+								<reference key="secondItem" ref="541312789"/>
+								<int key="secondAttribute">6</int>
+								<float key="multiplier">1</float>
+								<object class="IBLayoutConstant" key="constant">
+									<double key="value">0.0</double>
+								</object>
+								<float key="priority">1000</float>
+								<reference key="containingView" ref="167505223"/>
+								<int key="scoringType">6</int>
+								<float key="scoringTypeFloat">24</float>
+								<int key="contentType">2</int>
+							</object>
+							<object class="IBNSLayoutConstraint" id="992707766">
 								<reference key="firstItem" ref="247722266"/>
 								<int key="firstAttribute">3</int>
 								<int key="relation">0</int>
@@ -1575,7 +1887,7 @@
 								<float key="scoringTypeFloat">24</float>
 								<int key="contentType">2</int>
 							</object>
-							<object class="IBNSLayoutConstraint" id="630289898">
+							<object class="IBNSLayoutConstraint" id="587795524">
 								<reference key="firstItem" ref="501583792"/>
 								<int key="firstAttribute">3</int>
 								<int key="relation">0</int>
@@ -1623,7 +1935,7 @@
 								<float key="scoringTypeFloat">24</float>
 								<int key="contentType">2</int>
 							</object>
-							<object class="IBNSLayoutConstraint" id="996708287">
+							<object class="IBNSLayoutConstraint" id="851712127">
 								<reference key="firstItem" ref="741567071"/>
 								<int key="firstAttribute">3</int>
 								<int key="relation">0</int>
@@ -1639,22 +1951,6 @@
 								<float key="scoringTypeFloat">24</float>
 								<int key="contentType">3</int>
 							</object>
-							<object class="IBNSLayoutConstraint" id="943220525">
-								<reference key="firstItem" ref="349486204"/>
-								<int key="firstAttribute">3</int>
-								<int key="relation">0</int>
-								<reference key="secondItem" ref="1037572851"/>
-								<int key="secondAttribute">4</int>
-								<float key="multiplier">1</float>
-								<object class="IBNSLayoutSymbolicConstant" key="constant">
-									<double key="value">8</double>
-								</object>
-								<float key="priority">1000</float>
-								<reference key="containingView" ref="167505223"/>
-								<int key="scoringType">6</int>
-								<float key="scoringTypeFloat">24</float>
-								<int key="contentType">3</int>
-							</object>
 							<object class="IBNSLayoutConstraint" id="675908847">
 								<reference key="firstItem" ref="349486204"/>
 								<int key="firstAttribute">6</int>
@@ -1687,821 +1983,22 @@
 								<float key="scoringTypeFloat">24</float>
 								<int key="contentType">2</int>
 							</object>
-							<object class="IBNSLayoutConstraint" id="161403831">
-								<reference key="firstItem" ref="1037572851"/>
-								<int key="firstAttribute">9</int>
-								<int key="relation">0</int>
-								<reference key="secondItem" ref="349486204"/>
-								<int key="secondAttribute">9</int>
-								<float key="multiplier">1</float>
-								<object class="IBLayoutConstant" key="constant">
-									<double key="value">0.0</double>
-								</object>
-								<float key="priority">1000</float>
-								<reference key="containingView" ref="167505223"/>
-								<int key="scoringType">6</int>
-								<float key="scoringTypeFloat">24</float>
-								<int key="contentType">2</int>
-							</object>
-							<object class="IBNSLayoutConstraint" id="293027186">
-								<reference key="firstItem" ref="1037572851"/>
-								<int key="firstAttribute">5</int>
-								<int key="relation">0</int>
-								<reference key="secondItem" ref="167505223"/>
-								<int key="secondAttribute">5</int>
-								<float key="multiplier">1</float>
-								<object class="IBLayoutConstant" key="constant">
-									<double key="value">0.0</double>
-								</object>
-								<float key="priority">1000</float>
-								<reference key="containingView" ref="167505223"/>
-								<int key="scoringType">8</int>
-								<float key="scoringTypeFloat">29</float>
-								<int key="contentType">3</int>
-							</object>
-							<object class="IBNSLayoutConstraint" id="850860740">
-								<reference key="firstItem" ref="1037572851"/>
+							<object class="IBNSLayoutConstraint" id="1029854351">
+								<reference key="firstItem" ref="349486204"/>
 								<int key="firstAttribute">3</int>
 								<int key="relation">0</int>
 								<reference key="secondItem" ref="167505223"/>
 								<int key="secondAttribute">3</int>
 								<float key="multiplier">1</float>
 								<object class="IBLayoutConstant" key="constant">
-									<double key="value">0.0</double>
+									<double key="value">49</double>
 								</object>
 								<float key="priority">1000</float>
 								<reference key="containingView" ref="167505223"/>
-								<int key="scoringType">8</int>
-								<float key="scoringTypeFloat">29</float>
-								<int key="contentType">3</int>
-							</object>
-							<reference ref="543690141"/>
-							<reference ref="27304706"/>
-							<reference ref="554467300"/>
-							<reference ref="247722266"/>
-							<reference ref="501583792"/>
-							<reference ref="741567071"/>
-							<reference ref="349486204"/>
-							<reference ref="1037572851"/>
-							<reference ref="541312789"/>
-						</array>
-						<reference key="parent" ref="0"/>
-					</object>
-					<object class="IBObjectRecord">
-						<int key="objectID">454</int>
-						<reference key="object" ref="741567071"/>
-						<array class="NSMutableArray" key="children">
-							<reference ref="788999457"/>
-							<object class="IBNSLayoutConstraint" id="617597779">
-								<reference key="firstItem" ref="741567071"/>
-								<int key="firstAttribute">8</int>
-								<int key="relation">0</int>
-								<nil key="secondItem"/>
-								<int key="secondAttribute">0</int>
-								<float key="multiplier">1</float>
-								<object class="IBLayoutConstant" key="constant">
-									<double key="value">20</double>
-								</object>
-								<float key="priority">1000</float>
-								<reference key="containingView" ref="741567071"/>
 								<int key="scoringType">3</int>
 								<float key="scoringTypeFloat">9</float>
-								<int key="contentType">1</int>
-							</object>
-						</array>
-						<reference key="parent" ref="167505223"/>
-					</object>
-					<object class="IBObjectRecord">
-						<int key="objectID">457</int>
-						<reference key="object" ref="788999457"/>
-						<reference key="parent" ref="741567071"/>
-					</object>
-					<object class="IBObjectRecord">
-						<int key="objectID">462</int>
-						<reference key="object" ref="501583792"/>
-						<array class="NSMutableArray" key="children">
-							<reference ref="777218442"/>
-							<object class="IBNSLayoutConstraint" id="153280724">
-								<reference key="firstItem" ref="501583792"/>
-								<int key="firstAttribute">8</int>
-								<int key="relation">0</int>
-								<nil key="secondItem"/>
-								<int key="secondAttribute">0</int>
-								<float key="multiplier">1</float>
-								<object class="IBLayoutConstant" key="constant">
-									<double key="value">20</double>
-								</object>
-								<float key="priority">1000</float>
-								<reference key="containingView" ref="501583792"/>
-								<int key="scoringType">3</int>
-								<float key="scoringTypeFloat">9</float>
-								<int key="contentType">1</int>
-							</object>
-						</array>
-						<reference key="parent" ref="167505223"/>
-					</object>
-					<object class="IBObjectRecord">
-						<int key="objectID">464</int>
-						<reference key="object" ref="777218442"/>
-						<reference key="parent" ref="501583792"/>
-					</object>
-					<object class="IBObjectRecord">
-						<int key="objectID">469</int>
-						<reference key="object" ref="50687200"/>
-						<reference key="parent" ref="167505223"/>
-					</object>
-					<object class="IBObjectRecord">
-						<int key="objectID">470</int>
-						<reference key="object" ref="577484274"/>
-						<reference key="parent" ref="167505223"/>
-					</object>
-					<object class="IBObjectRecord">
-						<int key="objectID">472</int>
-						<reference key="object" ref="247722266"/>
-						<array class="NSMutableArray" key="children">
-							<reference ref="590562932"/>
-							<object class="IBNSLayoutConstraint" id="581667274">
-								<reference key="firstItem" ref="247722266"/>
-								<int key="firstAttribute">8</int>
-								<int key="relation">0</int>
-								<nil key="secondItem"/>
-								<int key="secondAttribute">0</int>
-								<float key="multiplier">1</float>
-								<object class="IBLayoutConstant" key="constant">
-									<double key="value">20</double>
-								</object>
-								<float key="priority">1000</float>
-								<reference key="containingView" ref="247722266"/>
-								<int key="scoringType">3</int>
-								<float key="scoringTypeFloat">9</float>
-								<int key="contentType">1</int>
-							</object>
-						</array>
-						<reference key="parent" ref="167505223"/>
-					</object>
-					<object class="IBObjectRecord">
-						<int key="objectID">473</int>
-						<reference key="object" ref="590562932"/>
-						<reference key="parent" ref="247722266"/>
-					</object>
-					<object class="IBObjectRecord">
-						<int key="objectID">478</int>
-						<reference key="object" ref="744988497"/>
-						<reference key="parent" ref="167505223"/>
-					</object>
-					<object class="IBObjectRecord">
-						<int key="objectID">480</int>
-						<reference key="object" ref="60509250"/>
-						<reference key="parent" ref="167505223"/>
-					</object>
-					<object class="IBObjectRecord">
-						<int key="objectID">486</int>
-						<reference key="object" ref="349486204"/>
-						<array class="NSMutableArray" key="children">
-							<reference ref="562092042"/>
-							<object class="IBNSLayoutConstraint" id="1054684379">
-								<reference key="firstItem" ref="349486204"/>
-								<int key="firstAttribute">8</int>
-								<int key="relation">0</int>
-								<nil key="secondItem"/>
-								<int key="secondAttribute">0</int>
-								<float key="multiplier">1</float>
-								<object class="IBLayoutConstant" key="constant">
-									<double key="value">20</double>
-								</object>
-								<float key="priority">1000</float>
-								<reference key="containingView" ref="349486204"/>
-								<int key="scoringType">3</int>
-								<float key="scoringTypeFloat">9</float>
-								<int key="contentType">1</int>
-							</object>
-							<object class="IBNSLayoutConstraint" id="268450147">
-								<reference key="firstItem" ref="349486204"/>
-								<int key="firstAttribute">7</int>
-								<int key="relation">0</int>
-								<nil key="secondItem"/>
-								<int key="secondAttribute">0</int>
-								<float key="multiplier">1</float>
-								<object class="IBLayoutConstant" key="constant">
-									<double key="value">282</double>
-								</object>
-								<float key="priority">1000</float>
-								<reference key="containingView" ref="349486204"/>
-								<int key="scoringType">3</int>
-								<float key="scoringTypeFloat">9</float>
-								<int key="contentType">1</int>
-							</object>
-						</array>
-						<reference key="parent" ref="167505223"/>
-					</object>
-					<object class="IBObjectRecord">
-						<int key="objectID">487</int>
-						<reference key="object" ref="562092042"/>
-						<reference key="parent" ref="349486204"/>
-					</object>
-					<object class="IBObjectRecord">
-						<int key="objectID">494</int>
-						<reference key="object" ref="742067279"/>
-						<reference key="parent" ref="167505223"/>
-					</object>
-					<object class="IBObjectRecord">
-						<int key="objectID">495</int>
-						<reference key="object" ref="675908847"/>
-						<reference key="parent" ref="167505223"/>
-					</object>
-					<object class="IBObjectRecord">
-						<int key="objectID">497</int>
-						<reference key="object" ref="543690141"/>
-						<array class="NSMutableArray" key="children">
-							<reference ref="203539388"/>
-							<object class="IBNSLayoutConstraint" id="575293853">
-								<reference key="firstItem" ref="543690141"/>
-								<int key="firstAttribute">7</int>
-								<int key="relation">0</int>
-								<nil key="secondItem"/>
-								<int key="secondAttribute">0</int>
-								<float key="multiplier">1</float>
-								<object class="IBLayoutConstant" key="constant">
-									<double key="value">116</double>
-								</object>
-								<float key="priority">1000</float>
-								<reference key="containingView" ref="543690141"/>
-								<int key="scoringType">3</int>
-								<float key="scoringTypeFloat">9</float>
-								<int key="contentType">1</int>
-							</object>
-							<object class="IBNSLayoutConstraint" id="425897445">
-								<reference key="firstItem" ref="543690141"/>
-								<int key="firstAttribute">8</int>
-								<int key="relation">0</int>
-								<nil key="secondItem"/>
-								<int key="secondAttribute">0</int>
-								<float key="multiplier">1</float>
-								<object class="IBLayoutConstant" key="constant">
-									<double key="value">22</double>
-								</object>
-								<float key="priority">1000</float>
-								<reference key="containingView" ref="543690141"/>
-								<int key="scoringType">9</int>
-								<float key="scoringTypeFloat">40</float>
-								<int key="contentType">1</int>
-							</object>
-						</array>
-						<reference key="parent" ref="167505223"/>
-					</object>
-					<object class="IBObjectRecord">
-						<int key="objectID">498</int>
-						<reference key="object" ref="541312789"/>
-						<array class="NSMutableArray" key="children">
-							<reference ref="928519327"/>
-							<object class="IBNSLayoutConstraint" id="426331336">
-								<reference key="firstItem" ref="541312789"/>
-								<int key="firstAttribute">8</int>
-								<int key="relation">0</int>
-								<nil key="secondItem"/>
-								<int key="secondAttribute">0</int>
-								<float key="multiplier">1</float>
-								<object class="IBLayoutConstant" key="constant">
-									<double key="value">22</double>
-								</object>
-								<float key="priority">1000</float>
-								<reference key="containingView" ref="541312789"/>
-								<int key="scoringType">3</int>
-								<float key="scoringTypeFloat">9</float>
-								<int key="contentType">1</int>
-							</object>
-						</array>
-						<reference key="parent" ref="167505223"/>
-					</object>
-					<object class="IBObjectRecord">
-						<int key="objectID">500</int>
-						<reference key="object" ref="928519327"/>
-						<reference key="parent" ref="541312789"/>
-					</object>
-					<object class="IBObjectRecord">
-						<int key="objectID">501</int>
-						<reference key="object" ref="203539388"/>
-						<reference key="parent" ref="543690141"/>
-					</object>
-					<object class="IBObjectRecord">
-						<int key="objectID">502</int>
-						<reference key="object" ref="575293853"/>
-						<reference key="parent" ref="543690141"/>
-					</object>
-					<object class="IBObjectRecord">
-						<int key="objectID">503</int>
-						<reference key="object" ref="425897445"/>
-						<reference key="parent" ref="543690141"/>
-					</object>
-					<object class="IBObjectRecord">
-						<int key="objectID">507</int>
-						<reference key="object" ref="601848097"/>
-						<reference key="parent" ref="167505223"/>
-					</object>
-					<object class="IBObjectRecord">
-						<int key="objectID">512</int>
-						<reference key="object" ref="402754651"/>
-						<reference key="parent" ref="0"/>
-					</object>
-					<object class="IBObjectRecord">
-						<int key="objectID">517</int>
-						<reference key="object" ref="27304706"/>
-						<array class="NSMutableArray" key="children">
-							<object class="IBNSLayoutConstraint" id="93713818">
-								<reference key="firstItem" ref="27304706"/>
-								<int key="firstAttribute">8</int>
-								<int key="relation">0</int>
-								<nil key="secondItem"/>
-								<int key="secondAttribute">0</int>
-								<float key="multiplier">1</float>
-								<object class="IBLayoutConstant" key="constant">
-									<double key="value">28</double>
-								</object>
-								<float key="priority">1000</float>
-								<reference key="containingView" ref="27304706"/>
-								<int key="scoringType">9</int>
-								<float key="scoringTypeFloat">40</float>
-								<int key="contentType">1</int>
-							</object>
-							<reference ref="208520082"/>
-						</array>
-						<reference key="parent" ref="167505223"/>
-					</object>
-					<object class="IBObjectRecord">
-						<int key="objectID">520</int>
-						<reference key="object" ref="208520082"/>
-						<reference key="parent" ref="27304706"/>
-					</object>
-					<object class="IBObjectRecord">
-						<int key="objectID">574</int>
-						<reference key="object" ref="554467300"/>
-						<array class="NSMutableArray" key="children">
-							<reference ref="982835024"/>
-							<object class="IBNSLayoutConstraint" id="436081281">
-								<reference key="firstItem" ref="554467300"/>
-								<int key="firstAttribute">8</int>
-								<int key="relation">0</int>
-								<nil key="secondItem"/>
-								<int key="secondAttribute">0</int>
-								<float key="multiplier">1</float>
-								<object class="IBLayoutConstant" key="constant">
-									<double key="value">20</double>
-								</object>
-								<float key="priority">1000</float>
-								<reference key="containingView" ref="554467300"/>
-								<int key="scoringType">3</int>
-								<float key="scoringTypeFloat">9</float>
-								<int key="contentType">1</int>
-							</object>
-						</array>
-						<reference key="parent" ref="167505223"/>
-					</object>
-					<object class="IBObjectRecord">
-						<int key="objectID">576</int>
-						<reference key="object" ref="982835024"/>
-						<reference key="parent" ref="554467300"/>
-					</object>
-					<object class="IBObjectRecord">
-						<int key="objectID">580</int>
-						<reference key="object" ref="662840024"/>
-						<reference key="parent" ref="167505223"/>
-					</object>
-					<object class="IBObjectRecord">
-						<int key="objectID">581</int>
-						<reference key="object" ref="226050368"/>
-						<reference key="parent" ref="167505223"/>
-					</object>
-					<object class="IBObjectRecord">
-						<int key="objectID">582</int>
-						<reference key="object" ref="415090288"/>
-						<reference key="parent" ref="167505223"/>
-					</object>
-					<object class="IBObjectRecord">
-						<int key="objectID">585</int>
-						<reference key="object" ref="530944874"/>
-						<reference key="parent" ref="167505223"/>
-					</object>
-					<object class="IBObjectRecord">
-						<int key="objectID">147</int>
-						<reference key="object" ref="1010704450"/>
-						<array class="NSMutableArray" key="children">
-							<object class="IBNSLayoutConstraint" id="857306156">
-								<reference key="firstItem" ref="1010704450"/>
-								<int key="firstAttribute">4</int>
-								<int key="relation">0</int>
-								<reference key="secondItem" ref="910985337"/>
-								<int key="secondAttribute">4</int>
-								<float key="multiplier">1</float>
-								<object class="IBLayoutConstant" key="constant">
-									<double key="value">54</double>
-								</object>
-								<float key="priority">1000</float>
-								<reference key="containingView" ref="1010704450"/>
-								<int key="scoringType">9</int>
-								<float key="scoringTypeFloat">40</float>
 								<int key="contentType">3</int>
 							</object>
-							<object class="IBNSLayoutConstraint" id="835058985">
-								<reference key="firstItem" ref="910985337"/>
-								<int key="firstAttribute">3</int>
-								<int key="relation">0</int>
-								<reference key="secondItem" ref="904934424"/>
-								<int key="secondAttribute">4</int>
-								<float key="multiplier">1</float>
-								<object class="IBNSLayoutSymbolicConstant" key="constant">
-									<double key="value">8</double>
-								</object>
-								<float key="priority">1000</float>
-								<reference key="containingView" ref="1010704450"/>
-								<int key="scoringType">9</int>
-								<float key="scoringTypeFloat">40</float>
-								<int key="contentType">3</int>
-							</object>
-							<object class="IBNSLayoutConstraint" id="683162742">
-								<reference key="firstItem" ref="910985337"/>
-								<int key="firstAttribute">6</int>
-								<int key="relation">0</int>
-								<reference key="secondItem" ref="69179144"/>
-								<int key="secondAttribute">6</int>
-								<float key="multiplier">1</float>
-								<object class="IBLayoutConstant" key="constant">
-									<double key="value">0.0</double>
-								</object>
-								<float key="priority">1000</float>
-								<reference key="containingView" ref="1010704450"/>
-								<int key="scoringType">6</int>
-								<float key="scoringTypeFloat">24</float>
-								<int key="contentType">2</int>
-							</object>
-							<object class="IBNSLayoutConstraint" id="31428755">
-								<reference key="firstItem" ref="69179144"/>
-								<int key="firstAttribute">3</int>
-								<int key="relation">0</int>
-								<reference key="secondItem" ref="910985337"/>
-								<int key="secondAttribute">4</int>
-								<float key="multiplier">1</float>
-								<object class="IBLayoutConstant" key="constant">
-									<double key="value">7</double>
-								</object>
-								<float key="priority">1000</float>
-								<reference key="containingView" ref="1010704450"/>
-								<int key="scoringType">9</int>
-								<float key="scoringTypeFloat">40</float>
-								<int key="contentType">3</int>
-							</object>
-<<<<<<< HEAD
-							<object class="IBNSLayoutConstraint" id="588900432">
-								<reference key="firstItem" ref="69179144"/>
-=======
-							<object class="IBNSLayoutConstraint" id="18729933">
-								<reference key="firstItem" ref="708123659"/>
-								<int key="firstAttribute">5</int>
-								<int key="relation">0</int>
-								<reference key="secondItem" ref="541312789"/>
-								<int key="secondAttribute">5</int>
-								<float key="multiplier">1</float>
-								<object class="IBLayoutConstant" key="constant">
-									<double key="value">0.0</double>
-								</object>
-								<float key="priority">1000</float>
-								<reference key="containingView" ref="167505223"/>
-								<int key="scoringType">6</int>
-								<float key="scoringTypeFloat">24</float>
-								<int key="contentType">2</int>
-							</object>
-							<object class="IBNSLayoutConstraint" id="601848097">
-								<reference key="firstItem" ref="541312789"/>
-								<int key="firstAttribute">6</int>
-								<int key="relation">0</int>
-								<reference key="secondItem" ref="543690141"/>
-								<int key="secondAttribute">6</int>
-								<float key="multiplier">1</float>
-								<object class="IBLayoutConstant" key="constant">
-									<double key="value">0.0</double>
-								</object>
-								<float key="priority">1000</float>
-								<reference key="containingView" ref="167505223"/>
-								<int key="scoringType">6</int>
-								<float key="scoringTypeFloat">24</float>
-								<int key="contentType">2</int>
-							</object>
-							<object class="IBNSLayoutConstraint" id="414500362">
-								<reference key="firstItem" ref="593712905"/>
-								<int key="firstAttribute">5</int>
-								<int key="relation">0</int>
-								<reference key="secondItem" ref="541312789"/>
-								<int key="secondAttribute">5</int>
-								<float key="multiplier">1</float>
-								<object class="IBLayoutConstant" key="constant">
-									<double key="value">0.0</double>
-								</object>
-								<float key="priority">1000</float>
-								<reference key="containingView" ref="167505223"/>
-								<int key="scoringType">6</int>
-								<float key="scoringTypeFloat">24</float>
-								<int key="contentType">2</int>
-							</object>
-							<object class="IBNSLayoutConstraint" id="964845693">
-								<reference key="firstItem" ref="593712905"/>
->>>>>>> 8c11a7f3
-								<int key="firstAttribute">9</int>
-								<int key="relation">0</int>
-								<reference key="secondItem" ref="1010704450"/>
-								<int key="secondAttribute">9</int>
-								<float key="multiplier">1</float>
-								<object class="IBLayoutConstant" key="constant">
-									<double key="value">0.0</double>
-								</object>
-								<float key="priority">1000</float>
-								<reference key="containingView" ref="1010704450"/>
-								<int key="scoringType">5</int>
-								<float key="scoringTypeFloat">22</float>
-								<int key="contentType">2</int>
-							</object>
-<<<<<<< HEAD
-							<object class="IBNSLayoutConstraint" id="261884437">
-								<reference key="firstItem" ref="1010704450"/>
-								<int key="firstAttribute">4</int>
-=======
-							<object class="IBNSLayoutConstraint" id="315350616">
-								<reference key="firstItem" ref="593712905"/>
-								<int key="firstAttribute">3</int>
-								<int key="relation">0</int>
-								<reference key="secondItem" ref="247722266"/>
-								<int key="secondAttribute">4</int>
-								<float key="multiplier">1</float>
-								<object class="IBNSLayoutSymbolicConstant" key="constant">
-									<double key="value">10</double>
-								</object>
-								<float key="priority">1000</float>
-								<reference key="containingView" ref="167505223"/>
-								<int key="scoringType">6</int>
-								<float key="scoringTypeFloat">24</float>
-								<int key="contentType">3</int>
-							</object>
-							<object class="IBNSLayoutConstraint" id="984669400">
-								<reference key="firstItem" ref="593712905"/>
-								<int key="firstAttribute">6</int>
->>>>>>> 8c11a7f3
-								<int key="relation">0</int>
-								<reference key="secondItem" ref="69179144"/>
-								<int key="secondAttribute">4</int>
-								<float key="multiplier">1</float>
-								<object class="IBLayoutConstant" key="constant">
-									<double key="value">19</double>
-								</object>
-								<float key="priority">1000</float>
-								<reference key="containingView" ref="1010704450"/>
-								<int key="scoringType">9</int>
-								<float key="scoringTypeFloat">40</float>
-								<int key="contentType">3</int>
-							</object>
-<<<<<<< HEAD
-							<object class="IBNSLayoutConstraint" id="533489375">
-								<reference key="firstItem" ref="69179144"/>
-=======
-							<object class="IBNSLayoutConstraint" id="371977549">
-								<reference key="firstItem" ref="593712905"/>
->>>>>>> 8c11a7f3
-								<int key="firstAttribute">5</int>
-								<int key="relation">0</int>
-								<reference key="secondItem" ref="904934424"/>
-								<int key="secondAttribute">5</int>
-								<float key="multiplier">1</float>
-								<object class="IBLayoutConstant" key="constant">
-									<double key="value">0.0</double>
-								</object>
-								<float key="priority">1000</float>
-<<<<<<< HEAD
-								<reference key="containingView" ref="1010704450"/>
-=======
-								<reference key="containingView" ref="167505223"/>
-								<int key="scoringType">6</int>
-								<float key="scoringTypeFloat">24</float>
-								<int key="contentType">2</int>
-							</object>
-							<object class="IBNSLayoutConstraint" id="443526359">
-								<reference key="firstItem" ref="593712905"/>
-								<int key="firstAttribute">6</int>
-								<int key="relation">0</int>
-								<reference key="secondItem" ref="541312789"/>
-								<int key="secondAttribute">6</int>
-								<float key="multiplier">1</float>
-								<object class="IBLayoutConstant" key="constant">
-									<double key="value">0.0</double>
-								</object>
-								<float key="priority">1000</float>
-								<reference key="containingView" ref="167505223"/>
->>>>>>> 8c11a7f3
-								<int key="scoringType">6</int>
-								<float key="scoringTypeFloat">24</float>
-								<int key="contentType">2</int>
-							</object>
-							<object class="IBNSLayoutConstraint" id="473217097">
-								<reference key="firstItem" ref="904934424"/>
-								<int key="firstAttribute">3</int>
-								<int key="relation">0</int>
-								<reference key="secondItem" ref="200615124"/>
-								<int key="secondAttribute">4</int>
-								<float key="multiplier">1</float>
-								<object class="IBNSLayoutSymbolicConstant" key="constant">
-									<double key="value">8</double>
-								</object>
-								<float key="priority">1000</float>
-								<reference key="containingView" ref="1010704450"/>
-								<int key="scoringType">9</int>
-								<float key="scoringTypeFloat">40</float>
-								<int key="contentType">3</int>
-							</object>
-							<object class="IBNSLayoutConstraint" id="903120321">
-								<reference key="firstItem" ref="904934424"/>
-								<int key="firstAttribute">6</int>
-								<int key="relation">0</int>
-								<reference key="secondItem" ref="910985337"/>
-								<int key="secondAttribute">6</int>
-								<float key="multiplier">1</float>
-								<object class="IBLayoutConstant" key="constant">
-									<double key="value">0.0</double>
-								</object>
-								<float key="priority">1000</float>
-								<reference key="containingView" ref="1010704450"/>
-								<int key="scoringType">6</int>
-								<float key="scoringTypeFloat">24</float>
-								<int key="contentType">2</int>
-							</object>
-							<object class="IBNSLayoutConstraint" id="673905434">
-								<reference key="firstItem" ref="904934424"/>
-								<int key="firstAttribute">5</int>
-								<int key="relation">0</int>
-								<reference key="secondItem" ref="200615124"/>
-								<int key="secondAttribute">5</int>
-								<float key="multiplier">1</float>
-								<object class="IBLayoutConstant" key="constant">
-									<double key="value">0.0</double>
-								</object>
-								<float key="priority">1000</float>
-								<reference key="containingView" ref="1010704450"/>
-								<int key="scoringType">6</int>
-								<float key="scoringTypeFloat">24</float>
-								<int key="contentType">2</int>
-							</object>
-							<object class="IBNSLayoutConstraint" id="197399415">
-								<reference key="firstItem" ref="200615124"/>
-								<int key="firstAttribute">3</int>
-								<int key="relation">0</int>
-								<reference key="secondItem" ref="541990740"/>
-								<int key="secondAttribute">4</int>
-								<float key="multiplier">1</float>
-								<object class="IBNSLayoutSymbolicConstant" key="constant">
-									<double key="value">10</double>
-								</object>
-								<float key="priority">1000</float>
-								<reference key="containingView" ref="1010704450"/>
-								<int key="scoringType">9</int>
-								<float key="scoringTypeFloat">40</float>
-								<int key="contentType">3</int>
-							</object>
-							<object class="IBNSLayoutConstraint" id="246845743">
-								<reference key="firstItem" ref="200615124"/>
-								<int key="firstAttribute">6</int>
-								<int key="relation">0</int>
-								<reference key="secondItem" ref="904934424"/>
-								<int key="secondAttribute">6</int>
-								<float key="multiplier">1</float>
-								<object class="IBLayoutConstant" key="constant">
-									<double key="value">0.0</double>
-								</object>
-								<float key="priority">1000</float>
-								<reference key="containingView" ref="1010704450"/>
-								<int key="scoringType">6</int>
-								<float key="scoringTypeFloat">24</float>
-								<int key="contentType">2</int>
-							</object>
-							<object class="IBNSLayoutConstraint" id="847374202">
-								<reference key="firstItem" ref="200615124"/>
-								<int key="firstAttribute">6</int>
-								<int key="relation">0</int>
-								<reference key="secondItem" ref="541990740"/>
-								<int key="secondAttribute">6</int>
-								<float key="multiplier">1</float>
-								<object class="IBLayoutConstant" key="constant">
-									<double key="value">0.0</double>
-								</object>
-								<float key="priority">1000</float>
-								<reference key="containingView" ref="1010704450"/>
-								<int key="scoringType">6</int>
-								<float key="scoringTypeFloat">24</float>
-								<int key="contentType">2</int>
-							</object>
-							<object class="IBNSLayoutConstraint" id="69623910">
-								<reference key="firstItem" ref="541990740"/>
-								<int key="firstAttribute">3</int>
-								<int key="relation">0</int>
-								<reference key="secondItem" ref="1010704450"/>
-								<int key="secondAttribute">3</int>
-								<float key="multiplier">1</float>
-								<object class="IBLayoutConstant" key="constant">
-									<double key="value">207</double>
-								</object>
-								<float key="priority">1000</float>
-								<reference key="containingView" ref="1010704450"/>
-								<int key="scoringType">9</int>
-								<float key="scoringTypeFloat">40</float>
-								<int key="contentType">3</int>
-							</object>
-							<object class="IBNSLayoutConstraint" id="69954342">
-								<reference key="firstItem" ref="541990740"/>
-								<int key="firstAttribute">5</int>
-								<int key="relation">0</int>
-								<reference key="secondItem" ref="200615124"/>
-								<int key="secondAttribute">5</int>
-								<float key="multiplier">1</float>
-								<object class="IBLayoutConstant" key="constant">
-									<double key="value">0.0</double>
-								</object>
-								<float key="priority">1000</float>
-								<reference key="containingView" ref="1010704450"/>
-								<int key="scoringType">6</int>
-								<float key="scoringTypeFloat">24</float>
-								<int key="contentType">2</int>
-							</object>
-							<reference ref="69179144"/>
-							<reference ref="910985337"/>
-							<reference ref="200615124"/>
-							<reference ref="904934424"/>
-							<reference ref="541990740"/>
-						</array>
-						<reference key="parent" ref="0"/>
-						<string key="objectName">Login View</string>
-					</object>
-					<object class="IBObjectRecord">
-						<int key="objectID">357</int>
-						<reference key="object" ref="69179144"/>
-						<array class="NSMutableArray" key="children">
-							<reference ref="895599601"/>
-							<object class="IBNSLayoutConstraint" id="197559268">
-								<reference key="firstItem" ref="69179144"/>
-								<int key="firstAttribute">8</int>
-								<int key="relation">0</int>
-								<nil key="secondItem"/>
-								<int key="secondAttribute">0</int>
-								<float key="multiplier">1</float>
-								<object class="IBLayoutConstant" key="constant">
-									<double key="value">28</double>
-								</object>
-								<float key="priority">1000</float>
-								<reference key="containingView" ref="69179144"/>
-								<int key="scoringType">9</int>
-								<float key="scoringTypeFloat">40</float>
-								<int key="contentType">1</int>
-							</object>
-						</array>
-						<reference key="parent" ref="1010704450"/>
-					</object>
-					<object class="IBObjectRecord">
-						<int key="objectID">358</int>
-						<reference key="object" ref="895599601"/>
-						<reference key="parent" ref="69179144"/>
-					</object>
-					<object class="IBObjectRecord">
-						<int key="objectID">16</int>
-						<reference key="object" ref="541990740"/>
-						<array class="NSMutableArray" key="children">
-							<reference ref="227341821"/>
-							<object class="IBNSLayoutConstraint" id="1042310069">
-								<reference key="firstItem" ref="541990740"/>
-								<int key="firstAttribute">8</int>
-								<int key="relation">0</int>
-								<nil key="secondItem"/>
-								<int key="secondAttribute">0</int>
-								<float key="multiplier">1</float>
-								<object class="IBLayoutConstant" key="constant">
-									<double key="value">28</double>
-								</object>
-								<float key="priority">1000</float>
-								<reference key="containingView" ref="541990740"/>
-								<int key="scoringType">3</int>
-								<float key="scoringTypeFloat">9</float>
-								<int key="contentType">1</int>
-							</object>
-							<object class="IBNSLayoutConstraint" id="207192009">
-								<reference key="firstItem" ref="541990740"/>
-								<int key="firstAttribute">7</int>
-								<int key="relation">0</int>
-								<nil key="secondItem"/>
-								<int key="secondAttribute">0</int>
-								<float key="multiplier">1</float>
-								<object class="IBLayoutConstant" key="constant">
-									<double key="value">282</double>
-								</object>
-								<float key="priority">1000</float>
-								<reference key="containingView" ref="541990740"/>
-								<int key="scoringType">3</int>
-								<float key="scoringTypeFloat">9</float>
-								<int key="contentType">1</int>
-							</object>
-<<<<<<< HEAD
-=======
 							<reference ref="741567071"/>
 							<reference ref="501583792"/>
 							<reference ref="247722266"/>
@@ -2511,662 +2008,435 @@
 							<reference ref="708123659"/>
 							<reference ref="27304706"/>
 							<reference ref="593712905"/>
->>>>>>> 8c11a7f3
 						</array>
-						<reference key="parent" ref="1010704450"/>
-					</object>
-					<object class="IBObjectRecord">
-						<int key="objectID">186</int>
-						<reference key="object" ref="207192009"/>
-						<reference key="parent" ref="541990740"/>
-					</object>
-					<object class="IBObjectRecord">
-						<int key="objectID">280</int>
-						<reference key="object" ref="1042310069"/>
-						<reference key="parent" ref="541990740"/>
-					</object>
-					<object class="IBObjectRecord">
-						<int key="objectID">17</int>
-						<reference key="object" ref="227341821"/>
-						<reference key="parent" ref="541990740"/>
-					</object>
-					<object class="IBObjectRecord">
-						<int key="objectID">64</int>
-						<reference key="object" ref="910985337"/>
+						<reference key="parent" ref="0"/>
+					</object>
+					<object class="IBObjectRecord">
+						<int key="objectID">454</int>
+						<reference key="object" ref="741567071"/>
 						<array class="NSMutableArray" key="children">
-							<object class="IBNSLayoutConstraint" id="571121941">
-								<reference key="firstItem" ref="910985337"/>
+							<object class="IBNSLayoutConstraint" id="382814768">
+								<reference key="firstItem" ref="741567071"/>
 								<int key="firstAttribute">8</int>
 								<int key="relation">0</int>
 								<nil key="secondItem"/>
 								<int key="secondAttribute">0</int>
 								<float key="multiplier">1</float>
 								<object class="IBLayoutConstant" key="constant">
+									<double key="value">28</double>
+								</object>
+								<float key="priority">1000</float>
+								<reference key="containingView" ref="741567071"/>
+								<int key="scoringType">3</int>
+								<float key="scoringTypeFloat">9</float>
+								<int key="contentType">1</int>
+							</object>
+							<reference ref="788999457"/>
+						</array>
+						<reference key="parent" ref="167505223"/>
+					</object>
+					<object class="IBObjectRecord">
+						<int key="objectID">456</int>
+						<reference key="object" ref="382814768"/>
+						<reference key="parent" ref="741567071"/>
+					</object>
+					<object class="IBObjectRecord">
+						<int key="objectID">457</int>
+						<reference key="object" ref="788999457"/>
+						<reference key="parent" ref="741567071"/>
+					</object>
+					<object class="IBObjectRecord">
+						<int key="objectID">462</int>
+						<reference key="object" ref="501583792"/>
+						<array class="NSMutableArray" key="children">
+							<object class="IBNSLayoutConstraint" id="858177601">
+								<reference key="firstItem" ref="501583792"/>
+								<int key="firstAttribute">8</int>
+								<int key="relation">0</int>
+								<nil key="secondItem"/>
+								<int key="secondAttribute">0</int>
+								<float key="multiplier">1</float>
+								<object class="IBLayoutConstant" key="constant">
+									<double key="value">29</double>
+								</object>
+								<float key="priority">1000</float>
+								<reference key="containingView" ref="501583792"/>
+								<int key="scoringType">3</int>
+								<float key="scoringTypeFloat">9</float>
+								<int key="contentType">1</int>
+							</object>
+							<reference ref="777218442"/>
+						</array>
+						<reference key="parent" ref="167505223"/>
+					</object>
+					<object class="IBObjectRecord">
+						<int key="objectID">463</int>
+						<reference key="object" ref="858177601"/>
+						<reference key="parent" ref="501583792"/>
+					</object>
+					<object class="IBObjectRecord">
+						<int key="objectID">464</int>
+						<reference key="object" ref="777218442"/>
+						<reference key="parent" ref="501583792"/>
+					</object>
+					<object class="IBObjectRecord">
+						<int key="objectID">469</int>
+						<reference key="object" ref="50687200"/>
+						<reference key="parent" ref="167505223"/>
+					</object>
+					<object class="IBObjectRecord">
+						<int key="objectID">470</int>
+						<reference key="object" ref="577484274"/>
+						<reference key="parent" ref="167505223"/>
+					</object>
+					<object class="IBObjectRecord">
+						<int key="objectID">472</int>
+						<reference key="object" ref="247722266"/>
+						<array class="NSMutableArray" key="children">
+							<reference ref="590562932"/>
+							<object class="IBNSLayoutConstraint" id="46485733">
+								<reference key="firstItem" ref="247722266"/>
+								<int key="firstAttribute">8</int>
+								<int key="relation">0</int>
+								<nil key="secondItem"/>
+								<int key="secondAttribute">0</int>
+								<float key="multiplier">1</float>
+								<object class="IBLayoutConstant" key="constant">
+									<double key="value">29</double>
+								</object>
+								<float key="priority">1000</float>
+								<reference key="containingView" ref="247722266"/>
+								<int key="scoringType">3</int>
+								<float key="scoringTypeFloat">9</float>
+								<int key="contentType">1</int>
+							</object>
+						</array>
+						<reference key="parent" ref="167505223"/>
+					</object>
+					<object class="IBObjectRecord">
+						<int key="objectID">473</int>
+						<reference key="object" ref="590562932"/>
+						<reference key="parent" ref="247722266"/>
+					</object>
+					<object class="IBObjectRecord">
+						<int key="objectID">474</int>
+						<reference key="object" ref="46485733"/>
+						<reference key="parent" ref="247722266"/>
+					</object>
+					<object class="IBObjectRecord">
+						<int key="objectID">478</int>
+						<reference key="object" ref="744988497"/>
+						<reference key="parent" ref="167505223"/>
+					</object>
+					<object class="IBObjectRecord">
+						<int key="objectID">480</int>
+						<reference key="object" ref="60509250"/>
+						<reference key="parent" ref="167505223"/>
+					</object>
+					<object class="IBObjectRecord">
+						<int key="objectID">483</int>
+						<reference key="object" ref="587795524"/>
+						<reference key="parent" ref="167505223"/>
+					</object>
+					<object class="IBObjectRecord">
+						<int key="objectID">485</int>
+						<reference key="object" ref="992707766"/>
+						<reference key="parent" ref="167505223"/>
+					</object>
+					<object class="IBObjectRecord">
+						<int key="objectID">486</int>
+						<reference key="object" ref="349486204"/>
+						<array class="NSMutableArray" key="children">
+							<reference ref="562092042"/>
+							<object class="IBNSLayoutConstraint" id="255620770">
+								<reference key="firstItem" ref="349486204"/>
+								<int key="firstAttribute">8</int>
+								<int key="relation">0</int>
+								<nil key="secondItem"/>
+								<int key="secondAttribute">0</int>
+								<float key="multiplier">1</float>
+								<object class="IBLayoutConstant" key="constant">
+									<double key="value">28</double>
+								</object>
+								<float key="priority">1000</float>
+								<reference key="containingView" ref="349486204"/>
+								<int key="scoringType">3</int>
+								<float key="scoringTypeFloat">9</float>
+								<int key="contentType">1</int>
+							</object>
+							<object class="IBNSLayoutConstraint" id="268450147">
+								<reference key="firstItem" ref="349486204"/>
+								<int key="firstAttribute">7</int>
+								<int key="relation">0</int>
+								<nil key="secondItem"/>
+								<int key="secondAttribute">0</int>
+								<float key="multiplier">1</float>
+								<object class="IBLayoutConstant" key="constant">
+									<double key="value">282</double>
+								</object>
+								<float key="priority">1000</float>
+								<reference key="containingView" ref="349486204"/>
+								<int key="scoringType">3</int>
+								<float key="scoringTypeFloat">9</float>
+								<int key="contentType">1</int>
+							</object>
+						</array>
+						<reference key="parent" ref="167505223"/>
+					</object>
+					<object class="IBObjectRecord">
+						<int key="objectID">487</int>
+						<reference key="object" ref="562092042"/>
+						<reference key="parent" ref="349486204"/>
+					</object>
+					<object class="IBObjectRecord">
+						<int key="objectID">488</int>
+						<reference key="object" ref="255620770"/>
+						<reference key="parent" ref="349486204"/>
+					</object>
+					<object class="IBObjectRecord">
+						<int key="objectID">489</int>
+						<reference key="object" ref="268450147"/>
+						<reference key="parent" ref="349486204"/>
+					</object>
+					<object class="IBObjectRecord">
+						<int key="objectID">493</int>
+						<reference key="object" ref="1029854351"/>
+						<reference key="parent" ref="167505223"/>
+					</object>
+					<object class="IBObjectRecord">
+						<int key="objectID">494</int>
+						<reference key="object" ref="742067279"/>
+						<reference key="parent" ref="167505223"/>
+					</object>
+					<object class="IBObjectRecord">
+						<int key="objectID">495</int>
+						<reference key="object" ref="675908847"/>
+						<reference key="parent" ref="167505223"/>
+					</object>
+					<object class="IBObjectRecord">
+						<int key="objectID">496</int>
+						<reference key="object" ref="851712127"/>
+						<reference key="parent" ref="167505223"/>
+					</object>
+					<object class="IBObjectRecord">
+						<int key="objectID">497</int>
+						<reference key="object" ref="543690141"/>
+						<array class="NSMutableArray" key="children">
+							<reference ref="203539388"/>
+							<object class="IBNSLayoutConstraint" id="575293853">
+								<reference key="firstItem" ref="543690141"/>
+								<int key="firstAttribute">7</int>
+								<int key="relation">0</int>
+								<nil key="secondItem"/>
+								<int key="secondAttribute">0</int>
+								<float key="multiplier">1</float>
+								<object class="IBLayoutConstant" key="constant">
+									<double key="value">116</double>
+								</object>
+								<float key="priority">1000</float>
+								<reference key="containingView" ref="543690141"/>
+								<int key="scoringType">3</int>
+								<float key="scoringTypeFloat">9</float>
+								<int key="contentType">1</int>
+							</object>
+							<object class="IBNSLayoutConstraint" id="425897445">
+								<reference key="firstItem" ref="543690141"/>
+								<int key="firstAttribute">8</int>
+								<int key="relation">0</int>
+								<nil key="secondItem"/>
+								<int key="secondAttribute">0</int>
+								<float key="multiplier">1</float>
+								<object class="IBLayoutConstant" key="constant">
 									<double key="value">22</double>
 								</object>
 								<float key="priority">1000</float>
-								<reference key="containingView" ref="910985337"/>
+								<reference key="containingView" ref="543690141"/>
 								<int key="scoringType">9</int>
 								<float key="scoringTypeFloat">40</float>
 								<int key="contentType">1</int>
 							</object>
-							<object class="IBNSLayoutConstraint" id="1069307901">
-								<reference key="firstItem" ref="910985337"/>
-								<int key="firstAttribute">7</int>
+						</array>
+						<reference key="parent" ref="167505223"/>
+					</object>
+					<object class="IBObjectRecord">
+						<int key="objectID">498</int>
+						<reference key="object" ref="541312789"/>
+						<array class="NSMutableArray" key="children">
+							<object class="IBNSLayoutConstraint" id="426331336">
+								<reference key="firstItem" ref="541312789"/>
+								<int key="firstAttribute">8</int>
 								<int key="relation">0</int>
 								<nil key="secondItem"/>
 								<int key="secondAttribute">0</int>
 								<float key="multiplier">1</float>
 								<object class="IBLayoutConstant" key="constant">
-									<double key="value">116</double>
-								</object>
-								<float key="priority">1000</float>
-								<reference key="containingView" ref="910985337"/>
+									<double key="value">22</double>
+								</object>
+								<float key="priority">1000</float>
+								<reference key="containingView" ref="541312789"/>
 								<int key="scoringType">3</int>
 								<float key="scoringTypeFloat">9</float>
 								<int key="contentType">1</int>
 							</object>
-							<reference ref="701981489"/>
+							<reference ref="928519327"/>
 						</array>
-						<reference key="parent" ref="1010704450"/>
-					</object>
-					<object class="IBObjectRecord">
-						<int key="objectID">65</int>
-						<reference key="object" ref="701981489"/>
-						<reference key="parent" ref="910985337"/>
-					</object>
-					<object class="IBObjectRecord">
-						<int key="objectID">75</int>
-						<reference key="object" ref="1069307901"/>
-						<reference key="parent" ref="910985337"/>
-					</object>
-					<object class="IBObjectRecord">
-						<int key="objectID">391</int>
-						<reference key="object" ref="571121941"/>
-						<reference key="parent" ref="910985337"/>
-					</object>
-					<object class="IBObjectRecord">
-						<int key="objectID">310</int>
-						<reference key="object" ref="904934424"/>
+						<reference key="parent" ref="167505223"/>
+					</object>
+					<object class="IBObjectRecord">
+						<int key="objectID">499</int>
+						<reference key="object" ref="426331336"/>
+						<reference key="parent" ref="541312789"/>
+					</object>
+					<object class="IBObjectRecord">
+						<int key="objectID">500</int>
+						<reference key="object" ref="928519327"/>
+						<reference key="parent" ref="541312789"/>
+					</object>
+					<object class="IBObjectRecord">
+						<int key="objectID">501</int>
+						<reference key="object" ref="203539388"/>
+						<reference key="parent" ref="543690141"/>
+					</object>
+					<object class="IBObjectRecord">
+						<int key="objectID">502</int>
+						<reference key="object" ref="575293853"/>
+						<reference key="parent" ref="543690141"/>
+					</object>
+					<object class="IBObjectRecord">
+						<int key="objectID">503</int>
+						<reference key="object" ref="425897445"/>
+						<reference key="parent" ref="543690141"/>
+					</object>
+					<object class="IBObjectRecord">
+						<int key="objectID">505</int>
+						<reference key="object" ref="168066549"/>
+						<reference key="parent" ref="167505223"/>
+					</object>
+					<object class="IBObjectRecord">
+						<int key="objectID">507</int>
+						<reference key="object" ref="601848097"/>
+						<reference key="parent" ref="167505223"/>
+					</object>
+					<object class="IBObjectRecord">
+						<int key="objectID">512</int>
+						<reference key="object" ref="402754651"/>
+						<reference key="parent" ref="0"/>
+					</object>
+					<object class="IBObjectRecord">
+						<int key="objectID">516</int>
+						<reference key="object" ref="708123659"/>
 						<array class="NSMutableArray" key="children">
-							<reference ref="336465777"/>
-							<object class="IBNSLayoutConstraint" id="876300167">
-								<reference key="firstItem" ref="904934424"/>
+							<object class="IBNSLayoutConstraint" id="186183814">
+								<reference key="firstItem" ref="708123659"/>
 								<int key="firstAttribute">8</int>
 								<int key="relation">0</int>
 								<nil key="secondItem"/>
 								<int key="secondAttribute">0</int>
 								<float key="multiplier">1</float>
 								<object class="IBLayoutConstant" key="constant">
-									<double key="value">22</double>
-								</object>
-								<float key="priority">1000</float>
-								<reference key="containingView" ref="904934424"/>
+									<double key="value">17</double>
+								</object>
+								<float key="priority">1000</float>
+								<reference key="containingView" ref="708123659"/>
+								<int key="scoringType">9</int>
+								<float key="scoringTypeFloat">40</float>
+								<int key="contentType">1</int>
+							</object>
+							<reference ref="349807199"/>
+						</array>
+						<reference key="parent" ref="167505223"/>
+					</object>
+					<object class="IBObjectRecord">
+						<int key="objectID">517</int>
+						<reference key="object" ref="27304706"/>
+						<array class="NSMutableArray" key="children">
+							<object class="IBNSLayoutConstraint" id="912553921">
+								<reference key="firstItem" ref="27304706"/>
+								<int key="firstAttribute">8</int>
+								<int key="relation">0</int>
+								<nil key="secondItem"/>
+								<int key="secondAttribute">0</int>
+								<float key="multiplier">1</float>
+								<object class="IBLayoutConstant" key="constant">
+									<double key="value">15</double>
+								</object>
+								<float key="priority">1000</float>
+								<reference key="containingView" ref="27304706"/>
 								<int key="scoringType">3</int>
 								<float key="scoringTypeFloat">9</float>
 								<int key="contentType">1</int>
 							</object>
-						</array>
-						<reference key="parent" ref="1010704450"/>
-					</object>
-					<object class="IBObjectRecord">
-						<int key="objectID">316</int>
-						<reference key="object" ref="876300167"/>
-						<reference key="parent" ref="904934424"/>
-					</object>
-					<object class="IBObjectRecord">
-						<int key="objectID">311</int>
-						<reference key="object" ref="336465777"/>
-						<reference key="parent" ref="904934424"/>
-					</object>
-					<object class="IBObjectRecord">
-						<int key="objectID">28</int>
-						<reference key="object" ref="200615124"/>
-						<array class="NSMutableArray" key="children">
-							<reference ref="609043042"/>
-							<object class="IBNSLayoutConstraint" id="556732335">
-								<reference key="firstItem" ref="200615124"/>
-								<int key="firstAttribute">8</int>
+							<object class="IBNSLayoutConstraint" id="297195957">
+								<reference key="firstItem" ref="27304706"/>
+								<int key="firstAttribute">7</int>
 								<int key="relation">0</int>
 								<nil key="secondItem"/>
 								<int key="secondAttribute">0</int>
 								<float key="multiplier">1</float>
 								<object class="IBLayoutConstant" key="constant">
-									<double key="value">29</double>
-								</object>
-								<float key="priority">1000</float>
-								<reference key="containingView" ref="200615124"/>
+									<double key="value">84</double>
+								</object>
+								<float key="priority">1000</float>
+								<reference key="containingView" ref="27304706"/>
 								<int key="scoringType">3</int>
 								<float key="scoringTypeFloat">9</float>
 								<int key="contentType">1</int>
 							</object>
+							<reference ref="208520082"/>
 						</array>
-						<reference key="parent" ref="1010704450"/>
-					</object>
-					<object class="IBObjectRecord">
-						<int key="objectID">299</int>
-						<reference key="object" ref="556732335"/>
-						<reference key="parent" ref="200615124"/>
-					</object>
-					<object class="IBObjectRecord">
-						<int key="objectID">30</int>
-						<reference key="object" ref="609043042"/>
-						<reference key="parent" ref="200615124"/>
-					</object>
-					<object class="IBObjectRecord">
-						<int key="objectID">190</int>
-						<reference key="object" ref="69954342"/>
-						<reference key="parent" ref="1010704450"/>
-					</object>
-					<object class="IBObjectRecord">
-						<int key="objectID">189</int>
-						<reference key="object" ref="847374202"/>
-						<reference key="parent" ref="1010704450"/>
-					</object>
-					<object class="IBObjectRecord">
-						<int key="objectID">326</int>
-						<reference key="object" ref="246845743"/>
-						<reference key="parent" ref="1010704450"/>
-					</object>
-					<object class="IBObjectRecord">
-						<int key="objectID">314</int>
-						<reference key="object" ref="673905434"/>
-						<reference key="parent" ref="1010704450"/>
-					</object>
-					<object class="IBObjectRecord">
-						<int key="objectID">325</int>
-						<reference key="object" ref="903120321"/>
-						<reference key="parent" ref="1010704450"/>
-					</object>
-					<object class="IBObjectRecord">
-						<int key="objectID">600</int>
-						<reference key="object" ref="533489375"/>
-						<reference key="parent" ref="1010704450"/>
-					</object>
-					<object class="IBObjectRecord">
-						<int key="objectID">642</int>
-						<reference key="object" ref="683162742"/>
-						<reference key="parent" ref="1010704450"/>
-					</object>
-					<object class="IBObjectRecord">
-						<int key="objectID">655</int>
-						<reference key="object" ref="473618132"/>
-						<reference key="parent" ref="167505223"/>
-					</object>
-					<object class="IBObjectRecord">
-						<int key="objectID">672</int>
-						<reference key="object" ref="261884437"/>
-						<reference key="parent" ref="1010704450"/>
-					</object>
-					<object class="IBObjectRecord">
-						<int key="objectID">673</int>
-						<reference key="object" ref="849999794"/>
-						<reference key="parent" ref="167505223"/>
-					</object>
-					<object class="IBObjectRecord">
-						<int key="objectID">676</int>
-						<reference key="object" ref="784806976"/>
-						<reference key="parent" ref="167505223"/>
-					</object>
-					<object class="IBObjectRecord">
-						<int key="objectID">684</int>
-						<reference key="object" ref="93713818"/>
+						<reference key="parent" ref="167505223"/>
+					</object>
+					<object class="IBObjectRecord">
+						<int key="objectID">520</int>
+						<reference key="object" ref="208520082"/>
 						<reference key="parent" ref="27304706"/>
 					</object>
 					<object class="IBObjectRecord">
-						<int key="objectID">687</int>
-						<reference key="object" ref="197559268"/>
-						<reference key="parent" ref="69179144"/>
-					</object>
-					<object class="IBObjectRecord">
-						<int key="objectID">695</int>
-						<reference key="object" ref="408351917"/>
-						<reference key="parent" ref="167505223"/>
-					</object>
-					<object class="IBObjectRecord">
-						<int key="objectID">696</int>
-						<reference key="object" ref="835058985"/>
-						<reference key="parent" ref="1010704450"/>
-					</object>
-					<object class="IBObjectRecord">
-						<int key="objectID">699</int>
-						<reference key="object" ref="714979757"/>
-						<reference key="parent" ref="167505223"/>
-					</object>
-					<object class="IBObjectRecord">
-						<int key="objectID">713</int>
-						<reference key="object" ref="473217097"/>
-						<reference key="parent" ref="1010704450"/>
-					</object>
-					<object class="IBObjectRecord">
-						<int key="objectID">715</int>
-						<reference key="object" ref="197399415"/>
-						<reference key="parent" ref="1010704450"/>
-					</object>
-					<object class="IBObjectRecord">
-						<int key="objectID">716</int>
-						<reference key="object" ref="857306156"/>
-						<reference key="parent" ref="1010704450"/>
-					</object>
-					<object class="IBObjectRecord">
-						<int key="objectID">718</int>
-						<reference key="object" ref="588900432"/>
-						<reference key="parent" ref="1010704450"/>
-					</object>
-					<object class="IBObjectRecord">
-						<int key="objectID">719</int>
-						<reference key="object" ref="224192687"/>
-						<reference key="parent" ref="167505223"/>
-					</object>
-					<object class="IBObjectRecord">
-						<int key="objectID">720</int>
-						<reference key="object" ref="31428755"/>
-						<reference key="parent" ref="1010704450"/>
-					</object>
-					<object class="IBObjectRecord">
-						<int key="objectID">721</int>
-						<reference key="object" ref="69623910"/>
-						<reference key="parent" ref="1010704450"/>
-					</object>
-					<object class="IBObjectRecord">
-						<int key="objectID">722</int>
-						<reference key="object" ref="188021715"/>
-						<reference key="parent" ref="0"/>
-					</object>
-					<object class="IBObjectRecord">
-						<int key="objectID">735</int>
-						<reference key="object" ref="1037572851"/>
-						<array class="NSMutableArray" key="children">
-							<reference ref="1014262779"/>
-							<object class="IBNSLayoutConstraint" id="108048627">
-								<reference key="firstItem" ref="1037572851"/>
-								<int key="firstAttribute">8</int>
-								<int key="relation">0</int>
-								<nil key="secondItem"/>
-								<int key="secondAttribute">0</int>
-								<float key="multiplier">1</float>
-								<object class="IBLayoutConstant" key="constant">
-									<double key="value">126</double>
-								</object>
-								<float key="priority">1000</float>
-								<reference key="containingView" ref="1037572851"/>
-								<int key="scoringType">3</int>
-								<float key="scoringTypeFloat">9</float>
-								<int key="contentType">1</int>
-							</object>
-							<object class="IBNSLayoutConstraint" id="765321419">
-								<reference key="firstItem" ref="1037572851"/>
-								<int key="firstAttribute">7</int>
-								<int key="relation">0</int>
-								<nil key="secondItem"/>
-								<int key="secondAttribute">0</int>
-								<float key="multiplier">1</float>
-								<object class="IBLayoutConstant" key="constant">
-									<double key="value">480</double>
-								</object>
-								<float key="priority">1000</float>
-								<reference key="containingView" ref="1037572851"/>
-								<int key="scoringType">3</int>
-								<float key="scoringTypeFloat">9</float>
-								<int key="contentType">1</int>
-							</object>
-						</array>
-						<reference key="parent" ref="167505223"/>
-					</object>
-					<object class="IBObjectRecord">
-						<int key="objectID">736</int>
-						<reference key="object" ref="1014262779"/>
-						<reference key="parent" ref="1037572851"/>
-					</object>
-					<object class="IBObjectRecord">
-						<int key="objectID">766</int>
-						<reference key="object" ref="268450147"/>
-						<reference key="parent" ref="349486204"/>
-					</object>
-					<object class="IBObjectRecord">
-						<int key="objectID">774</int>
-						<reference key="object" ref="850860740"/>
-						<reference key="parent" ref="167505223"/>
-					</object>
-					<object class="IBObjectRecord">
-						<int key="objectID">776</int>
-						<reference key="object" ref="765321419"/>
-						<reference key="parent" ref="1037572851"/>
-					</object>
-					<object class="IBObjectRecord">
-						<int key="objectID">778</int>
-						<reference key="object" ref="293027186"/>
-						<reference key="parent" ref="167505223"/>
-					</object>
-					<object class="IBObjectRecord">
-						<int key="objectID">779</int>
-						<reference key="object" ref="161403831"/>
-						<reference key="parent" ref="167505223"/>
-					</object>
-					<object class="IBObjectRecord">
-						<int key="objectID">784</int>
-						<reference key="object" ref="749639962"/>
-						<array class="NSMutableArray" key="children">
-							<reference ref="166142685"/>
-							<object class="IBNSLayoutConstraint" id="641173201">
-								<reference key="firstItem" ref="749639962"/>
-								<int key="firstAttribute">7</int>
-								<int key="relation">0</int>
-								<nil key="secondItem"/>
-								<int key="secondAttribute">0</int>
-								<float key="multiplier">1</float>
-								<object class="IBLayoutConstant" key="constant">
-									<double key="value">159</double>
-								</object>
-								<float key="priority">1000</float>
-								<reference key="containingView" ref="749639962"/>
-								<int key="scoringType">3</int>
-								<float key="scoringTypeFloat">9</float>
-								<int key="contentType">1</int>
-							</object>
-							<object class="IBNSLayoutConstraint" id="557340938">
-								<reference key="firstItem" ref="749639962"/>
-								<int key="firstAttribute">8</int>
-								<int key="relation">0</int>
-								<nil key="secondItem"/>
-								<int key="secondAttribute">0</int>
-								<float key="multiplier">1</float>
-								<object class="IBLayoutConstant" key="constant">
-									<double key="value">27</double>
-								</object>
-								<float key="priority">1000</float>
-								<reference key="containingView" ref="749639962"/>
-								<int key="scoringType">3</int>
-								<float key="scoringTypeFloat">9</float>
-								<int key="contentType">1</int>
-							</object>
-						</array>
-						<reference key="parent" ref="623559333"/>
-					</object>
-					<object class="IBObjectRecord">
-						<int key="objectID">785</int>
-						<reference key="object" ref="166142685"/>
-						<reference key="parent" ref="749639962"/>
-					</object>
-					<object class="IBObjectRecord">
-						<int key="objectID">794</int>
-						<reference key="object" ref="557340938"/>
-						<reference key="parent" ref="749639962"/>
-					</object>
-					<object class="IBObjectRecord">
-						<int key="objectID">1096</int>
-						<reference key="object" ref="1054684379"/>
-						<reference key="parent" ref="349486204"/>
-					</object>
-					<object class="IBObjectRecord">
-						<int key="objectID">1098</int>
-						<reference key="object" ref="617597779"/>
-						<reference key="parent" ref="741567071"/>
-					</object>
-					<object class="IBObjectRecord">
-						<int key="objectID">1100</int>
-						<reference key="object" ref="153280724"/>
-						<reference key="parent" ref="501583792"/>
-					</object>
-					<object class="IBObjectRecord">
-						<int key="objectID">1102</int>
-						<reference key="object" ref="581667274"/>
-						<reference key="parent" ref="247722266"/>
-					</object>
-					<object class="IBObjectRecord">
-						<int key="objectID">1103</int>
-						<reference key="object" ref="436081281"/>
-						<reference key="parent" ref="554467300"/>
-					</object>
-					<object class="IBObjectRecord">
-						<int key="objectID">1108</int>
-						<reference key="object" ref="678163042"/>
-						<reference key="parent" ref="167505223"/>
-					</object>
-					<object class="IBObjectRecord">
-						<int key="objectID">1109</int>
-						<reference key="object" ref="630289898"/>
-						<reference key="parent" ref="167505223"/>
-					</object>
-					<object class="IBObjectRecord">
-						<int key="objectID">1110</int>
-						<reference key="object" ref="996708287"/>
-						<reference key="parent" ref="167505223"/>
-					</object>
-					<object class="IBObjectRecord">
-						<int key="objectID">1111</int>
-						<reference key="object" ref="108048627"/>
-						<reference key="parent" ref="1037572851"/>
-					</object>
-					<object class="IBObjectRecord">
-						<int key="objectID">1112</int>
-						<reference key="object" ref="943220525"/>
-						<reference key="parent" ref="167505223"/>
-					</object>
-					<object class="IBObjectRecord">
-						<int key="objectID">1113</int>
-						<reference key="object" ref="426331336"/>
-						<reference key="parent" ref="541312789"/>
-					</object>
-					<object class="IBObjectRecord">
-						<int key="objectID">1114</int>
-						<reference key="object" ref="805061059"/>
-						<reference key="parent" ref="623559333"/>
-					</object>
-					<object class="IBObjectRecord">
-						<int key="objectID">1115</int>
-						<reference key="object" ref="899919789"/>
-						<reference key="parent" ref="623559333"/>
-					</object>
-					<object class="IBObjectRecord">
-						<int key="objectID">1116</int>
-						<reference key="object" ref="406340707"/>
-						<array class="NSMutableArray" key="children">
-							<reference ref="858589416"/>
-							<object class="IBNSLayoutConstraint" id="999312180">
-								<reference key="firstItem" ref="858589416"/>
-								<int key="firstAttribute">9</int>
-								<int key="relation">0</int>
-								<reference key="secondItem" ref="406340707"/>
-								<int key="secondAttribute">9</int>
-								<float key="multiplier">1</float>
-								<object class="IBLayoutConstant" key="constant">
-									<double key="value">0.0</double>
-								</object>
-								<float key="priority">1000</float>
-								<reference key="containingView" ref="406340707"/>
-								<int key="scoringType">5</int>
-								<float key="scoringTypeFloat">22</float>
-								<int key="contentType">2</int>
-							</object>
-							<object class="IBNSLayoutConstraint" id="533128041">
-								<reference key="firstItem" ref="858589416"/>
-								<int key="firstAttribute">3</int>
-								<int key="relation">0</int>
-								<reference key="secondItem" ref="406340707"/>
-								<int key="secondAttribute">3</int>
-								<float key="multiplier">1</float>
-								<object class="IBNSLayoutSymbolicConstant" key="constant">
-									<double key="value">20</double>
-								</object>
-								<float key="priority">1000</float>
-								<reference key="containingView" ref="406340707"/>
-								<int key="scoringType">8</int>
-								<float key="scoringTypeFloat">29</float>
-								<int key="contentType">3</int>
-							</object>
-						</array>
-						<reference key="parent" ref="623559333"/>
-					</object>
-					<object class="IBObjectRecord">
-						<int key="objectID">1119</int>
-						<reference key="object" ref="557151799"/>
-						<reference key="parent" ref="623559333"/>
-					</object>
-					<object class="IBObjectRecord">
-						<int key="objectID">1121</int>
-						<reference key="object" ref="415040226"/>
-						<reference key="parent" ref="623559333"/>
-					</object>
-					<object class="IBObjectRecord">
-						<int key="objectID">1122</int>
-						<reference key="object" ref="438144630"/>
-						<reference key="parent" ref="623559333"/>
-					</object>
-					<object class="IBObjectRecord">
-						<int key="objectID">1123</int>
-						<reference key="object" ref="238842270"/>
-						<reference key="parent" ref="623559333"/>
-					</object>
-					<object class="IBObjectRecord">
-						<int key="objectID">1124</int>
-						<reference key="object" ref="858589416"/>
-						<array class="NSMutableArray" key="children">
-							<reference ref="329077516"/>
-						</array>
-						<reference key="parent" ref="406340707"/>
-					</object>
-					<object class="IBObjectRecord">
-						<int key="objectID">1125</int>
-						<reference key="object" ref="329077516"/>
-						<reference key="parent" ref="858589416"/>
-					</object>
-					<object class="IBObjectRecord">
-<<<<<<< HEAD
-						<int key="objectID">1126</int>
-						<reference key="object" ref="533128041"/>
-						<reference key="parent" ref="406340707"/>
-					</object>
-					<object class="IBObjectRecord">
-						<int key="objectID">1127</int>
-						<reference key="object" ref="999312180"/>
-						<reference key="parent" ref="406340707"/>
-					</object>
-					<object class="IBObjectRecord">
-						<int key="objectID">1129</int>
-						<reference key="object" ref="641173201"/>
-						<reference key="parent" ref="749639962"/>
-=======
-						<int key="objectID">512</int>
-						<reference key="object" ref="402754651"/>
-						<reference key="parent" ref="0"/>
->>>>>>> 8c11a7f3
-					</object>
-					<object class="IBObjectRecord">
-						<int key="objectID">1141</int>
-						<reference key="object" ref="388570830"/>
-						<array class="NSMutableArray" key="children">
-							<reference ref="811108271"/>
-							<object class="IBNSLayoutConstraint" id="487004411">
-								<reference key="firstItem" ref="388570830"/>
-								<int key="firstAttribute">7</int>
-								<int key="relation">0</int>
-								<nil key="secondItem"/>
-								<int key="secondAttribute">0</int>
-								<float key="multiplier">1</float>
-								<object class="IBLayoutConstant" key="constant">
-									<double key="value">62</double>
-								</object>
-								<float key="priority">1000</float>
-								<reference key="containingView" ref="388570830"/>
-								<int key="scoringType">3</int>
-								<float key="scoringTypeFloat">9</float>
-								<int key="contentType">1</int>
-							</object>
-						</array>
-						<reference key="parent" ref="623559333"/>
-					</object>
-					<object class="IBObjectRecord">
-						<int key="objectID">1142</int>
-						<reference key="object" ref="811108271"/>
-						<reference key="parent" ref="388570830"/>
-					</object>
-					<object class="IBObjectRecord">
-						<int key="objectID">1143</int>
-						<reference key="object" ref="402903860"/>
-						<reference key="parent" ref="623559333"/>
-					</object>
-					<object class="IBObjectRecord">
-						<int key="objectID">1145</int>
-						<reference key="object" ref="1047512908"/>
-						<reference key="parent" ref="623559333"/>
-					</object>
-					<object class="IBObjectRecord">
-						<int key="objectID">1153</int>
-						<reference key="object" ref="487004411"/>
-						<reference key="parent" ref="388570830"/>
-					</object>
-					<object class="IBObjectRecord">
-						<int key="objectID">1154</int>
-						<reference key="object" ref="187749454"/>
-						<reference key="parent" ref="623559333"/>
-					</object>
-					<object class="IBObjectRecord">
-						<int key="objectID">1155</int>
-						<reference key="object" ref="1060717292"/>
-						<array class="NSMutableArray" key="children">
-							<reference ref="1034486378"/>
-							<object class="IBNSLayoutConstraint" id="538465589">
-								<reference key="firstItem" ref="1060717292"/>
-								<int key="firstAttribute">8</int>
-								<int key="relation">0</int>
-								<nil key="secondItem"/>
-								<int key="secondAttribute">0</int>
-								<float key="multiplier">1</float>
-								<object class="IBLayoutConstant" key="constant">
-									<double key="value">800</double>
-								</object>
-								<float key="priority">1000</float>
-								<reference key="containingView" ref="1060717292"/>
-								<int key="scoringType">3</int>
-								<float key="scoringTypeFloat">9</float>
-								<int key="contentType">1</int>
-							</object>
-							<object class="IBNSLayoutConstraint" id="126887238">
-								<reference key="firstItem" ref="1060717292"/>
-								<int key="firstAttribute">7</int>
-								<int key="relation">0</int>
-								<nil key="secondItem"/>
-								<int key="secondAttribute">0</int>
-								<float key="multiplier">1</float>
-								<object class="IBLayoutConstant" key="constant">
-									<double key="value">800</double>
-								</object>
-								<float key="priority">1000</float>
-								<reference key="containingView" ref="1060717292"/>
-								<int key="scoringType">3</int>
-								<float key="scoringTypeFloat">9</float>
-								<int key="contentType">1</int>
-							</object>
-						</array>
-						<reference key="parent" ref="623559333"/>
-					</object>
-					<object class="IBObjectRecord">
-						<int key="objectID">1156</int>
-						<reference key="object" ref="1034486378"/>
-						<reference key="parent" ref="1060717292"/>
-					</object>
-					<object class="IBObjectRecord">
-						<int key="objectID">1206</int>
-						<reference key="object" ref="1054868474"/>
-						<reference key="parent" ref="623559333"/>
-					</object>
-					<object class="IBObjectRecord">
-						<int key="objectID">1207</int>
-						<reference key="object" ref="687158182"/>
-						<reference key="parent" ref="623559333"/>
-					</object>
-					<object class="IBObjectRecord">
-<<<<<<< HEAD
-						<int key="objectID">1208</int>
-						<reference key="object" ref="126887238"/>
-						<reference key="parent" ref="1060717292"/>
-					</object>
-					<object class="IBObjectRecord">
-						<int key="objectID">1209</int>
-						<reference key="object" ref="538465589"/>
-						<reference key="parent" ref="1060717292"/>
-=======
+						<int key="objectID">521</int>
+						<reference key="object" ref="186183814"/>
+						<reference key="parent" ref="708123659"/>
+					</object>
+					<object class="IBObjectRecord">
+						<int key="objectID">522</int>
+						<reference key="object" ref="349807199"/>
+						<reference key="parent" ref="708123659"/>
+					</object>
+					<object class="IBObjectRecord">
+						<int key="objectID">529</int>
+						<reference key="object" ref="18729933"/>
+						<reference key="parent" ref="167505223"/>
+					</object>
+					<object class="IBObjectRecord">
+						<int key="objectID">530</int>
+						<reference key="object" ref="1063231022"/>
+						<reference key="parent" ref="167505223"/>
+					</object>
+					<object class="IBObjectRecord">
+						<int key="objectID">531</int>
+						<reference key="object" ref="252434478"/>
+						<reference key="parent" ref="167505223"/>
+					</object>
+					<object class="IBObjectRecord">
+						<int key="objectID">533</int>
+						<reference key="object" ref="42403825"/>
+						<reference key="parent" ref="167505223"/>
+					</object>
+					<object class="IBObjectRecord">
+						<int key="objectID">538</int>
+						<reference key="object" ref="297195957"/>
+						<reference key="parent" ref="27304706"/>
+					</object>
+					<object class="IBObjectRecord">
+						<int key="objectID">539</int>
+						<reference key="object" ref="912553921"/>
+						<reference key="parent" ref="27304706"/>
+					</object>
+					<object class="IBObjectRecord">
+						<int key="objectID">558</int>
+						<reference key="object" ref="567530667"/>
+						<reference key="parent" ref="167505223"/>
+					</object>
+					<object class="IBObjectRecord">
 						<int key="objectID">561</int>
 						<reference key="object" ref="728629533"/>
 						<reference key="parent" ref="167505223"/>
@@ -3234,7 +2504,6 @@
 						<int key="objectID">585</int>
 						<reference key="object" ref="414500362"/>
 						<reference key="parent" ref="167505223"/>
->>>>>>> 8c11a7f3
 					</object>
 				</array>
 			</object>
@@ -3242,85 +2511,28 @@
 				<string key="-1.IBPluginDependency">com.apple.InterfaceBuilder.CocoaPlugin</string>
 				<string key="-2.IBPluginDependency">com.apple.InterfaceBuilder.CocoaPlugin</string>
 				<string key="-3.IBPluginDependency">com.apple.InterfaceBuilder.CocoaPlugin</string>
-				<boolean value="NO" key="1.IBNSWindowAutoPositionCentersHorizontal"/>
-				<boolean value="NO" key="1.IBNSWindowAutoPositionCentersVertical"/>
 				<string key="1.IBPluginDependency">com.apple.InterfaceBuilder.CocoaPlugin</string>
 				<string key="1.IBWindowTemplateEditedContentRect">{{357, 418}, {480, 270}}</string>
 				<boolean value="NO" key="1.NSWindowTemplate.visibleAtLaunch"/>
-				<string key="1096.IBPluginDependency">com.apple.InterfaceBuilder.CocoaPlugin</string>
-				<string key="1098.IBPluginDependency">com.apple.InterfaceBuilder.CocoaPlugin</string>
-				<string key="1100.IBPluginDependency">com.apple.InterfaceBuilder.CocoaPlugin</string>
-				<string key="1102.IBPluginDependency">com.apple.InterfaceBuilder.CocoaPlugin</string>
-				<string key="1103.IBPluginDependency">com.apple.InterfaceBuilder.CocoaPlugin</string>
-				<string key="1108.IBPluginDependency">com.apple.InterfaceBuilder.CocoaPlugin</string>
-				<string key="1109.IBPluginDependency">com.apple.InterfaceBuilder.CocoaPlugin</string>
-				<string key="1110.IBPluginDependency">com.apple.InterfaceBuilder.CocoaPlugin</string>
-				<string key="1111.IBPluginDependency">com.apple.InterfaceBuilder.CocoaPlugin</string>
-				<string key="1112.IBPluginDependency">com.apple.InterfaceBuilder.CocoaPlugin</string>
-				<string key="1113.IBPluginDependency">com.apple.InterfaceBuilder.CocoaPlugin</string>
-				<string key="1114.IBPluginDependency">com.apple.InterfaceBuilder.CocoaPlugin</string>
-				<string key="1115.IBPluginDependency">com.apple.InterfaceBuilder.CocoaPlugin</string>
-				<array key="1116.IBNSViewMetadataConstraints">
-					<reference ref="533128041"/>
-					<reference ref="999312180"/>
-				</array>
-				<boolean value="NO" key="1116.IBNSViewMetadataTranslatesAutoresizingMaskIntoConstraints"/>
-				<string key="1116.IBPluginDependency">com.apple.InterfaceBuilder.CocoaPlugin</string>
-				<real value="4" key="1116.IBViewIntegration.shadowBlurRadius"/>
-				<reference key="1116.IBViewIntegration.shadowColor" ref="480996891"/>
-				<real value="0.0" key="1116.IBViewIntegration.shadowOffsetHeight"/>
-				<real value="2" key="1116.IBViewIntegration.shadowOffsetWidth"/>
-				<string key="1119.IBPluginDependency">com.apple.InterfaceBuilder.CocoaPlugin</string>
-				<string key="1121.IBPluginDependency">com.apple.InterfaceBuilder.CocoaPlugin</string>
-				<string key="1122.IBPluginDependency">com.apple.InterfaceBuilder.CocoaPlugin</string>
-				<string key="1123.IBPluginDependency">com.apple.InterfaceBuilder.CocoaPlugin</string>
-				<boolean value="NO" key="1124.IBNSViewMetadataTranslatesAutoresizingMaskIntoConstraints"/>
-				<string key="1124.IBPluginDependency">com.apple.InterfaceBuilder.CocoaPlugin</string>
-				<string key="1125.IBPluginDependency">com.apple.InterfaceBuilder.CocoaPlugin</string>
-				<string key="1126.IBPluginDependency">com.apple.InterfaceBuilder.CocoaPlugin</string>
-				<string key="1127.IBPluginDependency">com.apple.InterfaceBuilder.CocoaPlugin</string>
-				<string key="1129.IBPluginDependency">com.apple.InterfaceBuilder.CocoaPlugin</string>
-				<array class="NSMutableArray" key="1141.IBNSViewMetadataConstraints">
-					<reference ref="487004411"/>
-				</array>
-				<boolean value="NO" key="1141.IBNSViewMetadataTranslatesAutoresizingMaskIntoConstraints"/>
-				<string key="1141.IBPluginDependency">com.apple.InterfaceBuilder.CocoaPlugin</string>
-				<string key="1142.IBPluginDependency">com.apple.InterfaceBuilder.CocoaPlugin</string>
-				<string key="1143.IBPluginDependency">com.apple.InterfaceBuilder.CocoaPlugin</string>
-				<string key="1145.IBPluginDependency">com.apple.InterfaceBuilder.CocoaPlugin</string>
-				<string key="1153.IBPluginDependency">com.apple.InterfaceBuilder.CocoaPlugin</string>
-				<string key="1154.IBPluginDependency">com.apple.InterfaceBuilder.CocoaPlugin</string>
-				<array class="NSMutableArray" key="1155.IBNSViewMetadataConstraints">
-					<reference ref="126887238"/>
-					<reference ref="538465589"/>
-				</array>
-				<boolean value="NO" key="1155.IBNSViewMetadataTranslatesAutoresizingMaskIntoConstraints"/>
-				<string key="1155.IBPluginDependency">com.apple.InterfaceBuilder.CocoaPlugin</string>
-				<real value="16" key="1155.IBViewIntegration.shadowBlurRadius"/>
-				<reference key="1155.IBViewIntegration.shadowColor" ref="480996891"/>
-				<real value="-43" key="1155.IBViewIntegration.shadowOffsetHeight"/>
-				<real value="9" key="1155.IBViewIntegration.shadowOffsetWidth"/>
-				<string key="1156.IBPluginDependency">com.apple.InterfaceBuilder.CocoaPlugin</string>
-				<string key="1206.IBPluginDependency">com.apple.InterfaceBuilder.CocoaPlugin</string>
-				<string key="1207.IBPluginDependency">com.apple.InterfaceBuilder.CocoaPlugin</string>
-				<string key="1208.IBPluginDependency">com.apple.InterfaceBuilder.CocoaPlugin</string>
-				<string key="1209.IBPluginDependency">com.apple.InterfaceBuilder.CocoaPlugin</string>
 				<array key="147.IBNSViewMetadataConstraints">
 					<reference ref="69954342"/>
-					<reference ref="69623910"/>
+					<reference ref="530070166"/>
 					<reference ref="847374202"/>
+					<reference ref="757397794"/>
 					<reference ref="246845743"/>
-					<reference ref="197399415"/>
+					<reference ref="810006832"/>
 					<reference ref="673905434"/>
+					<reference ref="683278249"/>
 					<reference ref="903120321"/>
-					<reference ref="473217097"/>
-					<reference ref="533489375"/>
-					<reference ref="261884437"/>
-					<reference ref="588900432"/>
-					<reference ref="31428755"/>
-					<reference ref="683162742"/>
-					<reference ref="835058985"/>
-					<reference ref="857306156"/>
+					<reference ref="784806976"/>
+					<reference ref="26557241"/>
+					<reference ref="246434813"/>
+					<reference ref="1018420539"/>
+					<reference ref="408351917"/>
+					<reference ref="473618132"/>
+					<reference ref="371755465"/>
+					<reference ref="874136788"/>
+					<reference ref="382822303"/>
 				</array>
 				<string key="147.IBPluginDependency">com.apple.InterfaceBuilder.CocoaPlugin</string>
 				<array class="NSMutableArray" key="16.IBNSViewMetadataConstraints">
@@ -3362,6 +2574,7 @@
 				<string key="299.IBPluginDependency">com.apple.InterfaceBuilder.CocoaPlugin</string>
 				<string key="30.CustomClassName">NSSecureTextFieldCell</string>
 				<string key="30.IBPluginDependency">com.apple.InterfaceBuilder.CocoaPlugin</string>
+				<string key="306.IBPluginDependency">com.apple.InterfaceBuilder.CocoaPlugin</string>
 				<array class="NSMutableArray" key="310.IBNSViewMetadataConstraints">
 					<reference ref="876300167"/>
 				</array>
@@ -3370,57 +2583,58 @@
 				<string key="311.IBPluginDependency">com.apple.InterfaceBuilder.CocoaPlugin</string>
 				<string key="314.IBPluginDependency">com.apple.InterfaceBuilder.CocoaPlugin</string>
 				<string key="316.IBPluginDependency">com.apple.InterfaceBuilder.CocoaPlugin</string>
+				<string key="322.IBPluginDependency">com.apple.InterfaceBuilder.CocoaPlugin</string>
+				<string key="324.IBPluginDependency">com.apple.InterfaceBuilder.CocoaPlugin</string>
 				<string key="325.IBPluginDependency">com.apple.InterfaceBuilder.CocoaPlugin</string>
 				<string key="326.IBPluginDependency">com.apple.InterfaceBuilder.CocoaPlugin</string>
-				<array class="NSMutableArray" key="338.IBNSViewMetadataConstraints">
-					<reference ref="415040226"/>
-					<reference ref="438144630"/>
-					<reference ref="238842270"/>
-					<reference ref="805061059"/>
-					<reference ref="899919789"/>
-					<reference ref="557151799"/>
-					<reference ref="402903860"/>
-					<reference ref="1047512908"/>
-					<reference ref="187749454"/>
-					<reference ref="1054868474"/>
-					<reference ref="687158182"/>
+				<string key="327.IBPluginDependency">com.apple.InterfaceBuilder.CocoaPlugin</string>
+				<array key="338.IBNSViewMetadataConstraints">
+					<reference ref="82321349"/>
+					<reference ref="999312180"/>
 				</array>
 				<string key="338.IBPluginDependency">com.apple.InterfaceBuilder.CocoaPlugin</string>
+				<boolean value="NO" key="339.IBNSViewMetadataTranslatesAutoresizingMaskIntoConstraints"/>
+				<string key="339.IBPluginDependency">com.apple.InterfaceBuilder.CocoaPlugin</string>
+				<string key="340.IBPluginDependency">com.apple.InterfaceBuilder.CocoaPlugin</string>
+				<string key="341.IBPluginDependency">com.apple.InterfaceBuilder.CocoaPlugin</string>
+				<string key="342.IBPluginDependency">com.apple.InterfaceBuilder.CocoaPlugin</string>
 				<string key="343.IBPluginDependency">com.apple.InterfaceBuilder.CocoaPlugin</string>
+				<array key="349.IBNSViewMetadataConstraints">
+					<reference ref="535215932"/>
+				</array>
+				<boolean value="NO" key="349.IBNSViewMetadataTranslatesAutoresizingMaskIntoConstraints"/>
+				<string key="349.IBPluginDependency">com.apple.InterfaceBuilder.CocoaPlugin</string>
+				<string key="350.IBPluginDependency">com.apple.InterfaceBuilder.CocoaPlugin</string>
+				<string key="353.IBPluginDependency">com.apple.InterfaceBuilder.CocoaPlugin</string>
+				<string key="355.IBPluginDependency">com.apple.InterfaceBuilder.CocoaPlugin</string>
 				<array class="NSMutableArray" key="357.IBNSViewMetadataConstraints">
-					<reference ref="197559268"/>
+					<reference ref="252611480"/>
+					<reference ref="648363032"/>
 				</array>
 				<boolean value="NO" key="357.IBNSViewMetadataTranslatesAutoresizingMaskIntoConstraints"/>
 				<string key="357.IBPluginDependency">com.apple.InterfaceBuilder.CocoaPlugin</string>
 				<string key="358.IBPluginDependency">com.apple.InterfaceBuilder.CocoaPlugin</string>
+				<string key="361.IBPluginDependency">com.apple.InterfaceBuilder.CocoaPlugin</string>
+				<string key="365.IBPluginDependency">com.apple.InterfaceBuilder.CocoaPlugin</string>
+				<string key="386.IBPluginDependency">com.apple.InterfaceBuilder.CocoaPlugin</string>
+				<string key="388.IBPluginDependency">com.apple.InterfaceBuilder.CocoaPlugin</string>
 				<string key="391.IBPluginDependency">com.apple.InterfaceBuilder.CocoaPlugin</string>
+				<string key="396.IBPluginDependency">com.apple.InterfaceBuilder.CocoaPlugin</string>
+				<string key="397.IBPluginDependency">com.apple.InterfaceBuilder.CocoaPlugin</string>
+				<string key="398.IBPluginDependency">com.apple.InterfaceBuilder.CocoaPlugin</string>
+				<string key="399.IBPluginDependency">com.apple.InterfaceBuilder.CocoaPlugin</string>
+				<string key="401.IBPluginDependency">com.apple.InterfaceBuilder.CocoaPlugin</string>
+				<string key="402.IBPluginDependency">com.apple.InterfaceBuilder.CocoaPlugin</string>
 				<array class="NSMutableArray" key="453.IBNSViewMetadataConstraints">
-					<reference ref="850860740"/>
-					<reference ref="293027186"/>
-					<reference ref="161403831"/>
+					<reference ref="1029854351"/>
 					<reference ref="742067279"/>
 					<reference ref="675908847"/>
-					<reference ref="943220525"/>
-					<reference ref="996708287"/>
+					<reference ref="851712127"/>
 					<reference ref="50687200"/>
 					<reference ref="577484274"/>
-					<reference ref="630289898"/>
+					<reference ref="587795524"/>
 					<reference ref="744988497"/>
 					<reference ref="60509250"/>
-<<<<<<< HEAD
-					<reference ref="678163042"/>
-					<reference ref="662840024"/>
-					<reference ref="226050368"/>
-					<reference ref="415090288"/>
-					<reference ref="530944874"/>
-					<reference ref="601848097"/>
-					<reference ref="714979757"/>
-					<reference ref="473618132"/>
-					<reference ref="849999794"/>
-					<reference ref="784806976"/>
-					<reference ref="224192687"/>
-					<reference ref="408351917"/>
-=======
 					<reference ref="992707766"/>
 					<reference ref="443526359"/>
 					<reference ref="371977549"/>
@@ -3436,81 +2650,85 @@
 					<reference ref="168066549"/>
 					<reference ref="567530667"/>
 					<reference ref="728629533"/>
->>>>>>> 8c11a7f3
 				</array>
 				<string key="453.IBPluginDependency">com.apple.InterfaceBuilder.CocoaPlugin</string>
-				<array key="454.IBNSViewMetadataConstraints">
-					<reference ref="617597779"/>
+				<array class="NSMutableArray" key="454.IBNSViewMetadataConstraints">
+					<reference ref="382814768"/>
 				</array>
 				<boolean value="NO" key="454.IBNSViewMetadataTranslatesAutoresizingMaskIntoConstraints"/>
 				<string key="454.IBPluginDependency">com.apple.InterfaceBuilder.CocoaPlugin</string>
-<<<<<<< HEAD
-=======
 				<string key="456.IBPluginDependency">com.apple.InterfaceBuilder.CocoaPlugin</string>
->>>>>>> 8c11a7f3
 				<string key="457.CustomClassName">IATextFieldCell</string>
 				<string key="457.IBPluginDependency">com.apple.InterfaceBuilder.CocoaPlugin</string>
 				<string key="462.CustomClassName">NSSecureTextField</string>
-				<array key="462.IBNSViewMetadataConstraints">
-					<reference ref="153280724"/>
+				<array class="NSMutableArray" key="462.IBNSViewMetadataConstraints">
+					<reference ref="858177601"/>
 				</array>
 				<boolean value="NO" key="462.IBNSViewMetadataTranslatesAutoresizingMaskIntoConstraints"/>
 				<string key="462.IBPluginDependency">com.apple.InterfaceBuilder.CocoaPlugin</string>
+				<string key="463.IBPluginDependency">com.apple.InterfaceBuilder.CocoaPlugin</string>
 				<string key="464.CustomClassName">NSSecureTextFieldCell</string>
 				<string key="464.IBPluginDependency">com.apple.InterfaceBuilder.CocoaPlugin</string>
 				<string key="469.IBPluginDependency">com.apple.InterfaceBuilder.CocoaPlugin</string>
 				<string key="470.IBPluginDependency">com.apple.InterfaceBuilder.CocoaPlugin</string>
 				<string key="472.CustomClassName">NSSecureTextField</string>
-				<array key="472.IBNSViewMetadataConstraints">
-					<reference ref="581667274"/>
+				<array class="NSMutableArray" key="472.IBNSViewMetadataConstraints">
+					<reference ref="46485733"/>
 				</array>
 				<boolean value="NO" key="472.IBNSViewMetadataTranslatesAutoresizingMaskIntoConstraints"/>
 				<string key="472.IBPluginDependency">com.apple.InterfaceBuilder.CocoaPlugin</string>
 				<string key="473.CustomClassName">NSSecureTextFieldCell</string>
 				<string key="473.IBPluginDependency">com.apple.InterfaceBuilder.CocoaPlugin</string>
+				<string key="474.IBPluginDependency">com.apple.InterfaceBuilder.CocoaPlugin</string>
 				<string key="478.IBPluginDependency">com.apple.InterfaceBuilder.CocoaPlugin</string>
 				<string key="480.IBPluginDependency">com.apple.InterfaceBuilder.CocoaPlugin</string>
+				<string key="483.IBPluginDependency">com.apple.InterfaceBuilder.CocoaPlugin</string>
+				<string key="485.IBPluginDependency">com.apple.InterfaceBuilder.CocoaPlugin</string>
 				<array key="486.IBNSViewMetadataConstraints">
+					<reference ref="255620770"/>
 					<reference ref="268450147"/>
-					<reference ref="1054684379"/>
 				</array>
 				<boolean value="NO" key="486.IBNSViewMetadataTranslatesAutoresizingMaskIntoConstraints"/>
 				<string key="486.IBPluginDependency">com.apple.InterfaceBuilder.CocoaPlugin</string>
 				<string key="487.CustomClassName">IATextFieldCell</string>
 				<string key="487.IBPluginDependency">com.apple.InterfaceBuilder.CocoaPlugin</string>
+				<string key="488.IBPluginDependency">com.apple.InterfaceBuilder.CocoaPlugin</string>
+				<string key="489.IBPluginDependency">com.apple.InterfaceBuilder.CocoaPlugin</string>
+				<string key="493.IBPluginDependency">com.apple.InterfaceBuilder.CocoaPlugin</string>
 				<string key="494.IBPluginDependency">com.apple.InterfaceBuilder.CocoaPlugin</string>
 				<string key="495.IBPluginDependency">com.apple.InterfaceBuilder.CocoaPlugin</string>
+				<string key="496.IBPluginDependency">com.apple.InterfaceBuilder.CocoaPlugin</string>
 				<array key="497.IBNSViewMetadataConstraints">
 					<reference ref="575293853"/>
 					<reference ref="425897445"/>
 				</array>
 				<boolean value="NO" key="497.IBNSViewMetadataTranslatesAutoresizingMaskIntoConstraints"/>
 				<string key="497.IBPluginDependency">com.apple.InterfaceBuilder.CocoaPlugin</string>
-				<array key="498.IBNSViewMetadataConstraints">
+				<array class="NSMutableArray" key="498.IBNSViewMetadataConstraints">
 					<reference ref="426331336"/>
 				</array>
 				<boolean value="NO" key="498.IBNSViewMetadataTranslatesAutoresizingMaskIntoConstraints"/>
 				<string key="498.IBPluginDependency">com.apple.InterfaceBuilder.CocoaPlugin</string>
+				<string key="499.IBPluginDependency">com.apple.InterfaceBuilder.CocoaPlugin</string>
 				<string key="500.IBPluginDependency">com.apple.InterfaceBuilder.CocoaPlugin</string>
 				<string key="501.IBPluginDependency">com.apple.InterfaceBuilder.CocoaPlugin</string>
 				<string key="502.IBPluginDependency">com.apple.InterfaceBuilder.CocoaPlugin</string>
 				<string key="503.IBPluginDependency">com.apple.InterfaceBuilder.CocoaPlugin</string>
+				<string key="505.IBPluginDependency">com.apple.InterfaceBuilder.CocoaPlugin</string>
 				<string key="507.IBPluginDependency">com.apple.InterfaceBuilder.CocoaPlugin</string>
 				<string key="512.IBPluginDependency">com.apple.InterfaceBuilder.CocoaPlugin</string>
+				<array class="NSMutableArray" key="516.IBNSViewMetadataConstraints">
+					<reference ref="186183814"/>
+				</array>
+				<boolean value="NO" key="516.IBNSViewMetadataTranslatesAutoresizingMaskIntoConstraints"/>
+				<string key="516.IBPluginDependency">com.apple.InterfaceBuilder.CocoaPlugin</string>
 				<array class="NSMutableArray" key="517.IBNSViewMetadataConstraints">
-					<reference ref="93713818"/>
+					<reference ref="297195957"/>
+					<reference ref="912553921"/>
 				</array>
 				<boolean value="NO" key="517.IBNSViewMetadataTranslatesAutoresizingMaskIntoConstraints"/>
 				<string key="517.IBPluginDependency">com.apple.InterfaceBuilder.CocoaPlugin</string>
 				<string key="520.IBPluginDependency">com.apple.InterfaceBuilder.CocoaPlugin</string>
-<<<<<<< HEAD
-				<string key="574.CustomClassName">NSSecureTextField</string>
-				<array key="574.IBNSViewMetadataConstraints">
-					<reference ref="436081281"/>
-				</array>
-				<boolean value="NO" key="574.IBNSViewMetadataTranslatesAutoresizingMaskIntoConstraints"/>
-				<string key="574.IBPluginDependency">com.apple.InterfaceBuilder.CocoaPlugin</string>
-=======
 				<string key="521.IBPluginDependency">com.apple.InterfaceBuilder.CocoaPlugin</string>
 				<string key="522.IBPluginDependency">com.apple.InterfaceBuilder.CocoaPlugin</string>
 				<string key="529.IBPluginDependency">com.apple.InterfaceBuilder.CocoaPlugin</string>
@@ -3528,106 +2746,31 @@
 				<boolean value="NO" key="574.IBNSViewMetadataTranslatesAutoresizingMaskIntoConstraints"/>
 				<string key="574.IBPluginDependency">com.apple.InterfaceBuilder.CocoaPlugin</string>
 				<string key="575.IBPluginDependency">com.apple.InterfaceBuilder.CocoaPlugin</string>
->>>>>>> 8c11a7f3
 				<string key="576.CustomClassName">NSSecureTextFieldCell</string>
 				<string key="576.IBPluginDependency">com.apple.InterfaceBuilder.CocoaPlugin</string>
 				<string key="580.IBPluginDependency">com.apple.InterfaceBuilder.CocoaPlugin</string>
 				<string key="581.IBPluginDependency">com.apple.InterfaceBuilder.CocoaPlugin</string>
 				<string key="582.IBPluginDependency">com.apple.InterfaceBuilder.CocoaPlugin</string>
-<<<<<<< HEAD
-				<string key="585.IBPluginDependency">com.apple.InterfaceBuilder.CocoaPlugin</string>
-				<string key="600.IBPluginDependency">com.apple.InterfaceBuilder.CocoaPlugin</string>
-=======
 				<string key="583.IBPluginDependency">com.apple.InterfaceBuilder.CocoaPlugin</string>
 				<string key="584.IBPluginDependency">com.apple.InterfaceBuilder.CocoaPlugin</string>
 				<string key="585.IBPluginDependency">com.apple.InterfaceBuilder.CocoaPlugin</string>
->>>>>>> 8c11a7f3
 				<array key="64.IBNSViewMetadataConstraints">
 					<reference ref="1069307901"/>
 					<reference ref="571121941"/>
 				</array>
 				<boolean value="NO" key="64.IBNSViewMetadataTranslatesAutoresizingMaskIntoConstraints"/>
 				<string key="64.IBPluginDependency">com.apple.InterfaceBuilder.CocoaPlugin</string>
-				<string key="642.IBPluginDependency">com.apple.InterfaceBuilder.CocoaPlugin</string>
 				<string key="65.IBPluginDependency">com.apple.InterfaceBuilder.CocoaPlugin</string>
-				<string key="655.IBPluginDependency">com.apple.InterfaceBuilder.CocoaPlugin</string>
-				<string key="672.IBPluginDependency">com.apple.InterfaceBuilder.CocoaPlugin</string>
-				<string key="673.IBPluginDependency">com.apple.InterfaceBuilder.CocoaPlugin</string>
-				<string key="676.IBPluginDependency">com.apple.InterfaceBuilder.CocoaPlugin</string>
-				<string key="684.IBPluginDependency">com.apple.InterfaceBuilder.CocoaPlugin</string>
-				<string key="687.IBPluginDependency">com.apple.InterfaceBuilder.CocoaPlugin</string>
-				<string key="695.IBPluginDependency">com.apple.InterfaceBuilder.CocoaPlugin</string>
-				<string key="696.IBPluginDependency">com.apple.InterfaceBuilder.CocoaPlugin</string>
-				<string key="699.IBPluginDependency">com.apple.InterfaceBuilder.CocoaPlugin</string>
-				<string key="713.IBPluginDependency">com.apple.InterfaceBuilder.CocoaPlugin</string>
-				<string key="715.IBPluginDependency">com.apple.InterfaceBuilder.CocoaPlugin</string>
-				<string key="716.IBPluginDependency">com.apple.InterfaceBuilder.CocoaPlugin</string>
-				<string key="718.IBPluginDependency">com.apple.InterfaceBuilder.CocoaPlugin</string>
-				<string key="719.IBPluginDependency">com.apple.InterfaceBuilder.CocoaPlugin</string>
-				<string key="720.IBPluginDependency">com.apple.InterfaceBuilder.CocoaPlugin</string>
-				<string key="721.IBPluginDependency">com.apple.InterfaceBuilder.CocoaPlugin</string>
-				<string key="722.IBPluginDependency">com.apple.InterfaceBuilder.CocoaPlugin</string>
-				<array class="NSMutableArray" key="735.IBNSViewMetadataConstraints">
-					<reference ref="765321419"/>
-					<reference ref="108048627"/>
-				</array>
-				<boolean value="NO" key="735.IBNSViewMetadataTranslatesAutoresizingMaskIntoConstraints"/>
-				<string key="735.IBPluginDependency">com.apple.InterfaceBuilder.CocoaPlugin</string>
-				<real value="0.0" key="735.IBViewIntegration.shadowBlurRadius"/>
-				<reference key="735.IBViewIntegration.shadowColor" ref="480996891"/>
-				<real value="0.0" key="735.IBViewIntegration.shadowOffsetHeight"/>
-				<real value="0.0" key="735.IBViewIntegration.shadowOffsetWidth"/>
-				<string key="736.IBPluginDependency">com.apple.InterfaceBuilder.CocoaPlugin</string>
 				<string key="75.IBPluginDependency">com.apple.InterfaceBuilder.CocoaPlugin</string>
-				<string key="766.IBPluginDependency">com.apple.InterfaceBuilder.CocoaPlugin</string>
-				<string key="774.IBPluginDependency">com.apple.InterfaceBuilder.CocoaPlugin</string>
-				<string key="776.IBPluginDependency">com.apple.InterfaceBuilder.CocoaPlugin</string>
-				<string key="778.IBPluginDependency">com.apple.InterfaceBuilder.CocoaPlugin</string>
-				<string key="779.IBPluginDependency">com.apple.InterfaceBuilder.CocoaPlugin</string>
-				<string key="784.CustomClassName">IAUserSearchBar</string>
-				<array class="NSMutableArray" key="784.IBNSViewMetadataConstraints">
-					<reference ref="557340938"/>
-					<reference ref="641173201"/>
-				</array>
-				<boolean value="NO" key="784.IBNSViewMetadataTranslatesAutoresizingMaskIntoConstraints"/>
-				<string key="784.IBPluginDependency">com.apple.InterfaceBuilder.CocoaPlugin</string>
-				<string key="785.IBPluginDependency">com.apple.InterfaceBuilder.CocoaPlugin</string>
-				<string key="794.IBPluginDependency">com.apple.InterfaceBuilder.CocoaPlugin</string>
 			</dictionary>
 			<dictionary class="NSMutableDictionary" key="unlocalizedProperties"/>
 			<nil key="activeLocalization"/>
 			<dictionary class="NSMutableDictionary" key="localizations"/>
 			<nil key="sourceID"/>
-<<<<<<< HEAD
-			<int key="maxID">1209</int>
-=======
 			<int key="maxID">586</int>
->>>>>>> 8c11a7f3
 		</object>
 		<object class="IBClassDescriber" key="IBDocument.Classes">
 			<array class="NSMutableArray" key="referencedPartialClassDescriptions">
-				<object class="IBPartialClassDescription">
-					<string key="className">IADropFileView</string>
-					<string key="superclassName">NSView</string>
-					<dictionary class="NSMutableDictionary" key="outlets">
-						<string key="label">NSTextField</string>
-						<string key="main_controller">IAMainViewController</string>
-					</dictionary>
-					<dictionary class="NSMutableDictionary" key="toOneOutletInfosByName">
-						<object class="IBToOneOutletInfo" key="label">
-							<string key="name">label</string>
-							<string key="candidateClassName">NSTextField</string>
-						</object>
-						<object class="IBToOneOutletInfo" key="main_controller">
-							<string key="name">main_controller</string>
-							<string key="candidateClassName">IAMainViewController</string>
-						</object>
-					</dictionary>
-					<object class="IBClassDescriptionSource" key="sourceIdentifier">
-						<string key="majorKey">IBProjectSource</string>
-						<string key="minorKey">./Classes/IADropFileView.h</string>
-					</object>
-				</object>
 				<object class="IBPartialClassDescription">
 					<string key="className">IAFinderWindow</string>
 					<string key="superclassName">NSWindow</string>
@@ -3736,36 +2879,6 @@
 				<object class="IBPartialClassDescription">
 					<string key="className">IAMainViewController</string>
 					<string key="superclassName">NSViewController</string>
-					<object class="NSMutableDictionary" key="actions">
-						<string key="NS.key.0">sendFile:</string>
-						<string key="NS.object.0">id</string>
-					</object>
-					<object class="NSMutableDictionary" key="actionInfosByName">
-						<string key="NS.key.0">sendFile:</string>
-						<object class="IBActionInfo" key="NS.object.0">
-							<string key="name">sendFile:</string>
-							<string key="candidateClassName">id</string>
-						</object>
-					</object>
-					<dictionary class="NSMutableDictionary" key="outlets">
-						<string key="drop_box">IADropFileView</string>
-						<string key="search_bar">IAUserSearchBar</string>
-						<string key="send_button">NSButton</string>
-					</dictionary>
-					<dictionary class="NSMutableDictionary" key="toOneOutletInfosByName">
-						<object class="IBToOneOutletInfo" key="drop_box">
-							<string key="name">drop_box</string>
-							<string key="candidateClassName">IADropFileView</string>
-						</object>
-						<object class="IBToOneOutletInfo" key="search_bar">
-							<string key="name">search_bar</string>
-							<string key="candidateClassName">IAUserSearchBar</string>
-						</object>
-						<object class="IBToOneOutletInfo" key="send_button">
-							<string key="name">send_button</string>
-							<string key="candidateClassName">NSButton</string>
-						</object>
-					</dictionary>
 					<object class="IBClassDescriptionSource" key="sourceIdentifier">
 						<string key="majorKey">IBProjectSource</string>
 						<string key="minorKey">./Classes/IAMainViewController.h</string>
@@ -3841,28 +2954,6 @@
 					</object>
 				</object>
 				<object class="IBPartialClassDescription">
-<<<<<<< HEAD
-					<string key="className">IAUserSearchBar</string>
-					<string key="superclassName">NSTextField</string>
-					<object class="NSMutableDictionary" key="outlets">
-						<string key="NS.key.0">main_controller</string>
-						<string key="NS.object.0">IAMainViewController</string>
-					</object>
-					<object class="NSMutableDictionary" key="toOneOutletInfosByName">
-						<string key="NS.key.0">main_controller</string>
-						<object class="IBToOneOutletInfo" key="NS.object.0">
-							<string key="name">main_controller</string>
-							<string key="candidateClassName">IAMainViewController</string>
-						</object>
-					</object>
-					<object class="IBClassDescriptionSource" key="sourceIdentifier">
-						<string key="majorKey">IBProjectSource</string>
-						<string key="minorKey">./Classes/IAUserSearchBar.h</string>
-					</object>
-				</object>
-				<object class="IBPartialClassDescription">
-=======
->>>>>>> 8c11a7f3
 					<string key="className">NSLayoutConstraint</string>
 					<string key="superclassName">NSObject</string>
 					<object class="IBClassDescriptionSource" key="sourceIdentifier">
@@ -3876,10 +2967,6 @@
 		<string key="IBDocument.TargetRuntimeIdentifier">IBCocoaFramework</string>
 		<bool key="IBDocument.PluginDeclaredDependenciesTrackSystemTargetVersion">YES</bool>
 		<int key="IBDocument.defaultPropertyAccessControl">3</int>
-		<dictionary class="NSMutableDictionary" key="IBDocument.LastKnownImageSizes">
-			<string key="Logo-Complet-bichromie">{951, 525}</string>
-			<string key="Logo-big">{512, 512}</string>
-		</dictionary>
 		<bool key="IBDocument.UseAutolayout">YES</bool>
 	</data>
 </archive>