//
//  IAGapState.m
//  FinderWindowApplication
//
//  Created by infinit on 10/29/12.
//  Copyright (c) 2012 infinit. All rights reserved.
//

#import "IAGapState.h"

#import "gap.h"


@interface TimerOperation : NSOperation
{
@private
    NSTimer*    _timer;
    double      _interval;
    SEL         _selector;
    id          _object;
}

@property (nonatomic, readonly) BOOL isExecuting;
@property (nonatomic, readonly) BOOL isFinished;

@end

@implementation TimerOperation

@synthesize isExecuting = _executing;
@synthesize isFinished  = _finished;

- (id) initWithInterval:(double)seconds
        performSelector:(SEL)selector
               onObject:(id)object
{
    if ((self = [super init])) {
        _executing = NO;
        _finished  = NO;
        _timer = nil;
        _interval = seconds;
        _selector = selector;
        _object = object;
    }
    
    return self;
}

- (BOOL) isConcurrent {
    return YES;
}

- (void) finish {
    [self willChangeValueForKey:@"isFinished"];
    [self willChangeValueForKey:@"isExecuting"];
    _executing = NO;
    _finished = YES;
    [self didChangeValueForKey:@"isExecuting"];
    [self didChangeValueForKey:@"isFinished"];
}

- (void) start {
    if ([self isCancelled]) {
        [self willChangeValueForKey:@"isFinished"];
        _finished = YES;
        [self didChangeValueForKey:@"isFinished"];
    } else {
        [self willChangeValueForKey:@"isExecuting"];
        [self performSelectorOnMainThread:@selector(main)
                               withObject:nil
                            waitUntilDone:NO];
        _executing = YES;
        [self didChangeValueForKey:@"isExecuting"];
    }
}

- (void) timerFired:(NSTimer*)timer
{
    if (![self isCancelled])
    {
        NSLog(@"Timer fired !");
        [_object performSelector:_selector];
        [self finish];
    }
}

- (void) main {
    _timer = [NSTimer scheduledTimerWithTimeInterval:1.0
                                              target:self
                                            selector:@selector(timerFired:)
                                            userInfo:nil
                                             repeats:NO];
}

- (void) cancel {
    [_timer invalidate];
    [super cancel];
}

@end

// Block type to queue gap operation
typedef int(^gap_operation_t)(void);

@interface IAGapOperationResult ()
{
    gap_Status status;
}

@property gap_Status status;

- (id)initWithStatusCode:(gap_Status)status_code;

@end


@implementation IAGapOperationResult

@synthesize status;

- (id)initWithStatusCode:(gap_Status)status_code
{
    self.status = status_code;
    return self;
}

-(BOOL)success
{
    return self.status == gap_ok;
}

-(BOOL)error
{
    return self.status != gap_ok;
}

@end







static void on_user_status(gap_UserStatusNotification const* n);


@interface IAGapState ()
{
    gap_State* _state;
    BOOL _logged_in;
    BOOL _polling;
}


@property gap_State* state;

@end

@implementation IAGapState

@synthesize state = _state;
@synthesize logged_in = _logged_in;

+ (IAGapState*) instance
{
    static IAGapState* instance = NULL;

    if (instance == NULL)
        instance = [[IAGapState alloc] init];
    if (instance == NULL)
        [NSException raise:@"bad_alloc" format:@"Cannot create a new gap state"];
    return instance;
}

-(id) init
{
    self = [super init];
    
    if (!self)
        return nil;
    
    _state = gap_new();
    if (_state == NULL)
        [NSException raise:@"bad_alloc" format:@"Cannot create a new gap state"];
    _logged_in = FALSE;
    _polling = FALSE;
    return self;
}

// Wrapper that is only called from _startPolling or a timer
- (void)_poll
{
    if (!_polling || !_logged_in)
        return;
    NSLog(@"Do poll");
    gap_Status ret = gap_poll(_state);
    [self addOperation:[[TimerOperation alloc] initWithInterval:1
                                                performSelector:@selector(_poll)
                                                       onObject:self]];
}

// Start polling trophonius
- (void)_startPolling
{
    @synchronized(self)
    {
        if (!_polling && _logged_in)
        {
            _polling = TRUE;
            NSLog(@"Start polling");
            [self _poll];
        }
    }
}

//- User -------------------------------------------------------------------------------------



- (void)                login:(NSString*)login
                 withPassword:(NSString*)password
                andDeviceName:(NSString*)device_name
              performSelector:(SEL)selector
                     onObject:(id)object;
{
    __weak id this = self;
    [self _addOperation:^(void) {
        char* hash_password = gap_hash_password(self.state,
                                                [login UTF8String],
                                                [password UTF8String]);
        int res = gap_login(self.state,
                            [login UTF8String],
                            hash_password);
        NSLog(@"Pass: %s", hash_password);
        gap_hash_free(hash_password);
        if (res == gap_ok)
            res = gap_set_device_name(self.state, [device_name UTF8String]);
        
        if (res == gap_ok)
            res = gap_trophonius_connect(self.state);
        else
            NSLog(@"Cannot login !");
        
        if (res == gap_ok)
            res = gap_user_status_callback(self.state, &on_user_status);
        else
            NSLog(@"Cannot connect to tropho");
        
        if (res == gap_ok)
        {
            self.logged_in = TRUE;
            [this _startPolling];
        }
        else
            NSLog(@"Cannot register callback");
        
        return res;
    } performSelector:selector onObject:object];
}

- (void)                register_:(NSString*)login
                     withFullname:(NSString*)fullname
                      andPassword:(NSString*)password
                    andDeviceName:(NSString*)device_name
                andActivationCode:(NSString*)activation_code
                  performSelector:(SEL)selector
                         onObject:(id)object
{
    __weak id this = self;
    [self _addOperation:^(void) {
        gap_Status res;
        char* hash_password = gap_hash_password(self.state,
                                                [login UTF8String],
                                                [password UTF8String]);
        res = gap_register(self.state,
                           [fullname UTF8String],
                           [login UTF8String],
                           hash_password,
                           [device_name UTF8String],
                           [activation_code UTF8String]);
        
        if (res == gap_ok)
            res = gap_set_device_name(self.state,
                                      [device_name UTF8String]);
        if (res == gap_ok)
        {
            self.logged_in = true;
            [this _startPolling];
        }
<<<<<<< HEAD
        return res;
    } performSelector:selector onObject:object];
}

- (void)               sendFiles:(NSArray*)files
                          toUser:(NSString*)user
                 performSelector:(SEL)selector
                        onObject:(id)object
{
//    __weak id this = self;
    [self _addOperation:^(void) {
        gap_Status res;
        
        char** carray = malloc(sizeof(char*) * ([files count] + 1));
        size_t i = 0;
        for (id file in files)
            carray[i++] = strdup([file UTF8String]);
        carray[i] = NULL;
        
//        res = gap_send_files(self.state, carray);
        
        for (i = 0; i < [files count]; i++)
            free(carray[i]);
        free(carray);
        
=======
>>>>>>> 8c11a7f3
        return res;
    } performSelector:selector onObject:object];
}

// Wrap any operation in a block and execute it in the mail thread
-(void) _addOperation:(gap_operation_t)operation
      performSelector:(SEL)selector
             onObject:(id)object
{
    [self addOperationWithBlock:^(void) {
        int result = operation();
        [object performSelectorOnMainThread:selector
                                 withObject:[[IAGapOperationResult alloc] initWithStatusCode:result]
                              waitUntilDone:NO];
    }];
}

@end

static void on_user_status(gap_UserStatusNotification const* n)
{
    NSLog(@"CDSJKFADSJKL");
}<|MERGE_RESOLUTION|>--- conflicted
+++ resolved
@@ -288,34 +288,6 @@
             self.logged_in = true;
             [this _startPolling];
         }
-<<<<<<< HEAD
-        return res;
-    } performSelector:selector onObject:object];
-}
-
-- (void)               sendFiles:(NSArray*)files
-                          toUser:(NSString*)user
-                 performSelector:(SEL)selector
-                        onObject:(id)object
-{
-//    __weak id this = self;
-    [self _addOperation:^(void) {
-        gap_Status res;
-        
-        char** carray = malloc(sizeof(char*) * ([files count] + 1));
-        size_t i = 0;
-        for (id file in files)
-            carray[i++] = strdup([file UTF8String]);
-        carray[i] = NULL;
-        
-//        res = gap_send_files(self.state, carray);
-        
-        for (i = 0; i < [files count]; i++)
-            free(carray[i]);
-        free(carray);
-        
-=======
->>>>>>> 8c11a7f3
         return res;
     } performSelector:selector onObject:object];
 }
