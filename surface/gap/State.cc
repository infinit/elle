--- conflicted
+++ resolved
@@ -126,41 +126,6 @@
     {
       QLocalSocket conn;
       conn.connectToServer(common::watchdog::server_name().c_str());
-<<<<<<< HEAD
-      if (conn.waitForConnected(2000))
-        {
-          json::Dictionary req;
-          req["_id"] = this->_watchdog_id();
-          req["command"] = cmd;
-          if (kwargs != nullptr)
-            req.update(*kwargs);
-          ELLE_DEBUG("Send watchdog command: %s", req.repr());
-          conn.write(req.repr().c_str());
-          conn.write("\n");
-          if (!conn.waitForBytesWritten(2000))
-              throw Exception(gap_internal_error,
-                              "Couldn't send the command '" + cmd + "'");
-          ELLE_DEBUG("Command sent");
-
-          if (response != nullptr)
-            {
-              if (!conn.waitForReadyRead(2000))
-                throw Exception(gap_internal_error,
-                              "Couldn't read response of '" + cmd + "' command");
-              QByteArray response_data = conn.readLine();
-              std::stringstream ss{
-                  std::string{
-                      response_data.data(),
-                      static_cast<size_t>(response_data.size()),
-                  },
-              };
-              auto ptr = json::Parser<>{}.Parse(ss);
-              response->update(dynamic_cast<json::Dictionary const&>(*ptr));
-            }
-        }
-      else
-        throw Exception(gap_internal_error, "Couldn't connect to the watchdog");
-=======
       if (!conn.waitForConnected(2000))
         throw Exception{
             gap_internal_error,
@@ -197,7 +162,6 @@
       };
       auto ptr = json::parse(ss);
       response->update(ptr->as_dictionary());
->>>>>>> 94fc5582
     }
 
     User const& State::user(std::string const& id)
