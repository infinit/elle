--- conflicted
+++ resolved
@@ -13,28 +13,6 @@
 #include <vector>
 #include <iostream>
 #include <range/v3/range.hpp>
-<<<<<<< HEAD
-
-void test_filter()
-{
-    using namespace ranges;
-    std::cout << "\ntest filter\n";
-    std::stringstream sin("1 2 3 4 5 6 7 8 9");
-    auto ints = istream<int>(sin);
-    auto evens = ints | view::filter([](int i){return i % 2 == 0; });
-    using evens_t = decltype(evens);
-    range_iterator_t<evens_t> i = evens.begin();
-    range_iterator_t<evens_t const> j = evens.begin();
-    j = i;
-    range_sentinel_t<evens_t> k = evens.end();
-    range_sentinel_t<evens_t const> l = evens.end();
-    l = k;
-    for (; j != evens.end(); ++j)
-        std::cout << *j << ' ';
-    std::cout << '\n';
-}
-=======
->>>>>>> 84c5fbcb
 
 int main()
 {
