#!/usr/bin/env python3

import sys
import os
import subprocess
import shutil

def cmd(*args, **kwargs):
    return subprocess.check_output(list(args), **kwargs)

def error(*args):
    sys.stderr.write(' '.join(str(a) for a in args))

def fatal(*args):
    error(*args)
    sys.exit(1)

def which(executable):
    path = os.environ["PATH"]
    for d in path.split(":"):
        file = os.path.join(d,executable)
        if os.path.exists(file):
            return file

DIR_SOURCE = os.environ["DIR_SOURCE"]
DIR_BUILD = os.environ["DIR_BUILD"]
DIR_INSTALL = os.environ["DIR_INSTALL"]

for d in [DIR_SOURCE, DIR_BUILD]:
    if not os.path.isdir(d):
        fatal(d, "is not a directory")

name = cmd("cd '%s' && git describe" % DIR_SOURCE, shell=True).decode("utf-8").strip()
rev = cmd("git", "rev-parse", "--short", "HEAD").decode("utf-8").strip()
version = name.split("-")[0]
major = version.split(".")[0]
minor = version.split(".")[1]



DIR_INSTALL_CLIENT = "%s/client" % DIR_INSTALL

shutil.rmtree(DIR_INSTALL_CLIENT, True)
os.makedirs(DIR_INSTALL_CLIENT)

if which("otool"):
    def get_deps(arg):
        deps = cmd('otool', '-L', arg).decode("utf-8")
        deps = deps.split("\n")[:-1]
        if not deps:
            return []
        return (dep.strip().split(" ")[0] for dep in deps[1:])
elif which("ldd"):
    def get_deps(arg):
        deps = cmd('ldd', arg).decode("utf-8")
        deps = deps.split('\n')
        if not deps:
            return
        for dep in deps[1:]:
            dep = dep.strip()
            if not dep or '=>' not in dep:
                return
            yield dep.split('=>')[1].strip().split(' ')[0].strip()
else:
    raise Exception("otool or ldd needed")

def ship_libs(binary, dest_dir):
    for dep in get_deps(binary):
        lib = os.path.basename(dep)
        path = os.path.dirname(dep)
        if to_add(lib) and not os.path.exists(os.path.join(dest_dir, lib)):
            print('Add lib : %s to %s' % (dep, dest_dir))
            shutil.copy(dep, dest_dir)

def to_add(lib):
<<<<<<< HEAD
    patterns_exclude = [
        "/lib64/ld-linux-x86-64",
        "/lib/ld-linux-x86-64",
        "libICE",
        "libSM",
        "libX11",
        "libXau",
        "libXdmcp",
        "libXext",
        "libXi",
        "libXrandr",
        "libXrender",
        "libXt",
        "libaudio",
        "libbz2",
        "libc",
        "libcrypto",
        "libdl",
        "libffi",
        "libfontconfig",
        "libfreetype",
        "libfuse",
        "libgcc_s",
        "libgobject",
        "libgthread",
        "libm",
        "libpcre",
        "librt",
        "libgthread",
        "libssl",
        "libstdc",
        "libtinfo",
        "libuuid",
        "libstdc",
        "libxcb",
        "linux-vdso",
        "linux-gate",
        "libSystem"
    ]
    patterns_include = [
        "libboost_system",
        "libboost_thread",
        "libboost_signals",
        "libglib",
        "libQtGui",
        "libQtNetwork",
        "libQtCore",
        "libQtXml",
        "libbz2",
        "libexpat",
        "libncurses",
        "libncursesw",
        "libpng15",
        "libpng12",
        "libpth",
        "libqjson",
        "libreadline",
        "libz",
        "libstdc++"
    ]
    for p in patterns_include:
        if (p in lib):
            return True
    for p in patterns_exclude:
        if (p in lib):
            return False
    raise Exception("lib not specified: %s" % lib)
=======
    patterns_exclude = {
        'startswith': [
            "/lib64/ld-linux-x86-64",
            "/lib/ld-linux-x86-64",
            "libICE",
            "libSM",
            "libX",
            "libaudio",
            "libbz2",
            "libcrypto",
            "libffi",
            "libfontconfig",
            "libfreetype",
            "libfuse",
            "libgcc",
            "libglib",
            "libgobject",
            "libgthread",
            "libpcre",
            "librt",
            "libssl",
            "libtinfo",
            "libuuid",
            "libxcb",
            "linux-vdso",
            "linux-gate",
            "libSystem"
        ],

        'contains': [
            "libstdc.",
            "libstdc++.",
            "libpthread.",
            "libc.",
            "libm.",
            "libdl.",
        ]
    }
    patterns_include = {
        'startswith': [
            "libboost",
            "libQt",
            "libexpat",
            "libncurses",
            "libpng",
            "libqjson",
            "libreadline",
        ],
        'contains': [
            "libpth.",
            "libz.",
        ]
    }


    if any(lib.startswith(p) for p in patterns_exclude['startswith']) or \
       any(p in lib for p in patterns_exclude['contains']):
        return False
    elif any(lib.startswith(p) for p in patterns_include['startswith']) or \
         any(p in lib for p in patterns_include['contains']):
        return True
    else:
        raise Exception("lib not specified: %s" % lib)
>>>>>>> 6abe723b

DIR_INSTALL_CLIENT_BIN = os.path.join(DIR_INSTALL_CLIENT, "bin")
DIR_INSTALL_CLIENT_LIB = os.path.join(DIR_INSTALL_CLIENT, "lib")
os.makedirs(DIR_INSTALL_CLIENT_BIN)
os.makedirs(DIR_INSTALL_CLIENT_LIB)

infinit_path = [
    "8infinit",
    "plasma/updater/8updater",
    "plasma/watchdog/8watchdog",
]

for f in infinit_path:
    dst = os.path.join(DIR_INSTALL_CLIENT_BIN, os.path.basename(f))
    shutil.copy(os.path.join(DIR_BUILD, f), dst)
<<<<<<< HEAD
    #cmd("strip", dst)
=======
    cmd('strip', dst)
>>>>>>> 6abe723b
    print("Ship libs for %s" % dst)
    ship_libs(dst, DIR_INSTALL_CLIENT_LIB)
    if which("patchelf"):
        print("patchelf for:", dst)
        os.system("ldd %s" % dst)
        cmd('patchelf', '--debug', '--set-rpath', '$ORIGIN/../lib', dst)
    elif which("install_name_tool"):
        pass
        #cmd("install_name_tool", "-change", f, dst)
    else:
        raise Exception("patchelf or install_name_tool needed")


if os.path.exists(os.path.join(DIR_BUILD, "surface/macosx/Infinit.app")):
    f = "surface/macosx/Infinit.app"
    dst = os.path.join(DIR_INSTALL_CLIENT_BIN, os.path.basename(f))
    print("infinit.app %s" % dst)
    shutil.copytree(os.path.join(DIR_BUILD, f), dst)
    for f in infinit_path:
        binary_path = os.path.join(DIR_INSTALL_CLIENT_BIN, os.path.basename(f))
        ship_libs(binary_path, os.path.join(dst, "Contents/Library"))
        if which("install_name_tool"):
            for dep in get_deps(binary_path):
                #cmd("install_name_tool", "-change", dep, os.path.join("@loader_path/../Library", os.path.basename(dep))  , binary_path)
                print("add : %s" % dep)
    shutil.copy(os.path.join(DIR_INSTALL_CLIENT_BIN, os.path.basename("8updater")), os.path.join(dst, "Contents/Resources"))


print("Prepare the manifest")
cmd(os.path.join(DIR_SOURCE,'farm/make_manifest'), DIR_INSTALL_CLIENT, major, minor, rev)

DIR_INSTALL_SERVER = os.path.join(DIR_INSTALL, "server")
shutil.rmtree(DIR_INSTALL_SERVER, True)
os.makedirs(DIR_INSTALL_SERVER)

# list ()
# {
#     cd "$DIR_BUILD/oracle/disciples/"
#     find "$@"
# }

server_scripts = [
    "metalib/__init__.py",
    "metalib/metalib.so",
    "pythia",
    "meta",
    "creosus",
    "troll",
    "static",
    "meta-server",
    "meta-tests",
    "creosus-server",
    "production-meta-server.sh",
    "production-creosus-server.sh"
]

if os.path.isdir(os.path.join(DIR_BUILD, "oracle")): # oracle is built
    for f in server_scripts:
        src = os.path.join(DIR_BUILD, "oracle/disciples", f)
        dst = os.path.join(DIR_INSTALL_SERVER, f)
        print("cpy", src, "->", dst)
        if os.path.isdir(src):
            shutil.copytree(src, dst)
        else:
            if not os.path.isdir(os.path.dirname(dst)):
                os.makedirs(os.path.dirname(dst))
            shutil.copy(src, dst)

# for f in                                                \
#     metalib/__init__.py                                 \
#     metalib/metalib.so                                  \
#     $(list pythia -name '*.py')                         \
#     $(list meta -name '*.py')                           \
#     $(list creosus -name '*.py' -or -name '*.html')     \
#     $(list troll -name '*.py')                          \
#     meta-server                                         \
#     meta-tests                                          \
#     creosus-server                                      \
#     production-meta-server.sh                           \
#     production-creosus-server.sh
# do
#     mkdir -p "$DIR_INSTALL_SERVER/$(dirname "$f")"
#     cp -r "$DIR_BUILD/oracle/disciples/$f" "$DIR_INSTALL_SERVER/$f"
# done<|MERGE_RESOLUTION|>--- conflicted
+++ resolved
@@ -73,75 +73,7 @@
             shutil.copy(dep, dest_dir)
 
 def to_add(lib):
-<<<<<<< HEAD
-    patterns_exclude = [
-        "/lib64/ld-linux-x86-64",
-        "/lib/ld-linux-x86-64",
-        "libICE",
-        "libSM",
-        "libX11",
-        "libXau",
-        "libXdmcp",
-        "libXext",
-        "libXi",
-        "libXrandr",
-        "libXrender",
-        "libXt",
-        "libaudio",
-        "libbz2",
-        "libc",
-        "libcrypto",
-        "libdl",
-        "libffi",
-        "libfontconfig",
-        "libfreetype",
-        "libfuse",
-        "libgcc_s",
-        "libgobject",
-        "libgthread",
-        "libm",
-        "libpcre",
-        "librt",
-        "libgthread",
-        "libssl",
-        "libstdc",
-        "libtinfo",
-        "libuuid",
-        "libstdc",
-        "libxcb",
-        "linux-vdso",
-        "linux-gate",
-        "libSystem"
-    ]
-    patterns_include = [
-        "libboost_system",
-        "libboost_thread",
-        "libboost_signals",
-        "libglib",
-        "libQtGui",
-        "libQtNetwork",
-        "libQtCore",
-        "libQtXml",
-        "libbz2",
-        "libexpat",
-        "libncurses",
-        "libncursesw",
-        "libpng15",
-        "libpng12",
-        "libpth",
-        "libqjson",
-        "libreadline",
-        "libz",
-        "libstdc++"
-    ]
-    for p in patterns_include:
-        if (p in lib):
-            return True
-    for p in patterns_exclude:
-        if (p in lib):
-            return False
-    raise Exception("lib not specified: %s" % lib)
-=======
+
     patterns_exclude = {
         'startswith': [
             "/lib64/ld-linux-x86-64",
@@ -205,7 +137,6 @@
         return True
     else:
         raise Exception("lib not specified: %s" % lib)
->>>>>>> 6abe723b
 
 DIR_INSTALL_CLIENT_BIN = os.path.join(DIR_INSTALL_CLIENT, "bin")
 DIR_INSTALL_CLIENT_LIB = os.path.join(DIR_INSTALL_CLIENT, "lib")
@@ -221,11 +152,7 @@
 for f in infinit_path:
     dst = os.path.join(DIR_INSTALL_CLIENT_BIN, os.path.basename(f))
     shutil.copy(os.path.join(DIR_BUILD, f), dst)
-<<<<<<< HEAD
-    #cmd("strip", dst)
-=======
     cmd('strip', dst)
->>>>>>> 6abe723b
     print("Ship libs for %s" % dst)
     ship_libs(dst, DIR_INSTALL_CLIENT_LIB)
     if which("patchelf"):
@@ -249,8 +176,10 @@
         ship_libs(binary_path, os.path.join(dst, "Contents/Library"))
         if which("install_name_tool"):
             for dep in get_deps(binary_path):
-                #cmd("install_name_tool", "-change", dep, os.path.join("@loader_path/../Library", os.path.basename(dep))  , binary_path)
-                print("add : %s" % dep)
+                lib = os.path.basename(dep)
+                if to_add(lib):
+                    cmd("install_name_tool", "-change", dep, os.path.join("@loader_path/../Library", os.path.basename(dep))  , binary_path)
+                    print("add : %s" % dep)
     shutil.copy(os.path.join(DIR_INSTALL_CLIENT_BIN, os.path.basename("8updater")), os.path.join(dst, "Contents/Resources"))
 
 
