--- conflicted
+++ resolved
@@ -1,14 +1,9 @@
-<<<<<<< HEAD
 #!/usr/bin/env python3
 
 import sys
 import os
 import subprocess
 import shutil
-
-#set -ex
-
-#MYSELF="$0"
 
 def cmd(*args, **kwargs):
     return subprocess.check_output(list(args), **kwargs)
@@ -216,183 +211,4 @@
 # do
 #     mkdir -p "$DIR_INSTALL_SERVER/$(dirname "$f")"
 #     cp -r "$DIR_BUILD/oracle/disciples/$f" "$DIR_INSTALL_SERVER/$f"
-# done
-=======
-#!/bin/sh
-
-set -ex
-
-MYSELF="$0"
-
-error ()
-{
-    for line; do
-        echo "$MYSELF: $1" 1>&2
-    done
-}
-
-fatal ()
-{
-    error "$@"
-    exit 1
-}
-
-for d in "$DIR_SOURCE" "$DIR_BUILD"; do
-    test -d "$d" || fatal "directory $d does not exist"
-done
-
-name=$(cd "$DIR_SOURCE" && git describe)
-rev=$(git rev-parse --short HEAD)
-version=${name%-*}
-version=${name%-*}
-major=${version%.*}
-minor=${version#*.}
-
-
-DIR_INSTALL_CLIENT="$DIR_INSTALL/client"
-rm -rf "$DIR_INSTALL_CLIENT"
-mkdir -p "$DIR_INSTALL_CLIENT"
-
-error ()
-{
-    for line; do
-        echo 1>&2 "$line"
-    done
-}
-
-fatal ()
-{
-    error "$@"
-    exit 1
-}
-
-ship_libs ()
-{
-    _IFS="$IFS"
-    IFS="
-"
-    for line in $(ldd $1 | awk '{print $1 " " $3}'); do
-        lib=$(echo "$line" | cut -d ' ' -f 1)
-        path=$(echo "$line" | cut -d ' ' -f 2)
-        case "$lib" in
-            (\
-             /lib64/ld-linux-x86-64.so.2|\
-             /lib/ld-linux-x86-64.so.2|\
-             /lib/ld-linux.so.2|\
-             libICE.so.6|\
-             libSM.so.6|\
-             libX11.so.6|\
-             libXau.so.6|\
-             libXdmcp.so.6|\
-             libXext.so.6|\
-             libXi.so.6|\
-             libXrandr.so.2|\
-             libXrender.so.1|\
-             libXt.so.6|\
-             libaudio.so.2|\
-             libbz2.so.1.0|\
-             libc.so.6|\
-             libcrypto.so.1.0.0|\
-             libdl.so.2|\
-             libffi.so.5|\
-             libffi.so.6|\
-             libfontconfig.so.1|\
-             libfreetype.so.6|\
-             libfuse.so.2|\
-             libgcc_s.so.1|\
-             libglib-2.0.so.0|\
-             libgobject-2.0.so.0|\
-             libgthread-2.0.so.0|\
-             libm.so.6|\
-             libpcre.so.1|\
-             libpcre.so.3|\
-             libpthread.so.0|\
-             librt.so.1|\
-             libssl.so.1.0.0|\
-             libstdc++.so.6|\
-             libtinfo.so.5|\
-             libuuid.so.1|\
-             libxcb.so.1|\
-             linux-vdso.so.1|\
-             linux-gate.so.1\
-             )
-                ;;
-            (\
-             libQtCore.so.4|\
-             libQtGui.so.4|\
-             libQtNetwork.so.4|\
-             libQtXml.so.4|\
-             libbz2.so.1|\
-             libexpat.so.1|\
-             libncurses.so.5|\
-             libncursesw.so.5|\
-             libpng15.so.15|\
-             libpng12.so.0|\
-             libpth.so.20|\
-             libqjson.so.0|\
-             libreadline.so.6|\
-             libboost_system-mt.so.1.46.1|\
-             libboost_thread-mt.so.1.46.1|\
-             libboost_signals-mt.so.1.46.1|\
-             libboost_system-mt.so.1.46.1|\
-             libz.so.1\
-            )
-                test -e "$2/$(basename "$path")" || cp "$path" "$2"
-                ;;
-            (*)
-                fatal "unrecognized dynamic dependency: $lib"
-                ;;
-        esac
-    done
-    IFS="$IFS"
-}
-
-DIR_INSTALL_CLIENT_BIN="$DIR_INSTALL_CLIENT/bin"
-DIR_INSTALL_CLIENT_LIB="$DIR_INSTALL_CLIENT/lib"
-mkdir -p "$DIR_INSTALL_CLIENT_BIN" "$DIR_INSTALL_CLIENT_LIB"
-for f in 8infinit                               \
-    satellites/dictionary/8dictionary           \
-    satellites/access/8access                   \
-    plasma/updater/8updater                     \
-    plasma/installer/8installer                 \
-    plasma/watchdog/8watchdog
-do
-    dst="$DIR_INSTALL_CLIENT_BIN/$(basename $f)"
-    cp "$DIR_BUILD/$f" "$dst"
-    strip "$dst"
-    echo "Ship libs for $dst"
-    ship_libs "$dst" "$DIR_INSTALL_CLIENT_LIB"
-    patchelf --set-rpath '$ORIGIN/../lib' "$dst"
-done
-
-echo "Prepare the manifest"
-${DIR_SOURCE}/farm/make_manifest "${DIR_INSTALL_CLIENT}" $major $minor $rev
-
-
-DIR_INSTALL_SERVER="$DIR_INSTALL/server"
-rm -rf "$DIR_INSTALL_SERVER"
-mkdir -p "$DIR_INSTALL_SERVER"
-
-list ()
-{
-    cd "$DIR_BUILD/oracle/disciples/"
-    find "$@"
-}
-
-for f in                                                \
-    metalib/__init__.py                                 \
-    metalib/metalib.so                                  \
-    $(list pythia -name '*.py')                         \
-    $(list meta -name '*.py')                           \
-    $(list creosus -name '*.py' -or -name '*.html')     \
-    $(list troll -name '*.py')                          \
-    meta-server                                         \
-    meta-tests                                          \
-    creosus-server                                      \
-    production-meta-server.sh                           \
-    production-creosus-server.sh
-do
-    mkdir -p "$DIR_INSTALL_SERVER/$(dirname "$f")"
-    cp -r "$DIR_BUILD/oracle/disciples/$f" "$DIR_INSTALL_SERVER/$f"
-done
->>>>>>> a957698e
+# done