--- conflicted
+++ resolved
@@ -9988,70 +9988,22 @@
             return result;
         }
 
-<<<<<<< HEAD
-=======
-        /*!
-        @brief parse floating point number
-
-        This function (and its overloads) serves to select the most appropriate
-        standard floating point number parsing function based on the type
-        supplied via the first parameter.  Set this to @a
-        static_cast<number_float_t*>(nullptr).
-
-        @param[in,out] endptr receives a pointer to the first character after
-        the number
-
-        @return the floating point number
-        */
-        long double str_to_float_t(long double* /* type */, char** endptr) const
-        {
-            return std::strtold(reinterpret_cast<typename string_t::const_pointer>(m_start), endptr);
-        }
->>>>>>> ed8516dc
 
         /*!
         @brief parse string into a built-in arithmetic type as if
                the current locale is POSIX.
 
-<<<<<<< HEAD
                note: in floating-point case strtod may parse
                past the token's end - this is not an error.
 
                any leading blanks are not handled.
-=======
-        This function (and its overloads) serves to select the most appropriate
-        standard floating point number parsing function based on the type
-        supplied via the first parameter.  Set this to @a
-        static_cast<number_float_t*>(nullptr).
-
-        @param[in,out] endptr  receives a pointer to the first character after
-        the number
-
-        @return the floating point number
->>>>>>> ed8516dc
         */
         struct strtonum
         {
-<<<<<<< HEAD
           public:
             strtonum(const char* start, const char* end)
                 : m_start(start), m_end(end)
             {}
-=======
-            return std::strtod(reinterpret_cast<typename string_t::const_pointer>(m_start), endptr);
-        }
-
-        /*!
-        @brief parse floating point number
-
-        This function (and its overloads) serves to select the most appropriate
-        standard floating point number parsing function based on the type
-        supplied via the first parameter.  Set this to @a
-        static_cast<number_float_t*>(nullptr).
-
-        @param[in,out] endptr  receives a pointer to the first character after
-        the number
->>>>>>> ed8516dc
 
             /// return true iff parsed successfully as
             /// number of type T.
@@ -10108,17 +10060,12 @@
             // overloaded wrappers for strtod/strtof/strtold
             // that will be called from parse<floating_point_t>
 
-<<<<<<< HEAD
             static void strtof(float& f,
                                const char* str,
                                char** endptr)
             {
                 f = std::strtof(str, endptr);
             }
-=======
-            // temporarily store the type to avoid unnecessary bitfield access
-            value_t type;
->>>>>>> ed8516dc
 
             static void strtof(double& f,
                                const char* str,
