--- conflicted
+++ resolved
@@ -6206,13 +6206,6 @@
     `std::setw(4)` on @a o sets the indentation level to `4` and the
     serialization result is the same as calling `dump(4)`.
 
-<<<<<<< HEAD
-    @note During serialization, the locale and the precision of the output
-    stream @a o are changed. The original values are restored when the
-    function returns.
-
-=======
->>>>>>> 94906107
     @param[in,out] o  stream to serialize to
     @param[in] j  JSON value to serialize
 
@@ -8232,14 +8225,14 @@
     */
     struct numtostr
     {
-    public:
+      public:
         template<typename T>
-        numtostr(T value) 
+        numtostr(T value)
         {
             x_write(value, std::is_integral<T>());
         }
 
-        operator const char*() const
+        operator const char* () const
         {
             return m_buf.data();
         }
@@ -8249,10 +8242,10 @@
             return m_buf.data();
         }
 
-    private:
+      private:
         static constexpr size_t s_capacity = 30;
-        std::array<char, s_capacity + 2> m_buf{{}}; // +2 for leading '-'
-                                                    // and trailing '\0'
+        std::array < char, s_capacity + 2 > m_buf{{}}; // +2 for leading '-'
+        // and trailing '\0'
         template<typename T>
         void x_write(T x, std::true_type)
         {
@@ -8261,7 +8254,7 @@
             const bool is_neg = x < 0;
             size_t i = 0;
 
-            while(x and i < s_capacity) 
+            while (x and i < s_capacity)
             {
                 const auto digit = std::labs(static_cast<long>(x % 10));
                 m_buf[i++] = static_cast<char>('0' + digit);
@@ -8270,12 +8263,12 @@
 
             assert(i < s_capacity);
 
-            if(i == 0) 
+            if (i == 0)
             {
                 m_buf[i++] = '0';
             }
 
-            if(is_neg) 
+            if (is_neg)
             {
                 m_buf[i++] = '-';
             }
@@ -8288,20 +8281,20 @@
         {
             if (x == 0)
             {
-                std::strcpy(m_buf.data(), 
+                std::strcpy(m_buf.data(),
                             std::signbit(x) ? "-0.0" : "0.0");
                 return;
             }
 
-            static constexpr auto d = 
-                    std::numeric_limits<number_float_t>::digits10;
+            static constexpr auto d =
+                std::numeric_limits<number_float_t>::digits10;
             static_assert(d == 6 or d == 15 or d == 16 or d == 17, "");
 
             static constexpr auto fmt = d == 6  ? "%.7g"
-                                      : d == 15 ? "%.16g"
-                                      : d == 16 ? "%.17g"
-                                      : d == 17 ? "%.18g"
-                                      :           "%.19g";
+                                        : d == 15 ? "%.16g"
+                                        : d == 16 ? "%.17g"
+                                        : d == 17 ? "%.18g"
+                                        :           "%.19g";
             // I'm not sure why we need to +1 the precision,
             // but without it there's a unit-test that fails
             // that asserts precision of the output
@@ -8312,43 +8305,44 @@
             // C locales and C++ locales are similar but
             // different.
             //
-            // If working with C++ streams we'd've used 
+            // If working with C++ streams we'd've used
             // these, but for C formatting functions we
-            // have to use C locales (setlocale / localeconv), 
+            // have to use C locales (setlocale / localeconv),
             // rather than C++ locales (std::locale installed
             // by std::locale::global()).
             const std::locale loc;
 
             const char thousands_sep =
-                std::use_facet< std::numpunct<char> >(
-                    loc).thousands_sep(); 
+                std::use_facet< std::numpunct<char>>(
+                    loc).thousands_sep();
 
             const char decimal_point =
-                std::use_facet< std::numpunct<char> >(
-                    loc).decimal_point(); 
+                std::use_facet< std::numpunct<char>>(
+                    loc).decimal_point();
 #else
             const auto loc = localeconv();
             assert(loc != nullptr);
             const char thousands_sep = !loc->thousands_sep ? '\0'
-                                      : loc->thousands_sep[0];
+                                       : loc->thousands_sep[0];
 
             const char decimal_point = !loc->decimal_point ? '\0'
-                                      : loc->decimal_point[0];
+                                       : loc->decimal_point[0];
 #endif
 
             // erase thousands separator
-            if (thousands_sep) {
-                auto end = std::remove(m_buf.begin(), 
-                                       m_buf.end(), 
+            if (thousands_sep)
+            {
+                auto end = std::remove(m_buf.begin(),
+                                       m_buf.end(),
                                        thousands_sep);
 
                 std::fill(end, m_buf.end(), '\0');
             }
 
             // convert decimal point to '.'
-            if (decimal_point and decimal_point != '.') 
-            {
-                for (auto& c : m_buf) 
+            if (decimal_point and decimal_point != '.')
+            {
+                for (auto& c : m_buf)
                 {
                     if (c == decimal_point)
                     {
@@ -8363,14 +8357,16 @@
 
             const bool value_is_int_like =
                 std::find_if(m_buf.begin(), data_end,
-                             [](const char c) 
-                             {   return c == '.' 
-                                     or c == 'e' 
-                                     or c == 'E'; })
-                == data_end;
-            
+                             [](const char c)
+            {
+                return c == '.'
+                       or c == 'e'
+                       or c == 'E';
+            })
+            == data_end;
+
             assert(data_end + 2 < m_buf.end());
-            if(value_is_int_like) 
+            if (value_is_int_like)
             {
                 strcat(m_buf.data(), ".0");
             }
