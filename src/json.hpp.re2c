/*
    __ _____ _____ _____
 __|  |   __|     |   | |  JSON for Modern C++
|  |  |__   |  |  | | | |  version 2.1.1
|_____|_____|_____|_|___|  https://github.com/nlohmann/json

Licensed under the MIT License <http://opensource.org/licenses/MIT>.
Copyright (c) 2013-2017 Niels Lohmann <http://nlohmann.me>.

Permission is hereby  granted, free of charge, to any  person obtaining a copy
of this software and associated  documentation files (the "Software"), to deal
in the Software  without restriction, including without  limitation the rights
to  use, copy,  modify, merge,  publish, distribute,  sublicense, and/or  sell
copies  of  the Software,  and  to  permit persons  to  whom  the Software  is
furnished to do so, subject to the following conditions:

The above copyright notice and this permission notice shall be included in all
copies or substantial portions of the Software.

THE SOFTWARE  IS PROVIDED "AS  IS", WITHOUT WARRANTY  OF ANY KIND,  EXPRESS OR
IMPLIED,  INCLUDING BUT  NOT  LIMITED TO  THE  WARRANTIES OF  MERCHANTABILITY,
FITNESS FOR  A PARTICULAR PURPOSE AND  NONINFRINGEMENT. IN NO EVENT  SHALL THE
AUTHORS  OR COPYRIGHT  HOLDERS  BE  LIABLE FOR  ANY  CLAIM,  DAMAGES OR  OTHER
LIABILITY, WHETHER IN AN ACTION OF  CONTRACT, TORT OR OTHERWISE, ARISING FROM,
OUT OF OR IN CONNECTION WITH THE SOFTWARE  OR THE USE OR OTHER DEALINGS IN THE
SOFTWARE.
*/

#ifndef NLOHMANN_JSON_HPP
#define NLOHMANN_JSON_HPP

#include <algorithm> // all_of, copy, fill, find, for_each, none_of, remove, reverse, transform
#include <array> // array
#include <cassert> // assert
#include <cctype> // isdigit
#include <ciso646> // and, not, or
#include <clocale> // lconv, localeconv
#include <cmath> // isfinite, labs, ldexp, signbit
#include <cstddef> // nullptr_t, ptrdiff_t, size_t
#include <cstdint> // int64_t, uint64_t
#include <cstdlib> // abort, strtod, strtof, strtold, strtoul, strtoll, strtoull
#include <cstring> // strlen
#include <forward_list> // forward_list
#include <functional> // function, hash, less
#include <initializer_list> // initializer_list
#include <iomanip> // setw
#include <iostream> // istream, ostream
#include <iterator> // advance, begin, back_inserter, bidirectional_iterator_tag, distance, end, inserter, iterator, iterator_traits, next, random_access_iterator_tag, reverse_iterator
#include <limits> // numeric_limits
#include <locale> // locale
#include <map> // map
#include <memory> // addressof, allocator, allocator_traits, unique_ptr
#include <numeric> // accumulate
#include <sstream> // stringstream
#include <string> // getline, stoi, string, to_string
#include <type_traits> // add_pointer, conditional, decay, enable_if, false_type, integral_constant, is_arithmetic, is_base_of, is_const, is_constructible, is_convertible, is_default_constructible, is_enum, is_floating_point, is_integral, is_nothrow_move_assignable, is_nothrow_move_constructible, is_pointer, is_reference, is_same, is_scalar, is_signed, remove_const, remove_cv, remove_pointer, remove_reference, true_type, underlying_type
#include <utility> // declval, forward, make_pair, move, pair, swap
#include <vector> // vector

// exclude unsupported compilers
#if defined(__clang__)
    #if (__clang_major__ * 10000 + __clang_minor__ * 100 + __clang_patchlevel__) < 30400
        #error "unsupported Clang version - see https://github.com/nlohmann/json#supported-compilers"
    #endif
#elif defined(__GNUC__)
    #if (__GNUC__ * 10000 + __GNUC_MINOR__ * 100 + __GNUC_PATCHLEVEL__) < 40900
        #error "unsupported GCC version - see https://github.com/nlohmann/json#supported-compilers"
    #endif
#endif

// disable float-equal warnings on GCC/clang
#if defined(__clang__) || defined(__GNUC__) || defined(__GNUG__)
    #pragma GCC diagnostic push
    #pragma GCC diagnostic ignored "-Wfloat-equal"
#endif

// disable documentation warnings on clang
#if defined(__clang__)
    #pragma GCC diagnostic push
    #pragma GCC diagnostic ignored "-Wdocumentation"
#endif

// allow to disable exceptions
#if (defined(__cpp_exceptions) || defined(__EXCEPTIONS) || defined(_CPPUNWIND)) && not defined(JSON_NOEXCEPTION)
    #define JSON_THROW(exception) throw exception
    #define JSON_TRY try
    #define JSON_CATCH(exception) catch(exception)
#else
    #define JSON_THROW(exception) std::abort()
    #define JSON_TRY if(true)
    #define JSON_CATCH(exception) if(false)
#endif

/*!
@brief namespace for Niels Lohmann
@see https://github.com/nlohmann
@since version 1.0.0
*/
namespace nlohmann
{

/*!
@brief unnamed namespace with internal helper functions

This namespace collects some functions that could not be defined inside the
@ref basic_json class.

@since version 2.1.0
*/
namespace detail
{
////////////////
// exceptions //
////////////////

/*!
@brief general exception of the @ref basic_json class

Extension of std::exception objects with a member @a id for exception ids.

@since version 3.0.0
*/
class exception : public std::exception
{
  public:
    /// create exception with id an explanatory string
    exception(int id_, const std::string& ename, const std::string& what_arg_)
        : id(id_),
          what_arg("[json.exception." + ename + "." + std::to_string(id_) + "] " + what_arg_)
    {}

    /// returns the explanatory string
    virtual const char* what() const noexcept
    {
        return what_arg.c_str();
    }

    /// the id of the exception
    const int id;

  private:
    /// the explanatory string
    const std::string what_arg;
};

/*!
@brief exception indicating a parse error

This excpetion is thrown by the library when a parse error occurs. Parse
errors can occur during the deserialization of JSON text as well as when
using JSON Patch.

Member @a byte holds the byte index of the last read character in the input
file.

@note For an input with n bytes, 1 is the index of the first character
      and n+1 is the index of the terminating null byte or the end of
      file. This also holds true when reading a byte vector (CBOR or
      MessagePack).

Exceptions have ids 1xx.

name / id                      | example massage | description
------------------------------ | --------------- | -------------------------
json.exception.parse_error.101 | parse error at 2: unexpected end of input; expected string literal | This error indicates a syntax error while deserializing a JSON text. The error message describes that an unexpected token (character) was encountered, and the member @a byte indicates the error position.
json.exception.parse_error.102 | parse error at 14: missing or wrong low surrogate | JSON uses the `\uxxxx` format to describe Unicode characters. Code points above above 0xFFFF are split into two `\uxxxx` entries ("surrogate pairs"). This error indicates that the surrogate pair is incomplete or contains an invalid code point.
json.exception.parse_error.103 | parse error: code points above 0x10FFFF are invalid | Unicode supports code points up to 0x10FFFF. Code points above 0x10FFFF are invalid.
json.exception.parse_error.104 | parse error: JSON patch must be an array of objects | [RFC 6902](https://tools.ietf.org/html/rfc6902) requires a JSON Patch document to be a JSON document that represents an array of objects.
json.exception.parse_error.105 | parse error: operation must have string member 'op' | An operation of a JSON Patch document must contain exactly one "op" member, whose value indicates the operation to perform. Its value must be one of "add", "remove", "replace", "move", "copy", or "test"; other values are errors.
json.exception.parse_error.106 | parse error: array index '01' must not begin with '0' | An array index in a JSON Pointer ([RFC 6901](https://tools.ietf.org/html/rfc6901)) may be `0` or any number wihtout a leading `0`.
json.exception.parse_error.107 | parse error: JSON pointer must be empty or begin with '/' - was: 'foo' | A JSON Pointer must be a Unicode string containing a sequence of zero or more reference tokens, each prefixed by a `/` character.
json.exception.parse_error.108 | parse error: escape character '~' must be followed with '0' or '1' | In a JSON Pointer, only `~0` and `~1` are valid escape sequences.
json.exception.parse_error.109 | parse error: array index 'one' is not a number | A JSON Pointer array index must be a number.
json.exception.parse_error.110 | parse error at 1: cannot read 2 bytes from vector | When parsing CBOR or MessagePack, the byte vector ends before the complete value has been read.
json.exception.parse_error.111 | parse error: bad input stream | Parsing CBOR or MessagePack from an input stream where the [`badbit` or `failbit`](http://en.cppreference.com/w/cpp/io/ios_base/iostate) is set.
json.exception.parse_error.112 | parse error at 1: error reading CBOR; last byte: 0xf8 | Not all types of CBOR or MessagePack are supported. This exception occurs if an unsupported byte was read.

@since version 3.0.0
*/
class parse_error : public exception
{
  public:
    /*!
    @brief create a parse error exception
    @param[in] id_        the id of the exception
    @param[in] byte_      the byte index where the error occured (or 0 if
                          the position cannot be determined)
    @param[in] what_arg_  the explanatory string
    */
    parse_error(int id_, size_t byte_, const std::string& what_arg_)
        : exception(id_, "parse_error", "parse error" +
                    (byte_ != 0 ? (" at " + std::to_string(byte_)) : "") +
                    ": " + what_arg_),
          byte(byte_)
    {}

    /*!
    @brief byte index of the parse error

    The byte index of the last read character in the input file.

    @note For an input with n bytes, 1 is the index of the first character
          and n+1 is the index of the terminating null byte or the end of
          file. This also holds true when reading a byte vector (CBOR or
          MessagePack).
    */
    const size_t byte;
};

/*!
@brief exception indicating errors with iterators

Exceptions have ids 2xx.

name / id                           | example massage | description
----------------------------------- | --------------- | -------------------------
json.exception.invalid_iterator.201 | iterators are not compatible | The iterators passed to constructor @ref basic_json(InputIT first, InputIT last) are not compatible, meaning they do not belong to the same container. Therefore, the range (@a first, @a last) is invalid.
json.exception.invalid_iterator.202 | iterator does not fit current value | In an erase or insert function, the passed iterator @a pos does not belong to the JSON value for which the function was called. It hence does not define a valid position for the deletion/insertion.
json.exception.invalid_iterator.203 | iterators do not fit current value | Either iterator passed to function @ref erase(IteratorType first, IteratorType last) does not belong to the JSON value from which values shall be erased. It hence does not define a valid range to delete values from.
json.exception.invalid_iterator.204 | iterators out of range | When an iterator range for a primitive type (number, boolean, or string) is passed to a constructor or an erase function, this range has to be exactly (@ref begin(), @ref end()), because this is the only way the single stored value is expressed. All other ranges are invalid.
json.exception.invalid_iterator.205 | iterator out of range | When an iterator for a primitive type (number, boolean, or string) is passed to an erase function, the iterator has to be the @ref begin() iterator, because it is the only way to address the stored value. All other iterators are invalid.
json.exception.invalid_iterator.206 | cannot construct with iterators from null | The iterators passed to constructor @ref basic_json(InputIT first, InputIT last) belong to a JSON null value and hence to not define a valid range.
json.exception.invalid_iterator.207 | cannot use key() for non-object iterators | The key() member function can only be used on iterators belonging to a JSON object, because other types do not have a concept of a key.
json.exception.invalid_iterator.208 | cannot use operator[] for object iterators | The operator[] to specify a concrete offset cannot be used on iterators belonging to a JSON object, because JSON objects are unordered.
json.exception.invalid_iterator.209 | cannot use offsets with object iterators | The offset operators (+, -, +=, -=) cannot be used on iterators belonging to a JSON object, because JSON objects are unordered.
json.exception.invalid_iterator.210 | iterators do not fit | The iterator range passed to the insert function are not compatible, meaning they do not belong to the same container. Therefore, the range (@a first, @a last) is invalid.
json.exception.invalid_iterator.211 | passed iterators may not belong to container | The iterator range passed to the insert function must not be a subrange of the container to insert to.
json.exception.invalid_iterator.212 | cannot compare iterators of different containers | When two iterators are compared, they must belong to the same container.
json.exception.invalid_iterator.213 | cannot compare order of object iterators | The order of object iterators cannot be compated, because JSON objects are unordered.
json.exception.invalid_iterator.214 | cannot get value | Cannot get value for iterator: Either the iterator belongs to a null value or it is an iterator to a primitive type (number, boolean, or string), but the iterator is different to @ref begin().

@since version 3.0.0
*/
class invalid_iterator : public exception
{
  public:
    invalid_iterator(int id_, const std::string& what_arg_)
        : exception(id_, "invalid_iterator", what_arg_)
    {}
};

/*!
@brief exception indicating executing a member function with a wrong type

Exceptions have ids 3xx.

name / id                     | example massage | description
----------------------------- | --------------- | -------------------------
json.exception.type_error.301 | cannot create object from initializer list | To create an object from an initializer list, the initializer list must consist only of a list of pairs whose first element is a string. When this constraint is violated, an array is created instead.
json.exception.type_error.302 | type must be object, but is array | During implicit or explicit value conversion, the JSON type must be compatible to the target type. For instance, a JSON string can only be converted into string types, but not into numbers or boolean types.
json.exception.type_error.303 | incompatible ReferenceType for get_ref, actual type is object | To retrieve a reference to a value stored in a @ref basic_json object with @ref get_ref, the type of the reference must match the value type. For instance, for a JSON array, the @a ReferenceType must be @ref array_t&.
json.exception.type_error.304 | cannot use at() with string | The @ref at() member functions can only be executed for certain JSON types.
json.exception.type_error.305 | cannot use operator[] with string | The @ref operator[] member functions can only be executed for certain JSON types.
json.exception.type_error.306 | cannot use value() with string | The @ref value() member functions can only be executed for certain JSON types.
json.exception.type_error.307 | cannot use erase() with string | The @ref erase() member functions can only be executed for certain JSON types.
json.exception.type_error.308 | cannot use push_back() with string | The @ref push_back() and @ref operator+= member functions can only be executed for certain JSON types.
json.exception.type_error.309 | cannot use insert() with | The @ref insert() member functions can only be executed for certain JSON types.
json.exception.type_error.310 | cannot use swap() with number | The @ref swap() member functions can only be executed for certain JSON types.
json.exception.type_error.311 | cannot use emplace_back() with string | The @ref emplace_back() member function can only be executed for certain JSON types.
json.exception.type_error.313 | invalid value to unflatten | The @ref unflatten function converts an object whose keys are JSON Pointers back into an arbitrary nested JSON value. The JSON Pointers must not overlap, because then the resulting value would not be well defined.
json.exception.type_error.314 | only objects can be unflattened | The @ref unflatten function only works for an object whose keys are JSON Pointers.
json.exception.type_error.315 | values in object must be primitive | The @ref unflatten function only works for an object whose keys are JSON Pointers and whose values are primitive.

@since version 3.0.0
*/
class type_error : public exception
{
  public:
    type_error(int id_, const std::string& what_arg_)
        : exception(id_, "type_error", what_arg_)
    {}
};

/*!
@brief exception indicating access out of the defined range

Exceptions have ids 4xx.

name / id                       | example massage | description
------------------------------- | --------------- | -------------------------
json.exception.out_of_range.401 | array index 3 is out of range | The provided array index @a i is larger than @a size-1.
json.exception.out_of_range.402 | array index '-' (3) is out of range | The special array index `-` in a JSON Pointer never describes a valid element of the array, but the index past the end. That is, it can only be used to add elements at this position, but not to read it.
json.exception.out_of_range.403 | key 'foo' not found | The provided key was not found in the JSON object.
json.exception.out_of_range.404 | unresolved reference token 'foo' | A reference token in a JSON Pointer could not be resolved.
json.exception.out_of_range.405 | JSON pointer has no parent | The JSON Patch operations 'remove' and 'add' can not be applied to the root element of the JSON value.

@since version 3.0.0
*/
class out_of_range : public exception
{
  public:
    out_of_range(int id_, const std::string& what_arg_)
        : exception(id_, "out_of_range", what_arg_)
    {}
};

/*!
@brief exception indicating other errors

Exceptions have ids 5xx.

name / id                      | example massage | description
------------------------------ | --------------- | -------------------------
json.exception.other_error.501 | unsuccessful: {"op":"test","path":"/baz", "value":"bar"} | A JSON Patch operation 'test' failed. The unsuccessful operation is also printed.

@since version 3.0.0
*/
class other_error : public exception
{
  public:
    other_error(int id_, const std::string& what_arg_)
        : exception(id_, "other_error", what_arg_)
    {}
};



///////////////////////////
// JSON type enumeration //
///////////////////////////

/*!
@brief the JSON type enumeration

This enumeration collects the different JSON types. It is internally used to
distinguish the stored values, and the functions @ref basic_json::is_null(),
@ref basic_json::is_object(), @ref basic_json::is_array(),
@ref basic_json::is_string(), @ref basic_json::is_boolean(),
@ref basic_json::is_number() (with @ref basic_json::is_number_integer(),
@ref basic_json::is_number_unsigned(), and @ref basic_json::is_number_float()),
@ref basic_json::is_discarded(), @ref basic_json::is_primitive(), and
@ref basic_json::is_structured() rely on it.

@note There are three enumeration entries (number_integer, number_unsigned, and
number_float), because the library distinguishes these three types for numbers:
@ref basic_json::number_unsigned_t is used for unsigned integers,
@ref basic_json::number_integer_t is used for signed integers, and
@ref basic_json::number_float_t is used for floating-point numbers or to
approximate integers which do not fit in the limits of their respective type.

@sa @ref basic_json::basic_json(const value_t value_type) -- create a JSON
value with the default value for a given type

@since version 1.0.0
*/
enum class value_t : uint8_t
{
    null,            ///< null value
    object,          ///< object (unordered set of name/value pairs)
    array,           ///< array (ordered collection of values)
    string,          ///< string value
    boolean,         ///< boolean value
    number_integer,  ///< number value (signed integer)
    number_unsigned, ///< number value (unsigned integer)
    number_float,    ///< number value (floating-point)
    discarded        ///< discarded by the the parser callback function
};

/*!
@brief comparison operator for JSON types

Returns an ordering that is similar to Python:
- order: null < boolean < number < object < array < string
- furthermore, each type is not smaller than itself

@since version 1.0.0
*/
inline bool operator<(const value_t lhs, const value_t rhs) noexcept
{
    static constexpr std::array<uint8_t, 8> order = {{
            0, // null
            3, // object
            4, // array
            5, // string
            1, // boolean
            2, // integer
            2, // unsigned
            2, // float
        }
    };

    // discarded values are not comparable
    if (lhs == value_t::discarded or rhs == value_t::discarded)
    {
        return false;
    }

    return order[static_cast<std::size_t>(lhs)] <
           order[static_cast<std::size_t>(rhs)];
}


/////////////
// helpers //
/////////////

// alias templates to reduce boilerplate
template<bool B, typename T = void>
using enable_if_t = typename std::enable_if<B, T>::type;

template<typename T>
using uncvref_t = typename std::remove_cv<typename std::remove_reference<T>::type>::type;

// taken from http://stackoverflow.com/a/26936864/266378
template<typename T>
using is_unscoped_enum =
    std::integral_constant<bool, std::is_convertible<T, int>::value and
    std::is_enum<T>::value>;

/*
Implementation of two C++17 constructs: conjunction, negation. This is needed
to avoid evaluating all the traits in a condition

For example: not std::is_same<void, T>::value and has_value_type<T>::value
will not compile when T = void (on MSVC at least). Whereas
conjunction<negation<std::is_same<void, T>>, has_value_type<T>>::value will
stop evaluating if negation<...>::value == false

Please note that those constructs must be used with caution, since symbols can
become very long quickly (which can slow down compilation and cause MSVC
internal compiler errors). Only use it when you have to (see example ahead).
*/
template<class...> struct conjunction : std::true_type {};
template<class B1> struct conjunction<B1> : B1 {};
template<class B1, class... Bn>
struct conjunction<B1, Bn...> : std::conditional<bool(B1::value), conjunction<Bn...>, B1>::type {};

template<class B> struct negation : std::integral_constant < bool, !B::value > {};

// dispatch utility (taken from ranges-v3)
template<unsigned N> struct priority_tag : priority_tag < N - 1 > {};
template<> struct priority_tag<0> {};


//////////////////
// constructors //
//////////////////

template<value_t> struct external_constructor;

template<>
struct external_constructor<value_t::boolean>
{
    template<typename BasicJsonType>
    static void construct(BasicJsonType& j, typename BasicJsonType::boolean_t b) noexcept
    {
        j.m_type = value_t::boolean;
        j.m_value = b;
        j.assert_invariant();
    }
};

template<>
struct external_constructor<value_t::string>
{
    template<typename BasicJsonType>
    static void construct(BasicJsonType& j, const typename BasicJsonType::string_t& s)
    {
        j.m_type = value_t::string;
        j.m_value = s;
        j.assert_invariant();
    }
};

template<>
struct external_constructor<value_t::number_float>
{
    template<typename BasicJsonType>
    static void construct(BasicJsonType& j, typename BasicJsonType::number_float_t val) noexcept
    {
        j.m_type = value_t::number_float;
        j.m_value = val;
        j.assert_invariant();
    }
};

template<>
struct external_constructor<value_t::number_unsigned>
{
    template<typename BasicJsonType>
    static void construct(BasicJsonType& j, typename BasicJsonType::number_unsigned_t val) noexcept
    {
        j.m_type = value_t::number_unsigned;
        j.m_value = val;
        j.assert_invariant();
    }
};

template<>
struct external_constructor<value_t::number_integer>
{
    template<typename BasicJsonType>
    static void construct(BasicJsonType& j, typename BasicJsonType::number_integer_t val) noexcept
    {
        j.m_type = value_t::number_integer;
        j.m_value = val;
        j.assert_invariant();
    }
};

template<>
struct external_constructor<value_t::array>
{
    template<typename BasicJsonType>
    static void construct(BasicJsonType& j, const typename BasicJsonType::array_t& arr)
    {
        j.m_type = value_t::array;
        j.m_value = arr;
        j.assert_invariant();
    }

    template<typename BasicJsonType, typename CompatibleArrayType,
             enable_if_t<not std::is_same<CompatibleArrayType,
                                          typename BasicJsonType::array_t>::value,
                         int> = 0>
    static void construct(BasicJsonType& j, const CompatibleArrayType& arr)
    {
        using std::begin;
        using std::end;
        j.m_type = value_t::array;
        j.m_value.array = j.template create<typename BasicJsonType::array_t>(begin(arr), end(arr));
        j.assert_invariant();
    }

    template<typename BasicJsonType>
    static void construct(BasicJsonType& j, const std::vector<bool>& arr)
    {
        j.m_type = value_t::array;
        j.m_value = value_t::array;
        j.m_value.array->reserve(arr.size());
        for (bool x : arr)
        {
            j.m_value.array->push_back(x);
        }
        j.assert_invariant();
    }
};

template<>
struct external_constructor<value_t::object>
{
    template<typename BasicJsonType>
    static void construct(BasicJsonType& j, const typename BasicJsonType::object_t& obj)
    {
        j.m_type = value_t::object;
        j.m_value = obj;
        j.assert_invariant();
    }

    template<typename BasicJsonType, typename CompatibleObjectType,
             enable_if_t<not std::is_same<CompatibleObjectType,
                                          typename BasicJsonType::object_t>::value,
                         int> = 0>
    static void construct(BasicJsonType& j, const CompatibleObjectType& obj)
    {
        using std::begin;
        using std::end;

        j.m_type = value_t::object;
        j.m_value.object = j.template create<typename BasicJsonType::object_t>(begin(obj), end(obj));
        j.assert_invariant();
    }
};


////////////////////////
// has_/is_ functions //
////////////////////////

/*!
@brief Helper to determine whether there's a key_type for T.

This helper is used to tell associative containers apart from other containers
such as sequence containers. For instance, `std::map` passes the test as it
contains a `mapped_type`, whereas `std::vector` fails the test.

@sa http://stackoverflow.com/a/7728728/266378
@since version 1.0.0, overworked in version 2.0.6
*/
#define NLOHMANN_JSON_HAS_HELPER(type)                                        \
    template<typename T> struct has_##type {                                  \
    private:                                                                  \
        template<typename U, typename = typename U::type>                     \
        static int detect(U &&);                                              \
        static void detect(...);                                              \
    public:                                                                   \
        static constexpr bool value =                                         \
                std::is_integral<decltype(detect(std::declval<T>()))>::value; \
    }

NLOHMANN_JSON_HAS_HELPER(mapped_type);
NLOHMANN_JSON_HAS_HELPER(key_type);
NLOHMANN_JSON_HAS_HELPER(value_type);
NLOHMANN_JSON_HAS_HELPER(iterator);

#undef NLOHMANN_JSON_HAS_HELPER


template<bool B, class RealType, class CompatibleObjectType>
struct is_compatible_object_type_impl : std::false_type {};

template<class RealType, class CompatibleObjectType>
struct is_compatible_object_type_impl<true, RealType, CompatibleObjectType>
{
    static constexpr auto value =
        std::is_constructible<typename RealType::key_type,
        typename CompatibleObjectType::key_type>::value and
        std::is_constructible<typename RealType::mapped_type,
        typename CompatibleObjectType::mapped_type>::value;
};

template<class BasicJsonType, class CompatibleObjectType>
struct is_compatible_object_type
{
    static auto constexpr value = is_compatible_object_type_impl <
                                  conjunction<negation<std::is_same<void, CompatibleObjectType>>,
                                  has_mapped_type<CompatibleObjectType>,
                                  has_key_type<CompatibleObjectType>>::value,
                                  typename BasicJsonType::object_t, CompatibleObjectType >::value;
};

template<typename BasicJsonType, typename T>
struct is_basic_json_nested_type
{
    static auto constexpr value = std::is_same<T, typename BasicJsonType::iterator>::value or
                                  std::is_same<T, typename BasicJsonType::const_iterator>::value or
                                  std::is_same<T, typename BasicJsonType::reverse_iterator>::value or
                                  std::is_same<T, typename BasicJsonType::const_reverse_iterator>::value or
                                  std::is_same<T, typename BasicJsonType::json_pointer>::value;
};

template<class BasicJsonType, class CompatibleArrayType>
struct is_compatible_array_type
{
    static auto constexpr value =
        conjunction<negation<std::is_same<void, CompatibleArrayType>>,
        negation<is_compatible_object_type<
        BasicJsonType, CompatibleArrayType>>,
        negation<std::is_constructible<typename BasicJsonType::string_t,
        CompatibleArrayType>>,
        negation<is_basic_json_nested_type<BasicJsonType, CompatibleArrayType>>,
        has_value_type<CompatibleArrayType>,
        has_iterator<CompatibleArrayType>>::value;
};

template<bool, typename, typename>
struct is_compatible_integer_type_impl : std::false_type {};

template<typename RealIntegerType, typename CompatibleNumberIntegerType>
struct is_compatible_integer_type_impl<true, RealIntegerType, CompatibleNumberIntegerType>
{
    // is there an assert somewhere on overflows?
    using RealLimits = std::numeric_limits<RealIntegerType>;
    using CompatibleLimits = std::numeric_limits<CompatibleNumberIntegerType>;

    static constexpr auto value =
        std::is_constructible<RealIntegerType,
        CompatibleNumberIntegerType>::value and
        CompatibleLimits::is_integer and
        RealLimits::is_signed == CompatibleLimits::is_signed;
};

template<typename RealIntegerType, typename CompatibleNumberIntegerType>
struct is_compatible_integer_type
{
    static constexpr auto value =
        is_compatible_integer_type_impl <
        std::is_integral<CompatibleNumberIntegerType>::value and
        not std::is_same<bool, CompatibleNumberIntegerType>::value,
        RealIntegerType, CompatibleNumberIntegerType > ::value;
};


// trait checking if JSONSerializer<T>::from_json(json const&, udt&) exists
template<typename BasicJsonType, typename T>
struct has_from_json
{
  private:
    // also check the return type of from_json
    template<typename U, typename = enable_if_t<std::is_same<void, decltype(uncvref_t<U>::from_json(
                 std::declval<BasicJsonType>(), std::declval<T&>()))>::value>>
    static int detect(U&&);
    static void detect(...);

  public:
    static constexpr bool value = std::is_integral<decltype(
                                      detect(std::declval<typename BasicJsonType::template json_serializer<T, void>>()))>::value;
};

// This trait checks if JSONSerializer<T>::from_json(json const&) exists
// this overload is used for non-default-constructible user-defined-types
template<typename BasicJsonType, typename T>
struct has_non_default_from_json
{
  private:
    template <
        typename U,
        typename = enable_if_t<std::is_same<
                                   T, decltype(uncvref_t<U>::from_json(std::declval<BasicJsonType>()))>::value >>
    static int detect(U&&);
    static void detect(...);

  public:
    static constexpr bool value = std::is_integral<decltype(detect(
                                      std::declval<typename BasicJsonType::template json_serializer<T, void>>()))>::value;
};

// This trait checks if BasicJsonType::json_serializer<T>::to_json exists
template<typename BasicJsonType, typename T>
struct has_to_json
{
  private:
    template<typename U, typename = decltype(uncvref_t<U>::to_json(
                 std::declval<BasicJsonType&>(), std::declval<T>()))>
    static int detect(U&&);
    static void detect(...);

  public:
    static constexpr bool value = std::is_integral<decltype(detect(
                                      std::declval<typename BasicJsonType::template json_serializer<T, void>>()))>::value;
};


/////////////
// to_json //
/////////////

template<typename BasicJsonType, typename T, enable_if_t<
             std::is_same<T, typename BasicJsonType::boolean_t>::value, int> = 0>
void to_json(BasicJsonType& j, T b) noexcept
{
    external_constructor<value_t::boolean>::construct(j, b);
}

template<typename BasicJsonType, typename CompatibleString,
         enable_if_t<std::is_constructible<typename BasicJsonType::string_t,
                     CompatibleString>::value, int> = 0>
void to_json(BasicJsonType& j, const CompatibleString& s)
{
    external_constructor<value_t::string>::construct(j, s);
}

template<typename BasicJsonType, typename FloatType,
         enable_if_t<std::is_floating_point<FloatType>::value, int> = 0>
void to_json(BasicJsonType& j, FloatType val) noexcept
{
    external_constructor<value_t::number_float>::construct(j, static_cast<typename BasicJsonType::number_float_t>(val));
}

template <
    typename BasicJsonType, typename CompatibleNumberUnsignedType,
    enable_if_t<is_compatible_integer_type<typename BasicJsonType::number_unsigned_t,
                CompatibleNumberUnsignedType>::value, int> = 0 >
void to_json(BasicJsonType& j, CompatibleNumberUnsignedType val) noexcept
{
    external_constructor<value_t::number_unsigned>::construct(j, static_cast<typename BasicJsonType::number_unsigned_t>(val));
}

template <
    typename BasicJsonType, typename CompatibleNumberIntegerType,
    enable_if_t<is_compatible_integer_type<typename BasicJsonType::number_integer_t,
                CompatibleNumberIntegerType>::value, int> = 0 >
void to_json(BasicJsonType& j, CompatibleNumberIntegerType val) noexcept
{
    external_constructor<value_t::number_integer>::construct(j, static_cast<typename BasicJsonType::number_integer_t>(val));
}

template<typename BasicJsonType, typename UnscopedEnumType,
         enable_if_t<is_unscoped_enum<UnscopedEnumType>::value, int> = 0>
void to_json(BasicJsonType& j, UnscopedEnumType e) noexcept
{
    external_constructor<value_t::number_integer>::construct(j, e);
}

template<typename BasicJsonType>
void to_json(BasicJsonType& j, const std::vector<bool>& e)
{
    external_constructor<value_t::array>::construct(j, e);
}

template <
    typename BasicJsonType, typename CompatibleArrayType,
    enable_if_t <
        is_compatible_array_type<BasicJsonType, CompatibleArrayType>::value or
        std::is_same<typename BasicJsonType::array_t, CompatibleArrayType>::value,
        int > = 0 >
void to_json(BasicJsonType& j, const  CompatibleArrayType& arr)
{
    external_constructor<value_t::array>::construct(j, arr);
}

template <
    typename BasicJsonType, typename CompatibleObjectType,
    enable_if_t<is_compatible_object_type<BasicJsonType, CompatibleObjectType>::value,
                int> = 0 >
void to_json(BasicJsonType& j, const  CompatibleObjectType& arr)
{
    external_constructor<value_t::object>::construct(j, arr);
}


///////////////
// from_json //
///////////////

// overloads for basic_json template parameters
template<typename BasicJsonType, typename ArithmeticType,
         enable_if_t<std::is_arithmetic<ArithmeticType>::value and
                     not std::is_same<ArithmeticType,
                                      typename BasicJsonType::boolean_t>::value,
                     int> = 0>
void get_arithmetic_value(const BasicJsonType& j, ArithmeticType& val)
{
    switch (static_cast<value_t>(j))
    {
        case value_t::number_unsigned:
        {
            val = static_cast<ArithmeticType>(
                      *j.template get_ptr<const typename BasicJsonType::number_unsigned_t*>());
            break;
        }
        case value_t::number_integer:
        {
            val = static_cast<ArithmeticType>(
                      *j.template get_ptr<const typename BasicJsonType::number_integer_t*>());
            break;
        }
        case value_t::number_float:
        {
            val = static_cast<ArithmeticType>(
                      *j.template get_ptr<const typename BasicJsonType::number_float_t*>());
            break;
        }
        default:
        {
            JSON_THROW(type_error(302, "type must be number, but is " + j.type_name()));
        }
    }
}

template<typename BasicJsonType>
void from_json(const BasicJsonType& j, typename BasicJsonType::boolean_t& b)
{
    if (not j.is_boolean())
    {
        JSON_THROW(type_error(302, "type must be boolean, but is " + j.type_name()));
    }
    b = *j.template get_ptr<const typename BasicJsonType::boolean_t*>();
}

template<typename BasicJsonType>
void from_json(const BasicJsonType& j, typename BasicJsonType::string_t& s)
{
    if (not j.is_string())
    {
        JSON_THROW(type_error(302, "type must be string, but is " + j.type_name()));
    }
    s = *j.template get_ptr<const typename BasicJsonType::string_t*>();
}

template<typename BasicJsonType>
void from_json(const BasicJsonType& j, typename BasicJsonType::number_float_t& val)
{
    get_arithmetic_value(j, val);
}

template<typename BasicJsonType>
void from_json(const BasicJsonType& j, typename BasicJsonType::number_unsigned_t& val)
{
    get_arithmetic_value(j, val);
}

template<typename BasicJsonType>
void from_json(const BasicJsonType& j, typename BasicJsonType::number_integer_t& val)
{
    get_arithmetic_value(j, val);
}

template<typename BasicJsonType, typename UnscopedEnumType,
         enable_if_t<is_unscoped_enum<UnscopedEnumType>::value, int> = 0>
void from_json(const BasicJsonType& j, UnscopedEnumType& e)
{
    typename std::underlying_type<UnscopedEnumType>::type val;
    get_arithmetic_value(j, val);
    e = static_cast<UnscopedEnumType>(val);
}

template<typename BasicJsonType>
void from_json(const BasicJsonType& j, typename BasicJsonType::array_t& arr)
{
    if (not j.is_array())
    {
        JSON_THROW(type_error(302, "type must be array, but is " + j.type_name()));
    }
    arr = *j.template get_ptr<const typename BasicJsonType::array_t*>();
}

// forward_list doesn't have an insert method
template<typename BasicJsonType, typename T, typename Allocator,
         enable_if_t<std::is_convertible<BasicJsonType, T>::value, int> = 0>
void from_json(const BasicJsonType& j, std::forward_list<T, Allocator>& l)
{
    if (not j.is_array())
    {
        JSON_THROW(type_error(302, "type must be array, but is " + j.type_name()));
    }
<<<<<<< HEAD
    if (not std::is_same<T, BasicJsonType>::value)
    {
        if (not j.is_array())
        {
            JSON_THROW(type_error(302, "type must be array, but is " + j.type_name()));
        }
    }
=======

>>>>>>> 8feaf8dc
    for (auto it = j.rbegin(), end = j.rend(); it != end; ++it)
    {
        l.push_front(it->template get<T>());
    }
}

template<typename BasicJsonType, typename CompatibleArrayType>
void from_json_array_impl(const BasicJsonType& j, CompatibleArrayType& arr, priority_tag<0>)
{
    using std::begin;
    using std::end;

    std::transform(j.begin(), j.end(),
                   std::inserter(arr, end(arr)), [](const BasicJsonType & i)
    {
        // get<BasicJsonType>() returns *this, this won't call a from_json
        // method when value_type is BasicJsonType
        return i.template get<typename CompatibleArrayType::value_type>();
    });
}

template<typename BasicJsonType, typename CompatibleArrayType>
auto from_json_array_impl(const BasicJsonType& j, CompatibleArrayType& arr, priority_tag<1>)
-> decltype(
    arr.reserve(std::declval<typename CompatibleArrayType::size_type>()),
    void())
{
    using std::begin;
    using std::end;

    arr.reserve(j.size());
    std::transform(j.begin(), j.end(),
                   std::inserter(arr, end(arr)), [](const BasicJsonType & i)
    {
        // get<BasicJsonType>() returns *this, this won't call a from_json
        // method when value_type is BasicJsonType
        return i.template get<typename CompatibleArrayType::value_type>();
    });
}

template<typename BasicJsonType, typename CompatibleArrayType,
         enable_if_t<is_compatible_array_type<BasicJsonType, CompatibleArrayType>::value and
                     std::is_convertible<BasicJsonType, typename CompatibleArrayType::value_type>::value and
                     not std::is_same<typename BasicJsonType::array_t, CompatibleArrayType>::value, int> = 0>
void from_json(const BasicJsonType& j, CompatibleArrayType& arr)
{
    if (not j.is_array())
    {
        JSON_THROW(type_error(302, "type must be array, but is " + j.type_name()));
    }

<<<<<<< HEAD
    // when T == BasicJsonType, do not check if value_t is correct
    if (not std::is_same<typename CompatibleArrayType::value_type, BasicJsonType>::value)
    {
        if (not j.is_array())
        {
            JSON_THROW(type_error(302, "type must be array, but is " + j.type_name()));
        }
    }
=======
>>>>>>> 8feaf8dc
    from_json_array_impl(j, arr, priority_tag<1> {});
}

template<typename BasicJsonType, typename CompatibleObjectType,
         enable_if_t<is_compatible_object_type<BasicJsonType, CompatibleObjectType>::value, int> = 0>
void from_json(const BasicJsonType& j, CompatibleObjectType& obj)
{
    if (not j.is_object())
    {
        JSON_THROW(type_error(302, "type must be object, but is " + j.type_name()));
    }

    auto inner_object = j.template get_ptr<const typename BasicJsonType::object_t*>();
    using std::begin;
    using std::end;
    // we could avoid the assignment, but this might require a for loop, which
    // might be less efficient than the container constructor for some
    // containers (would it?)
    obj = CompatibleObjectType(begin(*inner_object), end(*inner_object));
}

// overload for arithmetic types, not chosen for basic_json template arguments
// (BooleanType, etc..); note: Is it really necessary to provide explicit
// overloads for boolean_t etc. in case of a custom BooleanType which is not
// an arithmetic type?
template<typename BasicJsonType, typename ArithmeticType,
         enable_if_t <
             std::is_arithmetic<ArithmeticType>::value and
             not std::is_same<ArithmeticType, typename BasicJsonType::number_unsigned_t>::value and
             not std::is_same<ArithmeticType, typename BasicJsonType::number_integer_t>::value and
             not std::is_same<ArithmeticType, typename BasicJsonType::number_float_t>::value and
             not std::is_same<ArithmeticType, typename BasicJsonType::boolean_t>::value,
             int> = 0>
void from_json(const BasicJsonType& j, ArithmeticType& val)
{
    switch (static_cast<value_t>(j))
    {
        case value_t::number_unsigned:
        {
            val = static_cast<ArithmeticType>(*j.template get_ptr<const typename BasicJsonType::number_unsigned_t*>());
            break;
        }
        case value_t::number_integer:
        {
            val = static_cast<ArithmeticType>(*j.template get_ptr<const typename BasicJsonType::number_integer_t*>());
            break;
        }
        case value_t::number_float:
        {
            val = static_cast<ArithmeticType>(*j.template get_ptr<const typename BasicJsonType::number_float_t*>());
            break;
        }
        case value_t::boolean:
        {
            val = static_cast<ArithmeticType>(*j.template get_ptr<const typename BasicJsonType::boolean_t*>());
            break;
        }
        default:
        {
            JSON_THROW(type_error(302, "type must be number, but is " + j.type_name()));
        }
    }
}

struct to_json_fn
{
  private:
    template<typename BasicJsonType, typename T>
    auto call(BasicJsonType& j, T&& val, priority_tag<1>) const noexcept(noexcept(to_json(j, std::forward<T>(val))))
    -> decltype(to_json(j, std::forward<T>(val)), void())
    {
        return to_json(j, std::forward<T>(val));
    }

    template<typename BasicJsonType, typename T>
    void call(BasicJsonType&, T&&, priority_tag<0>) const noexcept
    {
        static_assert(sizeof(BasicJsonType) == 0,
                      "could not find to_json() method in T's namespace");
    }

  public:
    template<typename BasicJsonType, typename T>
    void operator()(BasicJsonType& j, T&& val) const
    noexcept(noexcept(std::declval<to_json_fn>().call(j, std::forward<T>(val), priority_tag<1> {})))
    {
        return call(j, std::forward<T>(val), priority_tag<1> {});
    }
};

struct from_json_fn
{
  private:
    template<typename BasicJsonType, typename T>
    auto call(const BasicJsonType& j, T& val, priority_tag<1>) const
    noexcept(noexcept(from_json(j, val)))
    -> decltype(from_json(j, val), void())
    {
        return from_json(j, val);
    }

    template<typename BasicJsonType, typename T>
    void call(const BasicJsonType&, T&, priority_tag<0>) const noexcept
    {
        static_assert(sizeof(BasicJsonType) == 0,
                      "could not find from_json() method in T's namespace");
    }

  public:
    template<typename BasicJsonType, typename T>
    void operator()(const BasicJsonType& j, T& val) const
    noexcept(noexcept(std::declval<from_json_fn>().call(j, val, priority_tag<1> {})))
    {
        return call(j, val, priority_tag<1> {});
    }
};

// taken from ranges-v3
template<typename T>
struct static_const
{
    static constexpr T value{};
};

template<typename T>
constexpr T static_const<T>::value;
} // namespace detail


/// namespace to hold default `to_json` / `from_json` functions
namespace
{
constexpr const auto& to_json = detail::static_const<detail::to_json_fn>::value;
constexpr const auto& from_json = detail::static_const<detail::from_json_fn>::value;
}


/*!
@brief default JSONSerializer template argument

This serializer ignores the template arguments and uses ADL
([argument-dependent lookup](http://en.cppreference.com/w/cpp/language/adl))
for serialization.
*/
template<typename = void, typename = void>
struct adl_serializer
{
    /*!
    @brief convert a JSON value to any value type

    This function is usually called by the `get()` function of the
    @ref basic_json class (either explicit or via conversion operators).

    @param[in] j         JSON value to read from
    @param[in,out] val  value to write to
    */
    template<typename BasicJsonType, typename ValueType>
    static void from_json(BasicJsonType&& j, ValueType& val) noexcept(
        noexcept(::nlohmann::from_json(std::forward<BasicJsonType>(j), val)))
    {
        ::nlohmann::from_json(std::forward<BasicJsonType>(j), val);
    }

    /*!
    @brief convert any value type to a JSON value

    This function is usually called by the constructors of the @ref basic_json
    class.

    @param[in,out] j  JSON value to write to
    @param[in] val     value to read from
    */
    template<typename BasicJsonType, typename ValueType>
    static void to_json(BasicJsonType& j, ValueType&& val) noexcept(
        noexcept(::nlohmann::to_json(j, std::forward<ValueType>(val))))
    {
        ::nlohmann::to_json(j, std::forward<ValueType>(val));
    }
};


/*!
@brief a class to store JSON values

@tparam ObjectType type for JSON objects (`std::map` by default; will be used
in @ref object_t)
@tparam ArrayType type for JSON arrays (`std::vector` by default; will be used
in @ref array_t)
@tparam StringType type for JSON strings and object keys (`std::string` by
default; will be used in @ref string_t)
@tparam BooleanType type for JSON booleans (`bool` by default; will be used
in @ref boolean_t)
@tparam NumberIntegerType type for JSON integer numbers (`int64_t` by
default; will be used in @ref number_integer_t)
@tparam NumberUnsignedType type for JSON unsigned integer numbers (@c
`uint64_t` by default; will be used in @ref number_unsigned_t)
@tparam NumberFloatType type for JSON floating-point numbers (`double` by
default; will be used in @ref number_float_t)
@tparam AllocatorType type of the allocator to use (`std::allocator` by
default)
@tparam JSONSerializer the serializer to resolve internal calls to `to_json()`
and `from_json()` (@ref adl_serializer by default)

@requirement The class satisfies the following concept requirements:
- Basic
 - [DefaultConstructible](http://en.cppreference.com/w/cpp/concept/DefaultConstructible):
   JSON values can be default constructed. The result will be a JSON null
   value.
 - [MoveConstructible](http://en.cppreference.com/w/cpp/concept/MoveConstructible):
   A JSON value can be constructed from an rvalue argument.
 - [CopyConstructible](http://en.cppreference.com/w/cpp/concept/CopyConstructible):
   A JSON value can be copy-constructed from an lvalue expression.
 - [MoveAssignable](http://en.cppreference.com/w/cpp/concept/MoveAssignable):
   A JSON value van be assigned from an rvalue argument.
 - [CopyAssignable](http://en.cppreference.com/w/cpp/concept/CopyAssignable):
   A JSON value can be copy-assigned from an lvalue expression.
 - [Destructible](http://en.cppreference.com/w/cpp/concept/Destructible):
   JSON values can be destructed.
- Layout
 - [StandardLayoutType](http://en.cppreference.com/w/cpp/concept/StandardLayoutType):
   JSON values have
   [standard layout](http://en.cppreference.com/w/cpp/language/data_members#Standard_layout):
   All non-static data members are private and standard layout types, the
   class has no virtual functions or (virtual) base classes.
- Library-wide
 - [EqualityComparable](http://en.cppreference.com/w/cpp/concept/EqualityComparable):
   JSON values can be compared with `==`, see @ref
   operator==(const_reference,const_reference).
 - [LessThanComparable](http://en.cppreference.com/w/cpp/concept/LessThanComparable):
   JSON values can be compared with `<`, see @ref
   operator<(const_reference,const_reference).
 - [Swappable](http://en.cppreference.com/w/cpp/concept/Swappable):
   Any JSON lvalue or rvalue of can be swapped with any lvalue or rvalue of
   other compatible types, using unqualified function call @ref swap().
 - [NullablePointer](http://en.cppreference.com/w/cpp/concept/NullablePointer):
   JSON values can be compared against `std::nullptr_t` objects which are used
   to model the `null` value.
- Container
 - [Container](http://en.cppreference.com/w/cpp/concept/Container):
   JSON values can be used like STL containers and provide iterator access.
 - [ReversibleContainer](http://en.cppreference.com/w/cpp/concept/ReversibleContainer);
   JSON values can be used like STL containers and provide reverse iterator
   access.

@invariant The member variables @a m_value and @a m_type have the following
relationship:
- If `m_type == value_t::object`, then `m_value.object != nullptr`.
- If `m_type == value_t::array`, then `m_value.array != nullptr`.
- If `m_type == value_t::string`, then `m_value.string != nullptr`.
The invariants are checked by member function assert_invariant().

@internal
@note ObjectType trick from http://stackoverflow.com/a/9860911
@endinternal

@see [RFC 7159: The JavaScript Object Notation (JSON) Data Interchange
Format](http://rfc7159.net/rfc7159)

@since version 1.0.0

@nosubgrouping
*/
template <
    template<typename U, typename V, typename... Args> class ObjectType = std::map,
    template<typename U, typename... Args> class ArrayType = std::vector,
    class StringType = std::string,
    class BooleanType = bool,
    class NumberIntegerType = std::int64_t,
    class NumberUnsignedType = std::uint64_t,
    class NumberFloatType = double,
    template<typename U> class AllocatorType = std::allocator,
    template<typename T, typename SFINAE = void> class JSONSerializer = adl_serializer
    >
class basic_json
{
  private:
    template<detail::value_t> friend struct detail::external_constructor;
    /// workaround type for MSVC
    using basic_json_t = basic_json<ObjectType, ArrayType, StringType,
          BooleanType, NumberIntegerType, NumberUnsignedType, NumberFloatType,
          AllocatorType, JSONSerializer>;

  public:
    using value_t = detail::value_t;
    // forward declarations
    template<typename U> class iter_impl;
    template<typename Base> class json_reverse_iterator;
    class json_pointer;
    template<typename T, typename SFINAE>
    using json_serializer = JSONSerializer<T, SFINAE>;


    ////////////////
    // exceptions //
    ////////////////

    /// @name exceptions
    /// Classes to implement user-defined exceptions.
    /// @{

    /// @copydoc detail::parse_error
    using parse_error = detail::parse_error;
    /// @copydoc detail::invalid_iterator
    using invalid_iterator = detail::invalid_iterator;
    /// @copydoc detail::type_error
    using type_error = detail::type_error;
    /// @copydoc detail::out_of_range
    using out_of_range = detail::out_of_range;
    /// @copydoc detail::other_error
    using other_error = detail::other_error;

    /// @}


    /////////////////////
    // container types //
    /////////////////////

    /// @name container types
    /// The canonic container types to use @ref basic_json like any other STL
    /// container.
    /// @{

    /// the type of elements in a basic_json container
    using value_type = basic_json;

    /// the type of an element reference
    using reference = value_type&;
    /// the type of an element const reference
    using const_reference = const value_type&;

    /// a type to represent differences between iterators
    using difference_type = std::ptrdiff_t;
    /// a type to represent container sizes
    using size_type = std::size_t;

    /// the allocator type
    using allocator_type = AllocatorType<basic_json>;

    /// the type of an element pointer
    using pointer = typename std::allocator_traits<allocator_type>::pointer;
    /// the type of an element const pointer
    using const_pointer = typename std::allocator_traits<allocator_type>::const_pointer;

    /// an iterator for a basic_json container
    using iterator = iter_impl<basic_json>;
    /// a const iterator for a basic_json container
    using const_iterator = iter_impl<const basic_json>;
    /// a reverse iterator for a basic_json container
    using reverse_iterator = json_reverse_iterator<typename basic_json::iterator>;
    /// a const reverse iterator for a basic_json container
    using const_reverse_iterator = json_reverse_iterator<typename basic_json::const_iterator>;

    /// @}


    /*!
    @brief returns the allocator associated with the container
    */
    static allocator_type get_allocator()
    {
        return allocator_type();
    }

    /*!
    @brief returns version information on the library

    This function returns a JSON object with information about the library,
    including the version number and information on the platform and compiler.

    @return JSON object holding version information
    key         | description
    ----------- | ---------------
    `compiler`  | Information on the used compiler. It is an object with the following keys: `c++` (the used C++ standard), `family` (the compiler family; possible values are `clang`, `icc`, `gcc`, `ilecpp`, `msvc`, `pgcpp`, `sunpro`, and `unknown`), and `version` (the compiler version).
    `copyright` | The copyright line for the library as string.
    `name`      | The name of the library as string.
    `platform`  | The used platform as string. Possible values are `win32`, `linux`, `apple`, `unix`, and `unknown`.
    `url`       | The URL of the project as string.
    `version`   | The version of the library. It is an object with the following keys: `major`, `minor`, and `patch` as defined by [Semantic Versioning](http://semver.org), and `string` (the version string).

    @liveexample{The following code shows an example output of the `meta()`
    function.,meta}

    @complexity Constant.

    @since 2.1.0
    */
    static basic_json meta()
    {
        basic_json result;

        result["copyright"] = "(C) 2013-2017 Niels Lohmann";
        result["name"] = "JSON for Modern C++";
        result["url"] = "https://github.com/nlohmann/json";
        result["version"] =
        {
            {"string", "2.1.1"}, {"major", 2}, {"minor", 1}, {"patch", 1}
        };

#ifdef _WIN32
        result["platform"] = "win32";
#elif defined __linux__
        result["platform"] = "linux";
#elif defined __APPLE__
        result["platform"] = "apple";
#elif defined __unix__
        result["platform"] = "unix";
#else
        result["platform"] = "unknown";
#endif

#if defined(__clang__)
        result["compiler"] = {{"family", "clang"}, {"version", __clang_version__}};
#elif defined(__ICC) || defined(__INTEL_COMPILER)
        result["compiler"] = {{"family", "icc"}, {"version", __INTEL_COMPILER}};
#elif defined(__GNUC__) || defined(__GNUG__)
        result["compiler"] = {{"family", "gcc"}, {"version", std::to_string(__GNUC__) + "." + std::to_string(__GNUC_MINOR__) + "." + std::to_string(__GNUC_PATCHLEVEL__)}};
#elif defined(__HP_cc) || defined(__HP_aCC)
        result["compiler"] = "hp"
#elif defined(__IBMCPP__)
        result["compiler"] = {{"family", "ilecpp"}, {"version", __IBMCPP__}};
#elif defined(_MSC_VER)
        result["compiler"] = {{"family", "msvc"}, {"version", _MSC_VER}};
#elif defined(__PGI)
        result["compiler"] = {{"family", "pgcpp"}, {"version", __PGI}};
#elif defined(__SUNPRO_CC)
        result["compiler"] = {{"family", "sunpro"}, {"version", __SUNPRO_CC}};
#else
        result["compiler"] = {{"family", "unknown"}, {"version", "unknown"}};
#endif

#ifdef __cplusplus
        result["compiler"]["c++"] = std::to_string(__cplusplus);
#else
        result["compiler"]["c++"] = "unknown";
#endif
        return result;
    }


    ///////////////////////////
    // JSON value data types //
    ///////////////////////////

    /// @name JSON value data types
    /// The data types to store a JSON value. These types are derived from
    /// the template arguments passed to class @ref basic_json.
    /// @{

    /*!
    @brief a type for an object

    [RFC 7159](http://rfc7159.net/rfc7159) describes JSON objects as follows:
    > An object is an unordered collection of zero or more name/value pairs,
    > where a name is a string and a value is a string, number, boolean, null,
    > object, or array.

    To store objects in C++, a type is defined by the template parameters
    described below.

    @tparam ObjectType  the container to store objects (e.g., `std::map` or
    `std::unordered_map`)
    @tparam StringType the type of the keys or names (e.g., `std::string`).
    The comparison function `std::less<StringType>` is used to order elements
    inside the container.
    @tparam AllocatorType the allocator to use for objects (e.g.,
    `std::allocator`)

    #### Default type

    With the default values for @a ObjectType (`std::map`), @a StringType
    (`std::string`), and @a AllocatorType (`std::allocator`), the default
    value for @a object_t is:

    @code {.cpp}
    std::map<
      std::string, // key_type
      basic_json, // value_type
      std::less<std::string>, // key_compare
      std::allocator<std::pair<const std::string, basic_json>> // allocator_type
    >
    @endcode

    #### Behavior

    The choice of @a object_t influences the behavior of the JSON class. With
    the default type, objects have the following behavior:

    - When all names are unique, objects will be interoperable in the sense
      that all software implementations receiving that object will agree on
      the name-value mappings.
    - When the names within an object are not unique, later stored name/value
      pairs overwrite previously stored name/value pairs, leaving the used
      names unique. For instance, `{"key": 1}` and `{"key": 2, "key": 1}` will
      be treated as equal and both stored as `{"key": 1}`.
    - Internally, name/value pairs are stored in lexicographical order of the
      names. Objects will also be serialized (see @ref dump) in this order.
      For instance, `{"b": 1, "a": 2}` and `{"a": 2, "b": 1}` will be stored
      and serialized as `{"a": 2, "b": 1}`.
    - When comparing objects, the order of the name/value pairs is irrelevant.
      This makes objects interoperable in the sense that they will not be
      affected by these differences. For instance, `{"b": 1, "a": 2}` and
      `{"a": 2, "b": 1}` will be treated as equal.

    #### Limits

    [RFC 7159](http://rfc7159.net/rfc7159) specifies:
    > An implementation may set limits on the maximum depth of nesting.

    In this class, the object's limit of nesting is not constraint explicitly.
    However, a maximum depth of nesting may be introduced by the compiler or
    runtime environment. A theoretical limit can be queried by calling the
    @ref max_size function of a JSON object.

    #### Storage

    Objects are stored as pointers in a @ref basic_json type. That is, for any
    access to object values, a pointer of type `object_t*` must be
    dereferenced.

    @sa @ref array_t -- type for an array value

    @since version 1.0.0

    @note The order name/value pairs are added to the object is *not*
    preserved by the library. Therefore, iterating an object may return
    name/value pairs in a different order than they were originally stored. In
    fact, keys will be traversed in alphabetical order as `std::map` with
    `std::less` is used by default. Please note this behavior conforms to [RFC
    7159](http://rfc7159.net/rfc7159), because any order implements the
    specified "unordered" nature of JSON objects.
    */
    using object_t = ObjectType<StringType,
          basic_json,
          std::less<StringType>,
          AllocatorType<std::pair<const StringType,
          basic_json>>>;

    /*!
    @brief a type for an array

    [RFC 7159](http://rfc7159.net/rfc7159) describes JSON arrays as follows:
    > An array is an ordered sequence of zero or more values.

    To store objects in C++, a type is defined by the template parameters
    explained below.

    @tparam ArrayType  container type to store arrays (e.g., `std::vector` or
    `std::list`)
    @tparam AllocatorType allocator to use for arrays (e.g., `std::allocator`)

    #### Default type

    With the default values for @a ArrayType (`std::vector`) and @a
    AllocatorType (`std::allocator`), the default value for @a array_t is:

    @code {.cpp}
    std::vector<
      basic_json, // value_type
      std::allocator<basic_json> // allocator_type
    >
    @endcode

    #### Limits

    [RFC 7159](http://rfc7159.net/rfc7159) specifies:
    > An implementation may set limits on the maximum depth of nesting.

    In this class, the array's limit of nesting is not constraint explicitly.
    However, a maximum depth of nesting may be introduced by the compiler or
    runtime environment. A theoretical limit can be queried by calling the
    @ref max_size function of a JSON array.

    #### Storage

    Arrays are stored as pointers in a @ref basic_json type. That is, for any
    access to array values, a pointer of type `array_t*` must be dereferenced.

    @sa @ref object_t -- type for an object value

    @since version 1.0.0
    */
    using array_t = ArrayType<basic_json, AllocatorType<basic_json>>;

    /*!
    @brief a type for a string

    [RFC 7159](http://rfc7159.net/rfc7159) describes JSON strings as follows:
    > A string is a sequence of zero or more Unicode characters.

    To store objects in C++, a type is defined by the template parameter
    described below. Unicode values are split by the JSON class into
    byte-sized characters during deserialization.

    @tparam StringType  the container to store strings (e.g., `std::string`).
    Note this container is used for keys/names in objects, see @ref object_t.

    #### Default type

    With the default values for @a StringType (`std::string`), the default
    value for @a string_t is:

    @code {.cpp}
    std::string
    @endcode

    #### Encoding

    Strings are stored in UTF-8 encoding. Therefore, functions like
    `std::string::size()` or `std::string::length()` return the number of
    bytes in the string rather than the number of characters or glyphs.

    #### String comparison

    [RFC 7159](http://rfc7159.net/rfc7159) states:
    > Software implementations are typically required to test names of object
    > members for equality. Implementations that transform the textual
    > representation into sequences of Unicode code units and then perform the
    > comparison numerically, code unit by code unit, are interoperable in the
    > sense that implementations will agree in all cases on equality or
    > inequality of two strings. For example, implementations that compare
    > strings with escaped characters unconverted may incorrectly find that
    > `"a\\b"` and `"a\u005Cb"` are not equal.

    This implementation is interoperable as it does compare strings code unit
    by code unit.

    #### Storage

    String values are stored as pointers in a @ref basic_json type. That is,
    for any access to string values, a pointer of type `string_t*` must be
    dereferenced.

    @since version 1.0.0
    */
    using string_t = StringType;

    /*!
    @brief a type for a boolean

    [RFC 7159](http://rfc7159.net/rfc7159) implicitly describes a boolean as a
    type which differentiates the two literals `true` and `false`.

    To store objects in C++, a type is defined by the template parameter @a
    BooleanType which chooses the type to use.

    #### Default type

    With the default values for @a BooleanType (`bool`), the default value for
    @a boolean_t is:

    @code {.cpp}
    bool
    @endcode

    #### Storage

    Boolean values are stored directly inside a @ref basic_json type.

    @since version 1.0.0
    */
    using boolean_t = BooleanType;

    /*!
    @brief a type for a number (integer)

    [RFC 7159](http://rfc7159.net/rfc7159) describes numbers as follows:
    > The representation of numbers is similar to that used in most
    > programming languages. A number is represented in base 10 using decimal
    > digits. It contains an integer component that may be prefixed with an
    > optional minus sign, which may be followed by a fraction part and/or an
    > exponent part. Leading zeros are not allowed. (...) Numeric values that
    > cannot be represented in the grammar below (such as Infinity and NaN)
    > are not permitted.

    This description includes both integer and floating-point numbers.
    However, C++ allows more precise storage if it is known whether the number
    is a signed integer, an unsigned integer or a floating-point number.
    Therefore, three different types, @ref number_integer_t, @ref
    number_unsigned_t and @ref number_float_t are used.

    To store integer numbers in C++, a type is defined by the template
    parameter @a NumberIntegerType which chooses the type to use.

    #### Default type

    With the default values for @a NumberIntegerType (`int64_t`), the default
    value for @a number_integer_t is:

    @code {.cpp}
    int64_t
    @endcode

    #### Default behavior

    - The restrictions about leading zeros is not enforced in C++. Instead,
      leading zeros in integer literals lead to an interpretation as octal
      number. Internally, the value will be stored as decimal number. For
      instance, the C++ integer literal `010` will be serialized to `8`.
      During deserialization, leading zeros yield an error.
    - Not-a-number (NaN) values will be serialized to `null`.

    #### Limits

    [RFC 7159](http://rfc7159.net/rfc7159) specifies:
    > An implementation may set limits on the range and precision of numbers.

    When the default type is used, the maximal integer number that can be
    stored is `9223372036854775807` (INT64_MAX) and the minimal integer number
    that can be stored is `-9223372036854775808` (INT64_MIN). Integer numbers
    that are out of range will yield over/underflow when used in a
    constructor. During deserialization, too large or small integer numbers
    will be automatically be stored as @ref number_unsigned_t or @ref
    number_float_t.

    [RFC 7159](http://rfc7159.net/rfc7159) further states:
    > Note that when such software is used, numbers that are integers and are
    > in the range \f$[-2^{53}+1, 2^{53}-1]\f$ are interoperable in the sense
    > that implementations will agree exactly on their numeric values.

    As this range is a subrange of the exactly supported range [INT64_MIN,
    INT64_MAX], this class's integer type is interoperable.

    #### Storage

    Integer number values are stored directly inside a @ref basic_json type.

    @sa @ref number_float_t -- type for number values (floating-point)

    @sa @ref number_unsigned_t -- type for number values (unsigned integer)

    @since version 1.0.0
    */
    using number_integer_t = NumberIntegerType;

    /*!
    @brief a type for a number (unsigned)

    [RFC 7159](http://rfc7159.net/rfc7159) describes numbers as follows:
    > The representation of numbers is similar to that used in most
    > programming languages. A number is represented in base 10 using decimal
    > digits. It contains an integer component that may be prefixed with an
    > optional minus sign, which may be followed by a fraction part and/or an
    > exponent part. Leading zeros are not allowed. (...) Numeric values that
    > cannot be represented in the grammar below (such as Infinity and NaN)
    > are not permitted.

    This description includes both integer and floating-point numbers.
    However, C++ allows more precise storage if it is known whether the number
    is a signed integer, an unsigned integer or a floating-point number.
    Therefore, three different types, @ref number_integer_t, @ref
    number_unsigned_t and @ref number_float_t are used.

    To store unsigned integer numbers in C++, a type is defined by the
    template parameter @a NumberUnsignedType which chooses the type to use.

    #### Default type

    With the default values for @a NumberUnsignedType (`uint64_t`), the
    default value for @a number_unsigned_t is:

    @code {.cpp}
    uint64_t
    @endcode

    #### Default behavior

    - The restrictions about leading zeros is not enforced in C++. Instead,
      leading zeros in integer literals lead to an interpretation as octal
      number. Internally, the value will be stored as decimal number. For
      instance, the C++ integer literal `010` will be serialized to `8`.
      During deserialization, leading zeros yield an error.
    - Not-a-number (NaN) values will be serialized to `null`.

    #### Limits

    [RFC 7159](http://rfc7159.net/rfc7159) specifies:
    > An implementation may set limits on the range and precision of numbers.

    When the default type is used, the maximal integer number that can be
    stored is `18446744073709551615` (UINT64_MAX) and the minimal integer
    number that can be stored is `0`. Integer numbers that are out of range
    will yield over/underflow when used in a constructor. During
    deserialization, too large or small integer numbers will be automatically
    be stored as @ref number_integer_t or @ref number_float_t.

    [RFC 7159](http://rfc7159.net/rfc7159) further states:
    > Note that when such software is used, numbers that are integers and are
    > in the range \f$[-2^{53}+1, 2^{53}-1]\f$ are interoperable in the sense
    > that implementations will agree exactly on their numeric values.

    As this range is a subrange (when considered in conjunction with the
    number_integer_t type) of the exactly supported range [0, UINT64_MAX],
    this class's integer type is interoperable.

    #### Storage

    Integer number values are stored directly inside a @ref basic_json type.

    @sa @ref number_float_t -- type for number values (floating-point)
    @sa @ref number_integer_t -- type for number values (integer)

    @since version 2.0.0
    */
    using number_unsigned_t = NumberUnsignedType;

    /*!
    @brief a type for a number (floating-point)

    [RFC 7159](http://rfc7159.net/rfc7159) describes numbers as follows:
    > The representation of numbers is similar to that used in most
    > programming languages. A number is represented in base 10 using decimal
    > digits. It contains an integer component that may be prefixed with an
    > optional minus sign, which may be followed by a fraction part and/or an
    > exponent part. Leading zeros are not allowed. (...) Numeric values that
    > cannot be represented in the grammar below (such as Infinity and NaN)
    > are not permitted.

    This description includes both integer and floating-point numbers.
    However, C++ allows more precise storage if it is known whether the number
    is a signed integer, an unsigned integer or a floating-point number.
    Therefore, three different types, @ref number_integer_t, @ref
    number_unsigned_t and @ref number_float_t are used.

    To store floating-point numbers in C++, a type is defined by the template
    parameter @a NumberFloatType which chooses the type to use.

    #### Default type

    With the default values for @a NumberFloatType (`double`), the default
    value for @a number_float_t is:

    @code {.cpp}
    double
    @endcode

    #### Default behavior

    - The restrictions about leading zeros is not enforced in C++. Instead,
      leading zeros in floating-point literals will be ignored. Internally,
      the value will be stored as decimal number. For instance, the C++
      floating-point literal `01.2` will be serialized to `1.2`. During
      deserialization, leading zeros yield an error.
    - Not-a-number (NaN) values will be serialized to `null`.

    #### Limits

    [RFC 7159](http://rfc7159.net/rfc7159) states:
    > This specification allows implementations to set limits on the range and
    > precision of numbers accepted. Since software that implements IEEE
    > 754-2008 binary64 (double precision) numbers is generally available and
    > widely used, good interoperability can be achieved by implementations
    > that expect no more precision or range than these provide, in the sense
    > that implementations will approximate JSON numbers within the expected
    > precision.

    This implementation does exactly follow this approach, as it uses double
    precision floating-point numbers. Note values smaller than
    `-1.79769313486232e+308` and values greater than `1.79769313486232e+308`
    will be stored as NaN internally and be serialized to `null`.

    #### Storage

    Floating-point number values are stored directly inside a @ref basic_json
    type.

    @sa @ref number_integer_t -- type for number values (integer)

    @sa @ref number_unsigned_t -- type for number values (unsigned integer)

    @since version 1.0.0
    */
    using number_float_t = NumberFloatType;

    /// @}

  private:

    /// helper for exception-safe object creation
    template<typename T, typename... Args>
    static T* create(Args&& ... args)
    {
        AllocatorType<T> alloc;
        auto deleter = [&](T * object)
        {
            alloc.deallocate(object, 1);
        };
        std::unique_ptr<T, decltype(deleter)> object(alloc.allocate(1), deleter);
        alloc.construct(object.get(), std::forward<Args>(args)...);
        assert(object != nullptr);
        return object.release();
    }

    ////////////////////////
    // JSON value storage //
    ////////////////////////

    /*!
    @brief a JSON value

    The actual storage for a JSON value of the @ref basic_json class. This
    union combines the different storage types for the JSON value types
    defined in @ref value_t.

    JSON type | value_t type    | used type
    --------- | --------------- | ------------------------
    object    | object          | pointer to @ref object_t
    array     | array           | pointer to @ref array_t
    string    | string          | pointer to @ref string_t
    boolean   | boolean         | @ref boolean_t
    number    | number_integer  | @ref number_integer_t
    number    | number_unsigned | @ref number_unsigned_t
    number    | number_float    | @ref number_float_t
    null      | null            | *no value is stored*

    @note Variable-length types (objects, arrays, and strings) are stored as
    pointers. The size of the union should not exceed 64 bits if the default
    value types are used.

    @since version 1.0.0
    */
    union json_value
    {
        /// object (stored with pointer to save storage)
        object_t* object;
        /// array (stored with pointer to save storage)
        array_t* array;
        /// string (stored with pointer to save storage)
        string_t* string;
        /// boolean
        boolean_t boolean;
        /// number (integer)
        number_integer_t number_integer;
        /// number (unsigned integer)
        number_unsigned_t number_unsigned;
        /// number (floating-point)
        number_float_t number_float;

        /// default constructor (for null values)
        json_value() = default;
        /// constructor for booleans
        json_value(boolean_t v) noexcept : boolean(v) {}
        /// constructor for numbers (integer)
        json_value(number_integer_t v) noexcept : number_integer(v) {}
        /// constructor for numbers (unsigned)
        json_value(number_unsigned_t v) noexcept : number_unsigned(v) {}
        /// constructor for numbers (floating-point)
        json_value(number_float_t v) noexcept : number_float(v) {}
        /// constructor for empty values of a given type
        json_value(value_t t)
        {
            switch (t)
            {
                case value_t::object:
                {
                    object = create<object_t>();
                    break;
                }

                case value_t::array:
                {
                    array = create<array_t>();
                    break;
                }

                case value_t::string:
                {
                    string = create<string_t>("");
                    break;
                }

                case value_t::boolean:
                {
                    boolean = boolean_t(false);
                    break;
                }

                case value_t::number_integer:
                {
                    number_integer = number_integer_t(0);
                    break;
                }

                case value_t::number_unsigned:
                {
                    number_unsigned = number_unsigned_t(0);
                    break;
                }

                case value_t::number_float:
                {
                    number_float = number_float_t(0.0);
                    break;
                }

                case value_t::null:
                {
                    break;
                }

                default:
                {
                    if (t == value_t::null)
                    {
                        JSON_THROW(other_error(500, "961c151d2e87f2686a955a9be24d316f1362bf21 2.1.1")); // LCOV_EXCL_LINE
                    }
                    break;
                }
            }
        }

        /// constructor for strings
        json_value(const string_t& value)
        {
            string = create<string_t>(value);
        }

        /// constructor for objects
        json_value(const object_t& value)
        {
            object = create<object_t>(value);
        }

        /// constructor for arrays
        json_value(const array_t& value)
        {
            array = create<array_t>(value);
        }
    };

    /*!
    @brief checks the class invariants

    This function asserts the class invariants. It needs to be called at the
    end of every constructor to make sure that created objects respect the
    invariant. Furthermore, it has to be called each time the type of a JSON
    value is changed, because the invariant expresses a relationship between
    @a m_type and @a m_value.
    */
    void assert_invariant() const
    {
        assert(m_type != value_t::object or m_value.object != nullptr);
        assert(m_type != value_t::array or m_value.array != nullptr);
        assert(m_type != value_t::string or m_value.string != nullptr);
    }

  public:
    //////////////////////////
    // JSON parser callback //
    //////////////////////////

    /*!
    @brief JSON callback events

    This enumeration lists the parser events that can trigger calling a
    callback function of type @ref parser_callback_t during parsing.

    @image html callback_events.png "Example when certain parse events are triggered"

    @since version 1.0.0
    */
    enum class parse_event_t : uint8_t
    {
        /// the parser read `{` and started to process a JSON object
        object_start,
        /// the parser read `}` and finished processing a JSON object
        object_end,
        /// the parser read `[` and started to process a JSON array
        array_start,
        /// the parser read `]` and finished processing a JSON array
        array_end,
        /// the parser read a key of a value in an object
        key,
        /// the parser finished reading a JSON value
        value
    };

    /*!
    @brief per-element parser callback type

    With a parser callback function, the result of parsing a JSON text can be
    influenced. When passed to @ref parse(std::istream&, const
    parser_callback_t) or @ref parse(const CharT, const parser_callback_t),
    it is called on certain events (passed as @ref parse_event_t via parameter
    @a event) with a set recursion depth @a depth and context JSON value
    @a parsed. The return value of the callback function is a boolean
    indicating whether the element that emitted the callback shall be kept or
    not.

    We distinguish six scenarios (determined by the event type) in which the
    callback function can be called. The following table describes the values
    of the parameters @a depth, @a event, and @a parsed.

    parameter @a event | description | parameter @a depth | parameter @a parsed
    ------------------ | ----------- | ------------------ | -------------------
    parse_event_t::object_start | the parser read `{` and started to process a JSON object | depth of the parent of the JSON object | a JSON value with type discarded
    parse_event_t::key | the parser read a key of a value in an object | depth of the currently parsed JSON object | a JSON string containing the key
    parse_event_t::object_end | the parser read `}` and finished processing a JSON object | depth of the parent of the JSON object | the parsed JSON object
    parse_event_t::array_start | the parser read `[` and started to process a JSON array | depth of the parent of the JSON array | a JSON value with type discarded
    parse_event_t::array_end | the parser read `]` and finished processing a JSON array | depth of the parent of the JSON array | the parsed JSON array
    parse_event_t::value | the parser finished reading a JSON value | depth of the value | the parsed JSON value

    @image html callback_events.png "Example when certain parse events are triggered"

    Discarding a value (i.e., returning `false`) has different effects
    depending on the context in which function was called:

    - Discarded values in structured types are skipped. That is, the parser
      will behave as if the discarded value was never read.
    - In case a value outside a structured type is skipped, it is replaced
      with `null`. This case happens if the top-level element is skipped.

    @param[in] depth  the depth of the recursion during parsing

    @param[in] event  an event of type parse_event_t indicating the context in
    the callback function has been called

    @param[in,out] parsed  the current intermediate parse result; note that
    writing to this value has no effect for parse_event_t::key events

    @return Whether the JSON value which called the function during parsing
    should be kept (`true`) or not (`false`). In the latter case, it is either
    skipped completely or replaced by an empty discarded object.

    @sa @ref parse(std::istream&, parser_callback_t) or
    @ref parse(const CharT, const parser_callback_t) for examples

    @since version 1.0.0
    */
    using parser_callback_t = std::function<bool(int depth,
                              parse_event_t event,
                              basic_json& parsed)>;


    //////////////////
    // constructors //
    //////////////////

    /// @name constructors and destructors
    /// Constructors of class @ref basic_json, copy/move constructor, copy
    /// assignment, static functions creating objects, and the destructor.
    /// @{

    /*!
    @brief create an empty value with a given type

    Create an empty JSON value with a given type. The value will be default
    initialized with an empty value which depends on the type:

    Value type  | initial value
    ----------- | -------------
    null        | `null`
    boolean     | `false`
    string      | `""`
    number      | `0`
    object      | `{}`
    array       | `[]`

    @param[in] value_type  the type of the value to create

    @complexity Constant.

    @liveexample{The following code shows the constructor for different @ref
    value_t values,basic_json__value_t}

    @since version 1.0.0
    */
    basic_json(const value_t value_type)
        : m_type(value_type), m_value(value_type)
    {
        assert_invariant();
    }

    /*!
    @brief create a null object

    Create a `null` JSON value. It either takes a null pointer as parameter
    (explicitly creating `null`) or no parameter (implicitly creating `null`).
    The passed null pointer itself is not read -- it is only used to choose
    the right constructor.

    @complexity Constant.

    @exceptionsafety No-throw guarantee: this constructor never throws
    exceptions.

    @liveexample{The following code shows the constructor with and without a
    null pointer parameter.,basic_json__nullptr_t}

    @since version 1.0.0
    */
    basic_json(std::nullptr_t = nullptr) noexcept
        : basic_json(value_t::null)
    {
        assert_invariant();
    }

    /*!
    @brief create a JSON value

    This is a "catch all" constructor for all compatible JSON types; that is,
    types for which a `to_json()` method exsits. The constructor forwards the
    parameter @a val to that method (to `json_serializer<U>::to_json` method
    with `U = uncvref_t<CompatibleType>`, to be exact).

    Template type @a CompatibleType includes, but is not limited to, the
    following types:
    - **arrays**: @ref array_t and all kinds of compatible containers such as
      `std::vector`, `std::deque`, `std::list`, `std::forward_list`,
      `std::array`, `std::set`, `std::unordered_set`, `std::multiset`, and
      `unordered_multiset` with a `value_type` from which a @ref basic_json
      value can be constructed.
    - **objects**: @ref object_t and all kinds of compatible associative
      containers such as `std::map`, `std::unordered_map`, `std::multimap`,
      and `std::unordered_multimap` with a `key_type` compatible to
      @ref string_t and a `value_type` from which a @ref basic_json value can
      be constructed.
    - **strings**: @ref string_t, string literals, and all compatible string
      containers can be used.
    - **numbers**: @ref number_integer_t, @ref number_unsigned_t,
      @ref number_float_t, and all convertible number types such as `int`,
      `size_t`, `int64_t`, `float` or `double` can be used.
    - **boolean**: @ref boolean_t / `bool` can be used.

    See the examples below.

    @tparam CompatibleType a type such that:
    - @a CompatibleType is not derived from `std::istream`,
    - @a CompatibleType is not @ref basic_json (to avoid hijacking copy/move
         constructors),
    - @a CompatibleType is not a @ref basic_json nested type (e.g.,
         @ref json_pointer, @ref iterator, etc ...)
    - @ref @ref json_serializer<U> has a
         `to_json(basic_json_t&, CompatibleType&&)` method

    @tparam U = `uncvref_t<CompatibleType>`

    @param[in] val the value to be forwarded

    @complexity Usually linear in the size of the passed @a val, also
                depending on the implementation of the called `to_json()`
                method.

    @throw what `json_serializer<U>::to_json()` throws

    @liveexample{The following code shows the constructor with several
    compatible types.,basic_json__CompatibleType}

    @since version 2.1.0
    */
    template<typename CompatibleType, typename U = detail::uncvref_t<CompatibleType>,
             detail::enable_if_t<not std::is_base_of<std::istream, U>::value and
                                 not std::is_same<U, basic_json_t>::value and
                                 not detail::is_basic_json_nested_type<
                                     basic_json_t, U>::value and
                                 detail::has_to_json<basic_json, U>::value,
                                 int> = 0>
    basic_json(CompatibleType && val) noexcept(noexcept(JSONSerializer<U>::to_json(
                std::declval<basic_json_t&>(), std::forward<CompatibleType>(val))))
    {
        JSONSerializer<U>::to_json(*this, std::forward<CompatibleType>(val));
        assert_invariant();
    }

    /*!
    @brief create a container (array or object) from an initializer list

    Creates a JSON value of type array or object from the passed initializer
    list @a init. In case @a type_deduction is `true` (default), the type of
    the JSON value to be created is deducted from the initializer list @a init
    according to the following rules:

    1. If the list is empty, an empty JSON object value `{}` is created.
    2. If the list consists of pairs whose first element is a string, a JSON
       object value is created where the first elements of the pairs are
       treated as keys and the second elements are as values.
    3. In all other cases, an array is created.

    The rules aim to create the best fit between a C++ initializer list and
    JSON values. The rationale is as follows:

    1. The empty initializer list is written as `{}` which is exactly an empty
       JSON object.
    2. C++ has now way of describing mapped types other than to list a list of
       pairs. As JSON requires that keys must be of type string, rule 2 is the
       weakest constraint one can pose on initializer lists to interpret them
       as an object.
    3. In all other cases, the initializer list could not be interpreted as
       JSON object type, so interpreting it as JSON array type is safe.

    With the rules described above, the following JSON values cannot be
    expressed by an initializer list:

    - the empty array (`[]`): use @ref array(std::initializer_list<basic_json>)
      with an empty initializer list in this case
    - arrays whose elements satisfy rule 2: use @ref
      array(std::initializer_list<basic_json>) with the same initializer list
      in this case

    @note When used without parentheses around an empty initializer list, @ref
    basic_json() is called instead of this function, yielding the JSON null
    value.

    @param[in] init  initializer list with JSON values

    @param[in] type_deduction internal parameter; when set to `true`, the type
    of the JSON value is deducted from the initializer list @a init; when set
    to `false`, the type provided via @a manual_type is forced. This mode is
    used by the functions @ref array(std::initializer_list<basic_json>) and
    @ref object(std::initializer_list<basic_json>).

    @param[in] manual_type internal parameter; when @a type_deduction is set
    to `false`, the created JSON value will use the provided type (only @ref
    value_t::array and @ref value_t::object are valid); when @a type_deduction
    is set to `true`, this parameter has no effect

    @throw type_error.301 if @a type_deduction is `false`, @a manual_type is
    `value_t::object`, but @a init contains an element which is not a pair
    whose first element is a string. In this case, the constructor could not
    create an object. If @a type_deduction would have be `true`, an array
    would have been created. See @ref object(std::initializer_list<basic_json>)
    for an example.

    @complexity Linear in the size of the initializer list @a init.

    @liveexample{The example below shows how JSON values are created from
    initializer lists.,basic_json__list_init_t}

    @sa @ref array(std::initializer_list<basic_json>) -- create a JSON array
    value from an initializer list
    @sa @ref object(std::initializer_list<basic_json>) -- create a JSON object
    value from an initializer list

    @since version 1.0.0
    */
    basic_json(std::initializer_list<basic_json> init,
               bool type_deduction = true,
               value_t manual_type = value_t::array)
    {
        // check if each element is an array with two elements whose first
        // element is a string
        bool is_an_object = std::all_of(init.begin(), init.end(),
                                        [](const basic_json & element)
        {
            return element.is_array() and element.size() == 2 and element[0].is_string();
        });

        // adjust type if type deduction is not wanted
        if (not type_deduction)
        {
            // if array is wanted, do not create an object though possible
            if (manual_type == value_t::array)
            {
                is_an_object = false;
            }

            // if object is wanted but impossible, throw an exception
            if (manual_type == value_t::object and not is_an_object)
            {
                JSON_THROW(type_error(301, "cannot create object from initializer list"));
            }
        }

        if (is_an_object)
        {
            // the initializer list is a list of pairs -> create object
            m_type = value_t::object;
            m_value = value_t::object;

            std::for_each(init.begin(), init.end(), [this](const basic_json & element)
            {
                m_value.object->emplace(*(element[0].m_value.string), element[1]);
            });
        }
        else
        {
            // the initializer list describes an array -> create array
            m_type = value_t::array;
            m_value.array = create<array_t>(init);
        }

        assert_invariant();
    }

    /*!
    @brief explicitly create an array from an initializer list

    Creates a JSON array value from a given initializer list. That is, given a
    list of values `a, b, c`, creates the JSON value `[a, b, c]`. If the
    initializer list is empty, the empty array `[]` is created.

    @note This function is only needed to express two edge cases that cannot
    be realized with the initializer list constructor (@ref
    basic_json(std::initializer_list<basic_json>, bool, value_t)). These cases
    are:
    1. creating an array whose elements are all pairs whose first element is a
    string -- in this case, the initializer list constructor would create an
    object, taking the first elements as keys
    2. creating an empty array -- passing the empty initializer list to the
    initializer list constructor yields an empty object

    @param[in] init  initializer list with JSON values to create an array from
    (optional)

    @return JSON array value

    @complexity Linear in the size of @a init.

    @liveexample{The following code shows an example for the `array`
    function.,array}

    @sa @ref basic_json(std::initializer_list<basic_json>, bool, value_t) --
    create a JSON value from an initializer list
    @sa @ref object(std::initializer_list<basic_json>) -- create a JSON object
    value from an initializer list

    @since version 1.0.0
    */
    static basic_json array(std::initializer_list<basic_json> init =
                                std::initializer_list<basic_json>())
    {
        return basic_json(init, false, value_t::array);
    }

    /*!
    @brief explicitly create an object from an initializer list

    Creates a JSON object value from a given initializer list. The initializer
    lists elements must be pairs, and their first elements must be strings. If
    the initializer list is empty, the empty object `{}` is created.

    @note This function is only added for symmetry reasons. In contrast to the
    related function @ref array(std::initializer_list<basic_json>), there are
    no cases which can only be expressed by this function. That is, any
    initializer list @a init can also be passed to the initializer list
    constructor @ref basic_json(std::initializer_list<basic_json>, bool, value_t).

    @param[in] init  initializer list to create an object from (optional)

    @return JSON object value

    @throw type_error.301 if @a init is not a list of pairs whose first
    elements are strings. In this case, no object can be created. When such a
    value is passed to @ref basic_json(std::initializer_list<basic_json>, bool, value_t),
    an array would have been created from the passed initializer list @a init.
    See example below.

    @complexity Linear in the size of @a init.

    @liveexample{The following code shows an example for the `object`
    function.,object}

    @sa @ref basic_json(std::initializer_list<basic_json>, bool, value_t) --
    create a JSON value from an initializer list
    @sa @ref array(std::initializer_list<basic_json>) -- create a JSON array
    value from an initializer list

    @since version 1.0.0
    */
    static basic_json object(std::initializer_list<basic_json> init =
                                 std::initializer_list<basic_json>())
    {
        return basic_json(init, false, value_t::object);
    }

    /*!
    @brief construct an array with count copies of given value

    Constructs a JSON array value by creating @a cnt copies of a passed value.
    In case @a cnt is `0`, an empty array is created. As postcondition,
    `std::distance(begin(),end()) == cnt` holds.

    @param[in] cnt  the number of JSON copies of @a val to create
    @param[in] val  the JSON value to copy

    @complexity Linear in @a cnt.

    @liveexample{The following code shows examples for the @ref
    basic_json(size_type\, const basic_json&)
    constructor.,basic_json__size_type_basic_json}

    @since version 1.0.0
    */
    basic_json(size_type cnt, const basic_json& val)
        : m_type(value_t::array)
    {
        m_value.array = create<array_t>(cnt, val);
        assert_invariant();
    }

    /*!
    @brief construct a JSON container given an iterator range

    Constructs the JSON value with the contents of the range `[first, last)`.
    The semantics depends on the different types a JSON value can have:
    - In case of primitive types (number, boolean, or string), @a first must
      be `begin()` and @a last must be `end()`. In this case, the value is
      copied. Otherwise, invalid_iterator.204 is thrown.
    - In case of structured types (array, object), the constructor behaves as
      similar versions for `std::vector`.
    - In case of a null type, invalid_iterator.206 is thrown.

    @tparam InputIT an input iterator type (@ref iterator or @ref
    const_iterator)

    @param[in] first begin of the range to copy from (included)
    @param[in] last end of the range to copy from (excluded)

    @pre Iterators @a first and @a last must be initialized. **This
         precondition is enforced with an assertion.**

    @pre Range `[first, last)` is valid. Usually, this precondition cannot be
         checked efficiently. Only certain edge cases are detected; see the
         description of the exceptions below.

    @throw invalid_iterator.201 if iterators @a first and @a last are not
    compatible (i.e., do not belong to the same JSON value). In this case,
    the range `[first, last)` is undefined.
    @throw invalid_iterator.204 if iterators @a first and @a last belong to a
    primitive type (number, boolean, or string), but @a first does not point
    to the first element any more. In this case, the range `[first, last)` is
    undefined. See example code below.
    @throw invalid_iterator.206 if iterators @a first and @a last belong to a
    null value. In this case, the range `[first, last)` is undefined.

    @complexity Linear in distance between @a first and @a last.

    @liveexample{The example below shows several ways to create JSON values by
    specifying a subrange with iterators.,basic_json__InputIt_InputIt}

    @since version 1.0.0
    */
    template<class InputIT, typename std::enable_if<
                 std::is_same<InputIT, typename basic_json_t::iterator>::value or
                 std::is_same<InputIT, typename basic_json_t::const_iterator>::value, int>::type = 0>
    basic_json(InputIT first, InputIT last)
    {
        assert(first.m_object != nullptr);
        assert(last.m_object != nullptr);

        // make sure iterator fits the current value
        if (first.m_object != last.m_object)
        {
            JSON_THROW(invalid_iterator(201, "iterators are not compatible"));
        }

        // copy type from first iterator
        m_type = first.m_object->m_type;

        // check if iterator range is complete for primitive values
        switch (m_type)
        {
            case value_t::boolean:
            case value_t::number_float:
            case value_t::number_integer:
            case value_t::number_unsigned:
            case value_t::string:
            {
                if (not first.m_it.primitive_iterator.is_begin() or not last.m_it.primitive_iterator.is_end())
                {
                    JSON_THROW(invalid_iterator(204, "iterators out of range"));
                }
                break;
            }

            default:
            {
                break;
            }
        }

        switch (m_type)
        {
            case value_t::number_integer:
            {
                m_value.number_integer = first.m_object->m_value.number_integer;
                break;
            }

            case value_t::number_unsigned:
            {
                m_value.number_unsigned = first.m_object->m_value.number_unsigned;
                break;
            }

            case value_t::number_float:
            {
                m_value.number_float = first.m_object->m_value.number_float;
                break;
            }

            case value_t::boolean:
            {
                m_value.boolean = first.m_object->m_value.boolean;
                break;
            }

            case value_t::string:
            {
                m_value = *first.m_object->m_value.string;
                break;
            }

            case value_t::object:
            {
                m_value.object = create<object_t>(first.m_it.object_iterator,
                                                  last.m_it.object_iterator);
                break;
            }

            case value_t::array:
            {
                m_value.array = create<array_t>(first.m_it.array_iterator,
                                                last.m_it.array_iterator);
                break;
            }

            default:
            {
                JSON_THROW(invalid_iterator(206, "cannot construct with iterators from " +
                                            first.m_object->type_name()));
            }
        }

        assert_invariant();
    }


    ///////////////////////////////////////
    // other constructors and destructor //
    ///////////////////////////////////////

    /*!
    @brief copy constructor

    Creates a copy of a given JSON value.

    @param[in] other  the JSON value to copy

    @complexity Linear in the size of @a other.

    @requirement This function helps `basic_json` satisfying the
    [Container](http://en.cppreference.com/w/cpp/concept/Container)
    requirements:
    - The complexity is linear.
    - As postcondition, it holds: `other == basic_json(other)`.

    @liveexample{The following code shows an example for the copy
    constructor.,basic_json__basic_json}

    @since version 1.0.0
    */
    basic_json(const basic_json& other)
        : m_type(other.m_type)
    {
        // check of passed value is valid
        other.assert_invariant();

        switch (m_type)
        {
            case value_t::object:
            {
                m_value = *other.m_value.object;
                break;
            }

            case value_t::array:
            {
                m_value = *other.m_value.array;
                break;
            }

            case value_t::string:
            {
                m_value = *other.m_value.string;
                break;
            }

            case value_t::boolean:
            {
                m_value = other.m_value.boolean;
                break;
            }

            case value_t::number_integer:
            {
                m_value = other.m_value.number_integer;
                break;
            }

            case value_t::number_unsigned:
            {
                m_value = other.m_value.number_unsigned;
                break;
            }

            case value_t::number_float:
            {
                m_value = other.m_value.number_float;
                break;
            }

            default:
            {
                break;
            }
        }

        assert_invariant();
    }

    /*!
    @brief move constructor

    Move constructor. Constructs a JSON value with the contents of the given
    value @a other using move semantics. It "steals" the resources from @a
    other and leaves it as JSON null value.

    @param[in,out] other  value to move to this object

    @post @a other is a JSON null value

    @complexity Constant.

    @liveexample{The code below shows the move constructor explicitly called
    via std::move.,basic_json__moveconstructor}

    @since version 1.0.0
    */
    basic_json(basic_json&& other) noexcept
        : m_type(std::move(other.m_type)),
          m_value(std::move(other.m_value))
    {
        // check that passed value is valid
        other.assert_invariant();

        // invalidate payload
        other.m_type = value_t::null;
        other.m_value = {};

        assert_invariant();
    }

    /*!
    @brief copy assignment

    Copy assignment operator. Copies a JSON value via the "copy and swap"
    strategy: It is expressed in terms of the copy constructor, destructor,
    and the swap() member function.

    @param[in] other  value to copy from

    @complexity Linear.

    @requirement This function helps `basic_json` satisfying the
    [Container](http://en.cppreference.com/w/cpp/concept/Container)
    requirements:
    - The complexity is linear.

    @liveexample{The code below shows and example for the copy assignment. It
    creates a copy of value `a` which is then swapped with `b`. Finally\, the
    copy of `a` (which is the null value after the swap) is
    destroyed.,basic_json__copyassignment}

    @since version 1.0.0
    */
    reference& operator=(basic_json other) noexcept (
        std::is_nothrow_move_constructible<value_t>::value and
        std::is_nothrow_move_assignable<value_t>::value and
        std::is_nothrow_move_constructible<json_value>::value and
        std::is_nothrow_move_assignable<json_value>::value
    )
    {
        // check that passed value is valid
        other.assert_invariant();

        using std::swap;
        swap(m_type, other.m_type);
        swap(m_value, other.m_value);

        assert_invariant();
        return *this;
    }

    /*!
    @brief destructor

    Destroys the JSON value and frees all allocated memory.

    @complexity Linear.

    @requirement This function helps `basic_json` satisfying the
    [Container](http://en.cppreference.com/w/cpp/concept/Container)
    requirements:
    - The complexity is linear.
    - All stored elements are destroyed and all memory is freed.

    @since version 1.0.0
    */
    ~basic_json()
    {
        assert_invariant();

        switch (m_type)
        {
            case value_t::object:
            {
                AllocatorType<object_t> alloc;
                alloc.destroy(m_value.object);
                alloc.deallocate(m_value.object, 1);
                break;
            }

            case value_t::array:
            {
                AllocatorType<array_t> alloc;
                alloc.destroy(m_value.array);
                alloc.deallocate(m_value.array, 1);
                break;
            }

            case value_t::string:
            {
                AllocatorType<string_t> alloc;
                alloc.destroy(m_value.string);
                alloc.deallocate(m_value.string, 1);
                break;
            }

            default:
            {
                // all other types need no specific destructor
                break;
            }
        }
    }

    /// @}

  public:
    ///////////////////////
    // object inspection //
    ///////////////////////

    /// @name object inspection
    /// Functions to inspect the type of a JSON value.
    /// @{

    /*!
    @brief serialization

    Serialization function for JSON values. The function tries to mimic
    Python's `json.dumps()` function, and currently supports its @a indent
    parameter.

    @param[in] indent If indent is nonnegative, then array elements and object
    members will be pretty-printed with that indent level. An indent level of
    `0` will only insert newlines. `-1` (the default) selects the most compact
    representation.

    @return string containing the serialization of the JSON value

    @complexity Linear.

    @liveexample{The following example shows the effect of different @a indent
    parameters to the result of the serialization.,dump}

    @see https://docs.python.org/2/library/json.html#json.dump

    @since version 1.0.0
    */
    string_t dump(const int indent = -1) const
    {
        std::stringstream ss;
        serializer s(ss);

        if (indent >= 0)
        {
            s.dump(*this, true, static_cast<unsigned int>(indent));
        }
        else
        {
            s.dump(*this, false, 0);
        }

        return ss.str();
    }

    /*!
    @brief return the type of the JSON value (explicit)

    Return the type of the JSON value as a value from the @ref value_t
    enumeration.

    @return the type of the JSON value

    @complexity Constant.

    @exceptionsafety No-throw guarantee: this member function never throws
    exceptions.

    @liveexample{The following code exemplifies `type()` for all JSON
    types.,type}

    @since version 1.0.0
    */
    constexpr value_t type() const noexcept
    {
        return m_type;
    }

    /*!
    @brief return whether type is primitive

    This function returns true iff the JSON type is primitive (string, number,
    boolean, or null).

    @return `true` if type is primitive (string, number, boolean, or null),
    `false` otherwise.

    @complexity Constant.

    @exceptionsafety No-throw guarantee: this member function never throws
    exceptions.

    @liveexample{The following code exemplifies `is_primitive()` for all JSON
    types.,is_primitive}

    @sa @ref is_structured() -- returns whether JSON value is structured
    @sa @ref is_null() -- returns whether JSON value is `null`
    @sa @ref is_string() -- returns whether JSON value is a string
    @sa @ref is_boolean() -- returns whether JSON value is a boolean
    @sa @ref is_number() -- returns whether JSON value is a number

    @since version 1.0.0
    */
    constexpr bool is_primitive() const noexcept
    {
        return is_null() or is_string() or is_boolean() or is_number();
    }

    /*!
    @brief return whether type is structured

    This function returns true iff the JSON type is structured (array or
    object).

    @return `true` if type is structured (array or object), `false` otherwise.

    @complexity Constant.

    @exceptionsafety No-throw guarantee: this member function never throws
    exceptions.

    @liveexample{The following code exemplifies `is_structured()` for all JSON
    types.,is_structured}

    @sa @ref is_primitive() -- returns whether value is primitive
    @sa @ref is_array() -- returns whether value is an array
    @sa @ref is_object() -- returns whether value is an object

    @since version 1.0.0
    */
    constexpr bool is_structured() const noexcept
    {
        return is_array() or is_object();
    }

    /*!
    @brief return whether value is null

    This function returns true iff the JSON value is null.

    @return `true` if type is null, `false` otherwise.

    @complexity Constant.

    @exceptionsafety No-throw guarantee: this member function never throws
    exceptions.

    @liveexample{The following code exemplifies `is_null()` for all JSON
    types.,is_null}

    @since version 1.0.0
    */
    constexpr bool is_null() const noexcept
    {
        return m_type == value_t::null;
    }

    /*!
    @brief return whether value is a boolean

    This function returns true iff the JSON value is a boolean.

    @return `true` if type is boolean, `false` otherwise.

    @complexity Constant.

    @exceptionsafety No-throw guarantee: this member function never throws
    exceptions.

    @liveexample{The following code exemplifies `is_boolean()` for all JSON
    types.,is_boolean}

    @since version 1.0.0
    */
    constexpr bool is_boolean() const noexcept
    {
        return m_type == value_t::boolean;
    }

    /*!
    @brief return whether value is a number

    This function returns true iff the JSON value is a number. This includes
    both integer and floating-point values.

    @return `true` if type is number (regardless whether integer, unsigned
    integer or floating-type), `false` otherwise.

    @complexity Constant.

    @exceptionsafety No-throw guarantee: this member function never throws
    exceptions.

    @liveexample{The following code exemplifies `is_number()` for all JSON
    types.,is_number}

    @sa @ref is_number_integer() -- check if value is an integer or unsigned
    integer number
    @sa @ref is_number_unsigned() -- check if value is an unsigned integer
    number
    @sa @ref is_number_float() -- check if value is a floating-point number

    @since version 1.0.0
    */
    constexpr bool is_number() const noexcept
    {
        return is_number_integer() or is_number_float();
    }

    /*!
    @brief return whether value is an integer number

    This function returns true iff the JSON value is an integer or unsigned
    integer number. This excludes floating-point values.

    @return `true` if type is an integer or unsigned integer number, `false`
    otherwise.

    @complexity Constant.

    @exceptionsafety No-throw guarantee: this member function never throws
    exceptions.

    @liveexample{The following code exemplifies `is_number_integer()` for all
    JSON types.,is_number_integer}

    @sa @ref is_number() -- check if value is a number
    @sa @ref is_number_unsigned() -- check if value is an unsigned integer
    number
    @sa @ref is_number_float() -- check if value is a floating-point number

    @since version 1.0.0
    */
    constexpr bool is_number_integer() const noexcept
    {
        return m_type == value_t::number_integer or m_type == value_t::number_unsigned;
    }

    /*!
    @brief return whether value is an unsigned integer number

    This function returns true iff the JSON value is an unsigned integer
    number. This excludes floating-point and (signed) integer values.

    @return `true` if type is an unsigned integer number, `false` otherwise.

    @complexity Constant.

    @exceptionsafety No-throw guarantee: this member function never throws
    exceptions.

    @liveexample{The following code exemplifies `is_number_unsigned()` for all
    JSON types.,is_number_unsigned}

    @sa @ref is_number() -- check if value is a number
    @sa @ref is_number_integer() -- check if value is an integer or unsigned
    integer number
    @sa @ref is_number_float() -- check if value is a floating-point number

    @since version 2.0.0
    */
    constexpr bool is_number_unsigned() const noexcept
    {
        return m_type == value_t::number_unsigned;
    }

    /*!
    @brief return whether value is a floating-point number

    This function returns true iff the JSON value is a floating-point number.
    This excludes integer and unsigned integer values.

    @return `true` if type is a floating-point number, `false` otherwise.

    @complexity Constant.

    @exceptionsafety No-throw guarantee: this member function never throws
    exceptions.

    @liveexample{The following code exemplifies `is_number_float()` for all
    JSON types.,is_number_float}

    @sa @ref is_number() -- check if value is number
    @sa @ref is_number_integer() -- check if value is an integer number
    @sa @ref is_number_unsigned() -- check if value is an unsigned integer
    number

    @since version 1.0.0
    */
    constexpr bool is_number_float() const noexcept
    {
        return m_type == value_t::number_float;
    }

    /*!
    @brief return whether value is an object

    This function returns true iff the JSON value is an object.

    @return `true` if type is object, `false` otherwise.

    @complexity Constant.

    @exceptionsafety No-throw guarantee: this member function never throws
    exceptions.

    @liveexample{The following code exemplifies `is_object()` for all JSON
    types.,is_object}

    @since version 1.0.0
    */
    constexpr bool is_object() const noexcept
    {
        return m_type == value_t::object;
    }

    /*!
    @brief return whether value is an array

    This function returns true iff the JSON value is an array.

    @return `true` if type is array, `false` otherwise.

    @complexity Constant.

    @exceptionsafety No-throw guarantee: this member function never throws
    exceptions.

    @liveexample{The following code exemplifies `is_array()` for all JSON
    types.,is_array}

    @since version 1.0.0
    */
    constexpr bool is_array() const noexcept
    {
        return m_type == value_t::array;
    }

    /*!
    @brief return whether value is a string

    This function returns true iff the JSON value is a string.

    @return `true` if type is string, `false` otherwise.

    @complexity Constant.

    @exceptionsafety No-throw guarantee: this member function never throws
    exceptions.

    @liveexample{The following code exemplifies `is_string()` for all JSON
    types.,is_string}

    @since version 1.0.0
    */
    constexpr bool is_string() const noexcept
    {
        return m_type == value_t::string;
    }

    /*!
    @brief return whether value is discarded

    This function returns true iff the JSON value was discarded during parsing
    with a callback function (see @ref parser_callback_t).

    @note This function will always be `false` for JSON values after parsing.
    That is, discarded values can only occur during parsing, but will be
    removed when inside a structured value or replaced by null in other cases.

    @return `true` if type is discarded, `false` otherwise.

    @complexity Constant.

    @exceptionsafety No-throw guarantee: this member function never throws
    exceptions.

    @liveexample{The following code exemplifies `is_discarded()` for all JSON
    types.,is_discarded}

    @since version 1.0.0
    */
    constexpr bool is_discarded() const noexcept
    {
        return m_type == value_t::discarded;
    }

    /*!
    @brief return the type of the JSON value (implicit)

    Implicitly return the type of the JSON value as a value from the @ref
    value_t enumeration.

    @return the type of the JSON value

    @complexity Constant.

    @exceptionsafety No-throw guarantee: this member function never throws
    exceptions.

    @liveexample{The following code exemplifies the @ref value_t operator for
    all JSON types.,operator__value_t}

    @since version 1.0.0
    */
    constexpr operator value_t() const noexcept
    {
        return m_type;
    }

    /// @}

  private:
    //////////////////
    // value access //
    //////////////////

    /// get a boolean (explicit)
    boolean_t get_impl(boolean_t* /*unused*/) const
    {
        if (is_boolean())
        {
            return m_value.boolean;
        }

        JSON_THROW(type_error(302, "type must be boolean, but is " + type_name()));
    }

    /// get a pointer to the value (object)
    object_t* get_impl_ptr(object_t* /*unused*/) noexcept
    {
        return is_object() ? m_value.object : nullptr;
    }

    /// get a pointer to the value (object)
    constexpr const object_t* get_impl_ptr(const object_t* /*unused*/) const noexcept
    {
        return is_object() ? m_value.object : nullptr;
    }

    /// get a pointer to the value (array)
    array_t* get_impl_ptr(array_t* /*unused*/) noexcept
    {
        return is_array() ? m_value.array : nullptr;
    }

    /// get a pointer to the value (array)
    constexpr const array_t* get_impl_ptr(const array_t* /*unused*/) const noexcept
    {
        return is_array() ? m_value.array : nullptr;
    }

    /// get a pointer to the value (string)
    string_t* get_impl_ptr(string_t* /*unused*/) noexcept
    {
        return is_string() ? m_value.string : nullptr;
    }

    /// get a pointer to the value (string)
    constexpr const string_t* get_impl_ptr(const string_t* /*unused*/) const noexcept
    {
        return is_string() ? m_value.string : nullptr;
    }

    /// get a pointer to the value (boolean)
    boolean_t* get_impl_ptr(boolean_t* /*unused*/) noexcept
    {
        return is_boolean() ? &m_value.boolean : nullptr;
    }

    /// get a pointer to the value (boolean)
    constexpr const boolean_t* get_impl_ptr(const boolean_t* /*unused*/) const noexcept
    {
        return is_boolean() ? &m_value.boolean : nullptr;
    }

    /// get a pointer to the value (integer number)
    number_integer_t* get_impl_ptr(number_integer_t* /*unused*/) noexcept
    {
        return is_number_integer() ? &m_value.number_integer : nullptr;
    }

    /// get a pointer to the value (integer number)
    constexpr const number_integer_t* get_impl_ptr(const number_integer_t* /*unused*/) const noexcept
    {
        return is_number_integer() ? &m_value.number_integer : nullptr;
    }

    /// get a pointer to the value (unsigned number)
    number_unsigned_t* get_impl_ptr(number_unsigned_t* /*unused*/) noexcept
    {
        return is_number_unsigned() ? &m_value.number_unsigned : nullptr;
    }

    /// get a pointer to the value (unsigned number)
    constexpr const number_unsigned_t* get_impl_ptr(const number_unsigned_t* /*unused*/) const noexcept
    {
        return is_number_unsigned() ? &m_value.number_unsigned : nullptr;
    }

    /// get a pointer to the value (floating-point number)
    number_float_t* get_impl_ptr(number_float_t* /*unused*/) noexcept
    {
        return is_number_float() ? &m_value.number_float : nullptr;
    }

    /// get a pointer to the value (floating-point number)
    constexpr const number_float_t* get_impl_ptr(const number_float_t* /*unused*/) const noexcept
    {
        return is_number_float() ? &m_value.number_float : nullptr;
    }

    /*!
    @brief helper function to implement get_ref()

    This funcion helps to implement get_ref() without code duplication for
    const and non-const overloads

    @tparam ThisType will be deduced as `basic_json` or `const basic_json`

    @throw type_error.303 if ReferenceType does not match underlying value
    type of the current JSON
    */
    template<typename ReferenceType, typename ThisType>
    static ReferenceType get_ref_impl(ThisType& obj)
    {
        // helper type
        using PointerType = typename std::add_pointer<ReferenceType>::type;

        // delegate the call to get_ptr<>()
        auto ptr = obj.template get_ptr<PointerType>();

        if (ptr != nullptr)
        {
            return *ptr;
        }

        JSON_THROW(type_error(303, "incompatible ReferenceType for get_ref, actual type is " + obj.type_name()));
    }

  public:
    /// @name value access
    /// Direct access to the stored value of a JSON value.
    /// @{

    /*!
    @brief get special-case overload

    This overloads avoids a lot of template boilerplate, it can be seen as the
    identity method

    @tparam BasicJsonType == @ref basic_json

    @return a copy of *this

    @complexity Constant.

    @since version 2.1.0
    */
    template <
        typename BasicJsonType,
        detail::enable_if_t<std::is_same<typename std::remove_const<BasicJsonType>::type,
                                         basic_json_t>::value,
                            int> = 0 >
    basic_json get() const
    {
        return *this;
    }

    /*!
    @brief get a value (explicit)

    Explicit type conversion between the JSON value and a compatible value
    which is [CopyConstructible](http://en.cppreference.com/w/cpp/concept/CopyConstructible)
    and [DefaultConstructible](http://en.cppreference.com/w/cpp/concept/DefaultConstructible).
    The value is converted by calling the @ref json_serializer<ValueType>
    `from_json()` method.

    The function is equivalent to executing
    @code {.cpp}
    ValueType ret;
    JSONSerializer<ValueType>::from_json(*this, ret);
    return ret;
    @endcode

    This overloads is chosen if:
    - @a ValueType is not @ref basic_json,
    - @ref json_serializer<ValueType> has a `from_json()` method of the form
      `void from_json(const @ref basic_json&, ValueType&)`, and
    - @ref json_serializer<ValueType> does not have a `from_json()` method of
      the form `ValueType from_json(const @ref basic_json&)`

    @tparam ValueTypeCV the provided value type
    @tparam ValueType the returned value type

    @return copy of the JSON value, converted to @a ValueType

    @throw what @ref json_serializer<ValueType> `from_json()` method throws

    @liveexample{The example below shows several conversions from JSON values
    to other types. There a few things to note: (1) Floating-point numbers can
    be converted to integers\, (2) A JSON array can be converted to a standard
    `std::vector<short>`\, (3) A JSON object can be converted to C++
    associative containers such as `std::unordered_map<std::string\,
    json>`.,get__ValueType_const}

    @since version 2.1.0
    */
    template <
        typename ValueTypeCV,
        typename ValueType = detail::uncvref_t<ValueTypeCV>,
        detail::enable_if_t <
            not std::is_same<basic_json_t, ValueType>::value and
            detail::has_from_json<basic_json_t, ValueType>::value and
            not detail::has_non_default_from_json<basic_json_t, ValueType>::value,
            int > = 0 >
    ValueType get() const noexcept(noexcept(
                                       JSONSerializer<ValueType>::from_json(std::declval<const basic_json_t&>(), std::declval<ValueType&>())))
    {
        // we cannot static_assert on ValueTypeCV being non-const, because
        // there is support for get<const basic_json_t>(), which is why we
        // still need the uncvref
        static_assert(not std::is_reference<ValueTypeCV>::value,
                      "get() cannot be used with reference types, you might want to use get_ref()");
        static_assert(std::is_default_constructible<ValueType>::value,
                      "types must be DefaultConstructible when used with get()");

        ValueType ret;
        JSONSerializer<ValueType>::from_json(*this, ret);
        return ret;
    }

    /*!
    @brief get a value (explicit); special case

    Explicit type conversion between the JSON value and a compatible value
    which is **not** [CopyConstructible](http://en.cppreference.com/w/cpp/concept/CopyConstructible)
    and **not** [DefaultConstructible](http://en.cppreference.com/w/cpp/concept/DefaultConstructible).
    The value is converted by calling the @ref json_serializer<ValueType>
    `from_json()` method.

    The function is equivalent to executing
    @code {.cpp}
    return JSONSerializer<ValueTypeCV>::from_json(*this);
    @endcode

    This overloads is chosen if:
    - @a ValueType is not @ref basic_json and
    - @ref json_serializer<ValueType> has a `from_json()` method of the form
      `ValueType from_json(const @ref basic_json&)`

    @note If @ref json_serializer<ValueType> has both overloads of
    `from_json()`, this one is chosen.

    @tparam ValueTypeCV the provided value type
    @tparam ValueType the returned value type

    @return copy of the JSON value, converted to @a ValueType

    @throw what @ref json_serializer<ValueType> `from_json()` method throws

    @since version 2.1.0
    */
    template <
        typename ValueTypeCV,
        typename ValueType = detail::uncvref_t<ValueTypeCV>,
        detail::enable_if_t<not std::is_same<basic_json_t, ValueType>::value and
                            detail::has_non_default_from_json<basic_json_t,
                                    ValueType>::value, int> = 0 >
    ValueType get() const noexcept(noexcept(
                                       JSONSerializer<ValueTypeCV>::from_json(std::declval<const basic_json_t&>())))
    {
        static_assert(not std::is_reference<ValueTypeCV>::value,
                      "get() cannot be used with reference types, you might want to use get_ref()");
        return JSONSerializer<ValueTypeCV>::from_json(*this);
    }

    /*!
    @brief get a pointer value (explicit)

    Explicit pointer access to the internally stored JSON value. No copies are
    made.

    @warning The pointer becomes invalid if the underlying JSON object
    changes.

    @tparam PointerType pointer type; must be a pointer to @ref array_t, @ref
    object_t, @ref string_t, @ref boolean_t, @ref number_integer_t,
    @ref number_unsigned_t, or @ref number_float_t.

    @return pointer to the internally stored JSON value if the requested
    pointer type @a PointerType fits to the JSON value; `nullptr` otherwise

    @complexity Constant.

    @liveexample{The example below shows how pointers to internal values of a
    JSON value can be requested. Note that no type conversions are made and a
    `nullptr` is returned if the value and the requested pointer type does not
    match.,get__PointerType}

    @sa @ref get_ptr() for explicit pointer-member access

    @since version 1.0.0
    */
    template<typename PointerType, typename std::enable_if<
                 std::is_pointer<PointerType>::value, int>::type = 0>
    PointerType get() noexcept
    {
        // delegate the call to get_ptr
        return get_ptr<PointerType>();
    }

    /*!
    @brief get a pointer value (explicit)
    @copydoc get()
    */
    template<typename PointerType, typename std::enable_if<
                 std::is_pointer<PointerType>::value, int>::type = 0>
    constexpr const PointerType get() const noexcept
    {
        // delegate the call to get_ptr
        return get_ptr<PointerType>();
    }

    /*!
    @brief get a pointer value (implicit)

    Implicit pointer access to the internally stored JSON value. No copies are
    made.

    @warning Writing data to the pointee of the result yields an undefined
    state.

    @tparam PointerType pointer type; must be a pointer to @ref array_t, @ref
    object_t, @ref string_t, @ref boolean_t, @ref number_integer_t,
    @ref number_unsigned_t, or @ref number_float_t. Enforced by a static
    assertion.

    @return pointer to the internally stored JSON value if the requested
    pointer type @a PointerType fits to the JSON value; `nullptr` otherwise

    @complexity Constant.

    @liveexample{The example below shows how pointers to internal values of a
    JSON value can be requested. Note that no type conversions are made and a
    `nullptr` is returned if the value and the requested pointer type does not
    match.,get_ptr}

    @since version 1.0.0
    */
    template<typename PointerType, typename std::enable_if<
                 std::is_pointer<PointerType>::value, int>::type = 0>
    PointerType get_ptr() noexcept
    {
        // get the type of the PointerType (remove pointer and const)
        using pointee_t = typename std::remove_const<typename
                          std::remove_pointer<typename
                          std::remove_const<PointerType>::type>::type>::type;
        // make sure the type matches the allowed types
        static_assert(
            std::is_same<object_t, pointee_t>::value
            or std::is_same<array_t, pointee_t>::value
            or std::is_same<string_t, pointee_t>::value
            or std::is_same<boolean_t, pointee_t>::value
            or std::is_same<number_integer_t, pointee_t>::value
            or std::is_same<number_unsigned_t, pointee_t>::value
            or std::is_same<number_float_t, pointee_t>::value
            , "incompatible pointer type");

        // delegate the call to get_impl_ptr<>()
        return get_impl_ptr(static_cast<PointerType>(nullptr));
    }

    /*!
    @brief get a pointer value (implicit)
    @copydoc get_ptr()
    */
    template<typename PointerType, typename std::enable_if<
                 std::is_pointer<PointerType>::value and
                 std::is_const<typename std::remove_pointer<PointerType>::type>::value, int>::type = 0>
    constexpr const PointerType get_ptr() const noexcept
    {
        // get the type of the PointerType (remove pointer and const)
        using pointee_t = typename std::remove_const<typename
                          std::remove_pointer<typename
                          std::remove_const<PointerType>::type>::type>::type;
        // make sure the type matches the allowed types
        static_assert(
            std::is_same<object_t, pointee_t>::value
            or std::is_same<array_t, pointee_t>::value
            or std::is_same<string_t, pointee_t>::value
            or std::is_same<boolean_t, pointee_t>::value
            or std::is_same<number_integer_t, pointee_t>::value
            or std::is_same<number_unsigned_t, pointee_t>::value
            or std::is_same<number_float_t, pointee_t>::value
            , "incompatible pointer type");

        // delegate the call to get_impl_ptr<>() const
        return get_impl_ptr(static_cast<const PointerType>(nullptr));
    }

    /*!
    @brief get a reference value (implicit)

    Implicit reference access to the internally stored JSON value. No copies
    are made.

    @warning Writing data to the referee of the result yields an undefined
    state.

    @tparam ReferenceType reference type; must be a reference to @ref array_t,
    @ref object_t, @ref string_t, @ref boolean_t, @ref number_integer_t, or
    @ref number_float_t. Enforced by static assertion.

    @return reference to the internally stored JSON value if the requested
    reference type @a ReferenceType fits to the JSON value; throws
    type_error.303 otherwise

    @throw type_error.303 in case passed type @a ReferenceType is incompatible
    with the stored JSON value; see example below

    @complexity Constant.

    @liveexample{The example shows several calls to `get_ref()`.,get_ref}

    @since version 1.1.0
    */
    template<typename ReferenceType, typename std::enable_if<
                 std::is_reference<ReferenceType>::value, int>::type = 0>
    ReferenceType get_ref()
    {
        // delegate call to get_ref_impl
        return get_ref_impl<ReferenceType>(*this);
    }

    /*!
    @brief get a reference value (implicit)
    @copydoc get_ref()
    */
    template<typename ReferenceType, typename std::enable_if<
                 std::is_reference<ReferenceType>::value and
                 std::is_const<typename std::remove_reference<ReferenceType>::type>::value, int>::type = 0>
    ReferenceType get_ref() const
    {
        // delegate call to get_ref_impl
        return get_ref_impl<ReferenceType>(*this);
    }

    /*!
    @brief get a value (implicit)

    Implicit type conversion between the JSON value and a compatible value.
    The call is realized by calling @ref get() const.

    @tparam ValueType non-pointer type compatible to the JSON value, for
    instance `int` for JSON integer numbers, `bool` for JSON booleans, or
    `std::vector` types for JSON arrays. The character type of @ref string_t
    as well as an initializer list of this type is excluded to avoid
    ambiguities as these types implicitly convert to `std::string`.

    @return copy of the JSON value, converted to type @a ValueType

    @throw type_error.302 in case passed type @a ValueType is incompatible
    to the JSON value type (e.g., the JSON value is of type boolean, but a
    string is requested); see example below

    @complexity Linear in the size of the JSON value.

    @liveexample{The example below shows several conversions from JSON values
    to other types. There a few things to note: (1) Floating-point numbers can
    be converted to integers\, (2) A JSON array can be converted to a standard
    `std::vector<short>`\, (3) A JSON object can be converted to C++
    associative containers such as `std::unordered_map<std::string\,
    json>`.,operator__ValueType}

    @since version 1.0.0
    */
    template < typename ValueType, typename std::enable_if <
                   not std::is_pointer<ValueType>::value and
                   not std::is_same<ValueType, typename string_t::value_type>::value
#ifndef _MSC_VER  // fix for issue #167 operator<< ambiguity under VS2015
                   and not std::is_same<ValueType, std::initializer_list<typename string_t::value_type>>::value
#endif
                   , int >::type = 0 >
    operator ValueType() const
    {
        // delegate the call to get<>() const
        return get<ValueType>();
    }

    /// @}


    ////////////////////
    // element access //
    ////////////////////

    /// @name element access
    /// Access to the JSON value.
    /// @{

    /*!
    @brief access specified array element with bounds checking

    Returns a reference to the element at specified location @a idx, with
    bounds checking.

    @param[in] idx  index of the element to access

    @return reference to the element at index @a idx

    @throw type_error.304 if the JSON value is not an array; in this case,
    calling `at` with an index makes no sense. See example below.
    @throw out_of_range.401 if the index @a idx is out of range of the array;
    that is, `idx >= size()`. See example below.

    @exceptionsafety Strong guarantee: if an exception is thrown, there are no
    changes in the JSON value.

    @complexity Constant.

    @since version 1.0.0

    @liveexample{The example below shows how array elements can be read and
    written using `at()`. It also demonstrates the different exceptions that
    can be thrown.,at__size_type}
    */
    reference at(size_type idx)
    {
        // at only works for arrays
        if (is_array())
        {
            JSON_TRY
            {
                return m_value.array->at(idx);
            }
            JSON_CATCH (std::out_of_range&)
            {
                // create better exception explanation
                JSON_THROW(out_of_range(401, "array index " + std::to_string(idx) + " is out of range"));
            }
        }
        else
        {
            JSON_THROW(type_error(304, "cannot use at() with " + type_name()));
        }
    }

    /*!
    @brief access specified array element with bounds checking

    Returns a const reference to the element at specified location @a idx,
    with bounds checking.

    @param[in] idx  index of the element to access

    @return const reference to the element at index @a idx

    @throw type_error.304 if the JSON value is not an array; in this case,
    calling `at` with an index makes no sense. See example below.
    @throw out_of_range.401 if the index @a idx is out of range of the array;
    that is, `idx >= size()`. See example below.

    @exceptionsafety Strong guarantee: if an exception is thrown, there are no
    changes in the JSON value.

    @complexity Constant.

    @since version 1.0.0

    @liveexample{The example below shows how array elements can be read using
    `at()`. It also demonstrates the different exceptions that can be thrown.,
    at__size_type_const}
    */
    const_reference at(size_type idx) const
    {
        // at only works for arrays
        if (is_array())
        {
            JSON_TRY
            {
                return m_value.array->at(idx);
            }
            JSON_CATCH (std::out_of_range&)
            {
                // create better exception explanation
                JSON_THROW(out_of_range(401, "array index " + std::to_string(idx) + " is out of range"));
            }
        }
        else
        {
            JSON_THROW(type_error(304, "cannot use at() with " + type_name()));
        }
    }

    /*!
    @brief access specified object element with bounds checking

    Returns a reference to the element at with specified key @a key, with
    bounds checking.

    @param[in] key  key of the element to access

    @return reference to the element at key @a key

    @throw type_error.304 if the JSON value is not an object; in this case,
    calling `at` with a key makes no sense. See example below.
    @throw out_of_range.403 if the key @a key is is not stored in the object;
    that is, `find(key) == end()`. See example below.

    @exceptionsafety Strong guarantee: if an exception is thrown, there are no
    changes in the JSON value.

    @complexity Logarithmic in the size of the container.

    @sa @ref operator[](const typename object_t::key_type&) for unchecked
    access by reference
    @sa @ref value() for access by value with a default value

    @since version 1.0.0

    @liveexample{The example below shows how object elements can be read and
    written using `at()`. It also demonstrates the different exceptions that
    can be thrown.,at__object_t_key_type}
    */
    reference at(const typename object_t::key_type& key)
    {
        // at only works for objects
        if (is_object())
        {
            JSON_TRY
            {
                return m_value.object->at(key);
            }
            JSON_CATCH (std::out_of_range&)
            {
                // create better exception explanation
                JSON_THROW(out_of_range(403, "key '" + key + "' not found"));
            }
        }
        else
        {
            JSON_THROW(type_error(304, "cannot use at() with " + type_name()));
        }
    }

    /*!
    @brief access specified object element with bounds checking

    Returns a const reference to the element at with specified key @a key,
    with bounds checking.

    @param[in] key  key of the element to access

    @return const reference to the element at key @a key

    @throw type_error.304 if the JSON value is not an object; in this case,
    calling `at` with a key makes no sense. See example below.
    @throw out_of_range.403 if the key @a key is is not stored in the object;
    that is, `find(key) == end()`. See example below.

    @exceptionsafety Strong guarantee: if an exception is thrown, there are no
    changes in the JSON value.

    @complexity Logarithmic in the size of the container.

    @sa @ref operator[](const typename object_t::key_type&) for unchecked
    access by reference
    @sa @ref value() for access by value with a default value

    @since version 1.0.0

    @liveexample{The example below shows how object elements can be read using
    `at()`. It also demonstrates the different exceptions that can be thrown.,
    at__object_t_key_type_const}
    */
    const_reference at(const typename object_t::key_type& key) const
    {
        // at only works for objects
        if (is_object())
        {
            JSON_TRY
            {
                return m_value.object->at(key);
            }
            JSON_CATCH (std::out_of_range&)
            {
                // create better exception explanation
                JSON_THROW(out_of_range(403, "key '" + key + "' not found"));
            }
        }
        else
        {
            JSON_THROW(type_error(304, "cannot use at() with " + type_name()));
        }
    }

    /*!
    @brief access specified array element

    Returns a reference to the element at specified location @a idx.

    @note If @a idx is beyond the range of the array (i.e., `idx >= size()`),
    then the array is silently filled up with `null` values to make `idx` a
    valid reference to the last stored element.

    @param[in] idx  index of the element to access

    @return reference to the element at index @a idx

    @throw type_error.305 if the JSON value is not an array or null; in that
    cases, using the [] operator with an index makes no sense.

    @complexity Constant if @a idx is in the range of the array. Otherwise
    linear in `idx - size()`.

    @liveexample{The example below shows how array elements can be read and
    written using `[]` operator. Note the addition of `null`
    values.,operatorarray__size_type}

    @since version 1.0.0
    */
    reference operator[](size_type idx)
    {
        // implicitly convert null value to an empty array
        if (is_null())
        {
            m_type = value_t::array;
            m_value.array = create<array_t>();
            assert_invariant();
        }

        // operator[] only works for arrays
        if (is_array())
        {
            // fill up array with null values if given idx is outside range
            if (idx >= m_value.array->size())
            {
                m_value.array->insert(m_value.array->end(),
                                      idx - m_value.array->size() + 1,
                                      basic_json());
            }

            return m_value.array->operator[](idx);
        }

        JSON_THROW(type_error(305, "cannot use operator[] with " + type_name()));
    }

    /*!
    @brief access specified array element

    Returns a const reference to the element at specified location @a idx.

    @param[in] idx  index of the element to access

    @return const reference to the element at index @a idx

    @throw type_error.305 if the JSON value is not an array; in that cases,
    using the [] operator with an index makes no sense.

    @complexity Constant.

    @liveexample{The example below shows how array elements can be read using
    the `[]` operator.,operatorarray__size_type_const}

    @since version 1.0.0
    */
    const_reference operator[](size_type idx) const
    {
        // const operator[] only works for arrays
        if (is_array())
        {
            return m_value.array->operator[](idx);
        }

        JSON_THROW(type_error(305, "cannot use operator[] with " + type_name()));
    }

    /*!
    @brief access specified object element

    Returns a reference to the element at with specified key @a key.

    @note If @a key is not found in the object, then it is silently added to
    the object and filled with a `null` value to make `key` a valid reference.
    In case the value was `null` before, it is converted to an object.

    @param[in] key  key of the element to access

    @return reference to the element at key @a key

    @throw type_error.305 if the JSON value is not an object or null; in that
    cases, using the [] operator with a key makes no sense.

    @complexity Logarithmic in the size of the container.

    @liveexample{The example below shows how object elements can be read and
    written using the `[]` operator.,operatorarray__key_type}

    @sa @ref at(const typename object_t::key_type&) for access by reference
    with range checking
    @sa @ref value() for access by value with a default value

    @since version 1.0.0
    */
    reference operator[](const typename object_t::key_type& key)
    {
        // implicitly convert null value to an empty object
        if (is_null())
        {
            m_type = value_t::object;
            m_value.object = create<object_t>();
            assert_invariant();
        }

        // operator[] only works for objects
        if (is_object())
        {
            return m_value.object->operator[](key);
        }

        JSON_THROW(type_error(305, "cannot use operator[] with " + type_name()));
    }

    /*!
    @brief read-only access specified object element

    Returns a const reference to the element at with specified key @a key. No
    bounds checking is performed.

    @warning If the element with key @a key does not exist, the behavior is
    undefined.

    @param[in] key  key of the element to access

    @return const reference to the element at key @a key

    @pre The element with key @a key must exist. **This precondition is
         enforced with an assertion.**

    @throw type_error.305 if the JSON value is not an object; in that cases,
    using the [] operator with a key makes no sense.

    @complexity Logarithmic in the size of the container.

    @liveexample{The example below shows how object elements can be read using
    the `[]` operator.,operatorarray__key_type_const}

    @sa @ref at(const typename object_t::key_type&) for access by reference
    with range checking
    @sa @ref value() for access by value with a default value

    @since version 1.0.0
    */
    const_reference operator[](const typename object_t::key_type& key) const
    {
        // const operator[] only works for objects
        if (is_object())
        {
            assert(m_value.object->find(key) != m_value.object->end());
            return m_value.object->find(key)->second;
        }

        JSON_THROW(type_error(305, "cannot use operator[] with " + type_name()));
    }

    /*!
    @brief access specified object element

    Returns a reference to the element at with specified key @a key.

    @note If @a key is not found in the object, then it is silently added to
    the object and filled with a `null` value to make `key` a valid reference.
    In case the value was `null` before, it is converted to an object.

    @param[in] key  key of the element to access

    @return reference to the element at key @a key

    @throw type_error.305 if the JSON value is not an object or null; in that
    cases, using the [] operator with a key makes no sense.

    @complexity Logarithmic in the size of the container.

    @liveexample{The example below shows how object elements can be read and
    written using the `[]` operator.,operatorarray__key_type}

    @sa @ref at(const typename object_t::key_type&) for access by reference
    with range checking
    @sa @ref value() for access by value with a default value

    @since version 1.0.0
    */
    template<typename T, std::size_t n>
    reference operator[](T * (&key)[n])
    {
        return operator[](static_cast<const T>(key));
    }

    /*!
    @brief read-only access specified object element

    Returns a const reference to the element at with specified key @a key. No
    bounds checking is performed.

    @warning If the element with key @a key does not exist, the behavior is
    undefined.

    @note This function is required for compatibility reasons with Clang.

    @param[in] key  key of the element to access

    @return const reference to the element at key @a key

    @throw type_error.305 if the JSON value is not an object; in that cases,
    using the [] operator with a key makes no sense.

    @complexity Logarithmic in the size of the container.

    @liveexample{The example below shows how object elements can be read using
    the `[]` operator.,operatorarray__key_type_const}

    @sa @ref at(const typename object_t::key_type&) for access by reference
    with range checking
    @sa @ref value() for access by value with a default value

    @since version 1.0.0
    */
    template<typename T, std::size_t n>
    const_reference operator[](T * (&key)[n]) const
    {
        return operator[](static_cast<const T>(key));
    }

    /*!
    @brief access specified object element

    Returns a reference to the element at with specified key @a key.

    @note If @a key is not found in the object, then it is silently added to
    the object and filled with a `null` value to make `key` a valid reference.
    In case the value was `null` before, it is converted to an object.

    @param[in] key  key of the element to access

    @return reference to the element at key @a key

    @throw type_error.305 if the JSON value is not an object or null; in that
    cases, using the [] operator with a key makes no sense.

    @complexity Logarithmic in the size of the container.

    @liveexample{The example below shows how object elements can be read and
    written using the `[]` operator.,operatorarray__key_type}

    @sa @ref at(const typename object_t::key_type&) for access by reference
    with range checking
    @sa @ref value() for access by value with a default value

    @since version 1.1.0
    */
    template<typename T>
    reference operator[](T* key)
    {
        // implicitly convert null to object
        if (is_null())
        {
            m_type = value_t::object;
            m_value = value_t::object;
            assert_invariant();
        }

        // at only works for objects
        if (is_object())
        {
            return m_value.object->operator[](key);
        }

        JSON_THROW(type_error(305, "cannot use operator[] with " + type_name()));
    }

    /*!
    @brief read-only access specified object element

    Returns a const reference to the element at with specified key @a key. No
    bounds checking is performed.

    @warning If the element with key @a key does not exist, the behavior is
    undefined.

    @param[in] key  key of the element to access

    @return const reference to the element at key @a key

    @pre The element with key @a key must exist. **This precondition is
         enforced with an assertion.**

    @throw type_error.305 if the JSON value is not an object; in that cases,
    using the [] operator with a key makes no sense.

    @complexity Logarithmic in the size of the container.

    @liveexample{The example below shows how object elements can be read using
    the `[]` operator.,operatorarray__key_type_const}

    @sa @ref at(const typename object_t::key_type&) for access by reference
    with range checking
    @sa @ref value() for access by value with a default value

    @since version 1.1.0
    */
    template<typename T>
    const_reference operator[](T* key) const
    {
        // at only works for objects
        if (is_object())
        {
            assert(m_value.object->find(key) != m_value.object->end());
            return m_value.object->find(key)->second;
        }

        JSON_THROW(type_error(305, "cannot use operator[] with " + type_name()));
    }

    /*!
    @brief access specified object element with default value

    Returns either a copy of an object's element at the specified key @a key
    or a given default value if no element with key @a key exists.

    The function is basically equivalent to executing
    @code {.cpp}
    try {
        return at(key);
    } catch(out_of_range) {
        return default_value;
    }
    @endcode

    @note Unlike @ref at(const typename object_t::key_type&), this function
    does not throw if the given key @a key was not found.

    @note Unlike @ref operator[](const typename object_t::key_type& key), this
    function does not implicitly add an element to the position defined by @a
    key. This function is furthermore also applicable to const objects.

    @param[in] key  key of the element to access
    @param[in] default_value  the value to return if @a key is not found

    @tparam ValueType type compatible to JSON values, for instance `int` for
    JSON integer numbers, `bool` for JSON booleans, or `std::vector` types for
    JSON arrays. Note the type of the expected value at @a key and the default
    value @a default_value must be compatible.

    @return copy of the element at key @a key or @a default_value if @a key
    is not found

    @throw type_error.306 if the JSON value is not an objec; in that cases,
    using `value()` with a key makes no sense.

    @complexity Logarithmic in the size of the container.

    @liveexample{The example below shows how object elements can be queried
    with a default value.,basic_json__value}

    @sa @ref at(const typename object_t::key_type&) for access by reference
    with range checking
    @sa @ref operator[](const typename object_t::key_type&) for unchecked
    access by reference

    @since version 1.0.0
    */
    template<class ValueType, typename std::enable_if<
                 std::is_convertible<basic_json_t, ValueType>::value, int>::type = 0>
    ValueType value(const typename object_t::key_type& key, ValueType default_value) const
    {
        // at only works for objects
        if (is_object())
        {
            // if key is found, return value and given default value otherwise
            const auto it = find(key);
            if (it != end())
            {
                return *it;
            }

            return default_value;
        }
        else
        {
            JSON_THROW(type_error(306, "cannot use value() with " + type_name()));
        }
    }

    /*!
    @brief overload for a default value of type const char*
    @copydoc basic_json::value(const typename object_t::key_type&, ValueType) const
    */
    string_t value(const typename object_t::key_type& key, const char* default_value) const
    {
        return value(key, string_t(default_value));
    }

    /*!
    @brief access specified object element via JSON Pointer with default value

    Returns either a copy of an object's element at the specified key @a key
    or a given default value if no element with key @a key exists.

    The function is basically equivalent to executing
    @code {.cpp}
    try {
        return at(ptr);
    } catch(out_of_range) {
        return default_value;
    }
    @endcode

    @note Unlike @ref at(const json_pointer&), this function does not throw
    if the given key @a key was not found.

    @param[in] ptr  a JSON pointer to the element to access
    @param[in] default_value  the value to return if @a ptr found no value

    @tparam ValueType type compatible to JSON values, for instance `int` for
    JSON integer numbers, `bool` for JSON booleans, or `std::vector` types for
    JSON arrays. Note the type of the expected value at @a key and the default
    value @a default_value must be compatible.

    @return copy of the element at key @a key or @a default_value if @a key
    is not found

    @throw type_error.306 if the JSON value is not an objec; in that cases,
    using `value()` with a key makes no sense.

    @complexity Logarithmic in the size of the container.

    @liveexample{The example below shows how object elements can be queried
    with a default value.,basic_json__value_ptr}

    @sa @ref operator[](const json_pointer&) for unchecked access by reference

    @since version 2.0.2
    */
    template<class ValueType, typename std::enable_if<
                 std::is_convertible<basic_json_t, ValueType>::value, int>::type = 0>
    ValueType value(const json_pointer& ptr, ValueType default_value) const
    {
        // at only works for objects
        if (is_object())
        {
            // if pointer resolves a value, return it or use default value
            JSON_TRY
            {
                return ptr.get_checked(this);
            }
            JSON_CATCH (out_of_range&)
            {
                return default_value;
            }
        }

        JSON_THROW(type_error(306, "cannot use value() with " + type_name()));
    }

    /*!
    @brief overload for a default value of type const char*
    @copydoc basic_json::value(const json_pointer&, ValueType) const
    */
    string_t value(const json_pointer& ptr, const char* default_value) const
    {
        return value(ptr, string_t(default_value));
    }

    /*!
    @brief access the first element

    Returns a reference to the first element in the container. For a JSON
    container `c`, the expression `c.front()` is equivalent to `*c.begin()`.

    @return In case of a structured type (array or object), a reference to the
    first element is returned. In case of number, string, or boolean values, a
    reference to the value is returned.

    @complexity Constant.

    @pre The JSON value must not be `null` (would throw `std::out_of_range`)
    or an empty array or object (undefined behavior, **guarded by
    assertions**).
    @post The JSON value remains unchanged.

    @throw invalid_iterator.214 when called on `null` value

    @liveexample{The following code shows an example for `front()`.,front}

    @sa @ref back() -- access the last element

    @since version 1.0.0
    */
    reference front()
    {
        return *begin();
    }

    /*!
    @copydoc basic_json::front()
    */
    const_reference front() const
    {
        return *cbegin();
    }

    /*!
    @brief access the last element

    Returns a reference to the last element in the container. For a JSON
    container `c`, the expression `c.back()` is equivalent to
    @code {.cpp}
    auto tmp = c.end();
    --tmp;
    return *tmp;
    @endcode

    @return In case of a structured type (array or object), a reference to the
    last element is returned. In case of number, string, or boolean values, a
    reference to the value is returned.

    @complexity Constant.

    @pre The JSON value must not be `null` (would throw `std::out_of_range`)
    or an empty array or object (undefined behavior, **guarded by
    assertions**).
    @post The JSON value remains unchanged.

    @throw invalid_iterator.214 when called on a `null` value. See example
    below.

    @liveexample{The following code shows an example for `back()`.,back}

    @sa @ref front() -- access the first element

    @since version 1.0.0
    */
    reference back()
    {
        auto tmp = end();
        --tmp;
        return *tmp;
    }

    /*!
    @copydoc basic_json::back()
    */
    const_reference back() const
    {
        auto tmp = cend();
        --tmp;
        return *tmp;
    }

    /*!
    @brief remove element given an iterator

    Removes the element specified by iterator @a pos. The iterator @a pos must
    be valid and dereferenceable. Thus the `end()` iterator (which is valid,
    but is not dereferenceable) cannot be used as a value for @a pos.

    If called on a primitive type other than `null`, the resulting JSON value
    will be `null`.

    @param[in] pos iterator to the element to remove
    @return Iterator following the last removed element. If the iterator @a
    pos refers to the last element, the `end()` iterator is returned.

    @tparam IteratorType an @ref iterator or @ref const_iterator

    @post Invalidates iterators and references at or after the point of the
    erase, including the `end()` iterator.

    @throw type_error.307 if called on a `null` value; example: `"cannot use
    erase() with null"`
    @throw invalid_iterator.202 if called on an iterator which does not belong
    to the current JSON value; example: `"iterator does not fit current
    value"`
    @throw invalid_iterator.205 if called on a primitive type with invalid
    iterator (i.e., any iterator which is not `begin()`); example: `"iterator
    out of range"`

    @complexity The complexity depends on the type:
    - objects: amortized constant
    - arrays: linear in distance between @a pos and the end of the container
    - strings: linear in the length of the string
    - other types: constant

    @liveexample{The example shows the result of `erase()` for different JSON
    types.,erase__IteratorType}

    @sa @ref erase(IteratorType, IteratorType) -- removes the elements in
    the given range
    @sa @ref erase(const typename object_t::key_type&) -- removes the element
    from an object at the given key
    @sa @ref erase(const size_type) -- removes the element from an array at
    the given index

    @since version 1.0.0
    */
    template<class IteratorType, typename std::enable_if<
                 std::is_same<IteratorType, typename basic_json_t::iterator>::value or
                 std::is_same<IteratorType, typename basic_json_t::const_iterator>::value, int>::type
             = 0>
    IteratorType erase(IteratorType pos)
    {
        // make sure iterator fits the current value
        if (this != pos.m_object)
        {
            JSON_THROW(invalid_iterator(202, "iterator does not fit current value"));
        }

        IteratorType result = end();

        switch (m_type)
        {
            case value_t::boolean:
            case value_t::number_float:
            case value_t::number_integer:
            case value_t::number_unsigned:
            case value_t::string:
            {
                if (not pos.m_it.primitive_iterator.is_begin())
                {
                    JSON_THROW(invalid_iterator(205, "iterator out of range"));
                }

                if (is_string())
                {
                    AllocatorType<string_t> alloc;
                    alloc.destroy(m_value.string);
                    alloc.deallocate(m_value.string, 1);
                    m_value.string = nullptr;
                }

                m_type = value_t::null;
                assert_invariant();
                break;
            }

            case value_t::object:
            {
                result.m_it.object_iterator = m_value.object->erase(pos.m_it.object_iterator);
                break;
            }

            case value_t::array:
            {
                result.m_it.array_iterator = m_value.array->erase(pos.m_it.array_iterator);
                break;
            }

            default:
            {
                JSON_THROW(type_error(307, "cannot use erase() with " + type_name()));
            }
        }

        return result;
    }

    /*!
    @brief remove elements given an iterator range

    Removes the element specified by the range `[first; last)`. The iterator
    @a first does not need to be dereferenceable if `first == last`: erasing
    an empty range is a no-op.

    If called on a primitive type other than `null`, the resulting JSON value
    will be `null`.

    @param[in] first iterator to the beginning of the range to remove
    @param[in] last iterator past the end of the range to remove
    @return Iterator following the last removed element. If the iterator @a
    second refers to the last element, the `end()` iterator is returned.

    @tparam IteratorType an @ref iterator or @ref const_iterator

    @post Invalidates iterators and references at or after the point of the
    erase, including the `end()` iterator.

    @throw type_error.307 if called on a `null` value; example: `"cannot use
    erase() with null"`
    @throw invalid_iterator.203 if called on iterators which does not belong
    to the current JSON value; example: `"iterators do not fit current value"`
    @throw invalid_iterator.204 if called on a primitive type with invalid
    iterators (i.e., if `first != begin()` and `last != end()`); example:
    `"iterators out of range"`

    @complexity The complexity depends on the type:
    - objects: `log(size()) + std::distance(first, last)`
    - arrays: linear in the distance between @a first and @a last, plus linear
      in the distance between @a last and end of the container
    - strings: linear in the length of the string
    - other types: constant

    @liveexample{The example shows the result of `erase()` for different JSON
    types.,erase__IteratorType_IteratorType}

    @sa @ref erase(IteratorType) -- removes the element at a given position
    @sa @ref erase(const typename object_t::key_type&) -- removes the element
    from an object at the given key
    @sa @ref erase(const size_type) -- removes the element from an array at
    the given index

    @since version 1.0.0
    */
    template<class IteratorType, typename std::enable_if<
                 std::is_same<IteratorType, typename basic_json_t::iterator>::value or
                 std::is_same<IteratorType, typename basic_json_t::const_iterator>::value, int>::type
             = 0>
    IteratorType erase(IteratorType first, IteratorType last)
    {
        // make sure iterator fits the current value
        if (this != first.m_object or this != last.m_object)
        {
            JSON_THROW(invalid_iterator(203, "iterators do not fit current value"));
        }

        IteratorType result = end();

        switch (m_type)
        {
            case value_t::boolean:
            case value_t::number_float:
            case value_t::number_integer:
            case value_t::number_unsigned:
            case value_t::string:
            {
                if (not first.m_it.primitive_iterator.is_begin() or not last.m_it.primitive_iterator.is_end())
                {
                    JSON_THROW(invalid_iterator(204, "iterators out of range"));
                }

                if (is_string())
                {
                    AllocatorType<string_t> alloc;
                    alloc.destroy(m_value.string);
                    alloc.deallocate(m_value.string, 1);
                    m_value.string = nullptr;
                }

                m_type = value_t::null;
                assert_invariant();
                break;
            }

            case value_t::object:
            {
                result.m_it.object_iterator = m_value.object->erase(first.m_it.object_iterator,
                                              last.m_it.object_iterator);
                break;
            }

            case value_t::array:
            {
                result.m_it.array_iterator = m_value.array->erase(first.m_it.array_iterator,
                                             last.m_it.array_iterator);
                break;
            }

            default:
            {
                JSON_THROW(type_error(307, "cannot use erase() with " + type_name()));
            }
        }

        return result;
    }

    /*!
    @brief remove element from a JSON object given a key

    Removes elements from a JSON object with the key value @a key.

    @param[in] key value of the elements to remove

    @return Number of elements removed. If @a ObjectType is the default
    `std::map` type, the return value will always be `0` (@a key was not
    found) or `1` (@a key was found).

    @post References and iterators to the erased elements are invalidated.
    Other references and iterators are not affected.

    @throw type_error.307 when called on a type other than JSON object;
    example: `"cannot use erase() with null"`

    @complexity `log(size()) + count(key)`

    @liveexample{The example shows the effect of `erase()`.,erase__key_type}

    @sa @ref erase(IteratorType) -- removes the element at a given position
    @sa @ref erase(IteratorType, IteratorType) -- removes the elements in
    the given range
    @sa @ref erase(const size_type) -- removes the element from an array at
    the given index

    @since version 1.0.0
    */
    size_type erase(const typename object_t::key_type& key)
    {
        // this erase only works for objects
        if (is_object())
        {
            return m_value.object->erase(key);
        }

        JSON_THROW(type_error(307, "cannot use erase() with " + type_name()));
    }

    /*!
    @brief remove element from a JSON array given an index

    Removes element from a JSON array at the index @a idx.

    @param[in] idx index of the element to remove

    @throw type_error.307 when called on a type other than JSON object;
    example: `"cannot use erase() with null"`
    @throw out_of_range.401 when `idx >= size()`; example: `"array index 17
    is out of range"`

    @complexity Linear in distance between @a idx and the end of the container.

    @liveexample{The example shows the effect of `erase()`.,erase__size_type}

    @sa @ref erase(IteratorType) -- removes the element at a given position
    @sa @ref erase(IteratorType, IteratorType) -- removes the elements in
    the given range
    @sa @ref erase(const typename object_t::key_type&) -- removes the element
    from an object at the given key

    @since version 1.0.0
    */
    void erase(const size_type idx)
    {
        // this erase only works for arrays
        if (is_array())
        {
            if (idx >= size())
            {
                JSON_THROW(out_of_range(401, "array index " + std::to_string(idx) + " is out of range"));
            }

            m_value.array->erase(m_value.array->begin() + static_cast<difference_type>(idx));
        }
        else
        {
            JSON_THROW(type_error(307, "cannot use erase() with " + type_name()));
        }
    }

    /// @}


    ////////////
    // lookup //
    ////////////

    /// @name lookup
    /// @{

    /*!
    @brief find an element in a JSON object

    Finds an element in a JSON object with key equivalent to @a key. If the
    element is not found or the JSON value is not an object, end() is
    returned.

    @note This method always returns @ref end() when executed on a JSON type
          that is not an object.

    @param[in] key key value of the element to search for

    @return Iterator to an element with key equivalent to @a key. If no such
    element is found or the JSON value is not an object, past-the-end (see
    @ref end()) iterator is returned.

    @complexity Logarithmic in the size of the JSON object.

    @liveexample{The example shows how `find()` is used.,find__key_type}

    @since version 1.0.0
    */
    iterator find(typename object_t::key_type key)
    {
        auto result = end();

        if (is_object())
        {
            result.m_it.object_iterator = m_value.object->find(key);
        }

        return result;
    }

    /*!
    @brief find an element in a JSON object
    @copydoc find(typename object_t::key_type)
    */
    const_iterator find(typename object_t::key_type key) const
    {
        auto result = cend();

        if (is_object())
        {
            result.m_it.object_iterator = m_value.object->find(key);
        }

        return result;
    }

    /*!
    @brief returns the number of occurrences of a key in a JSON object

    Returns the number of elements with key @a key. If ObjectType is the
    default `std::map` type, the return value will always be `0` (@a key was
    not found) or `1` (@a key was found).

    @note This method always returns `0` when executed on a JSON type that is
          not an object.

    @param[in] key key value of the element to count

    @return Number of elements with key @a key. If the JSON value is not an
    object, the return value will be `0`.

    @complexity Logarithmic in the size of the JSON object.

    @liveexample{The example shows how `count()` is used.,count}

    @since version 1.0.0
    */
    size_type count(typename object_t::key_type key) const
    {
        // return 0 for all nonobject types
        return is_object() ? m_value.object->count(key) : 0;
    }

    /// @}


    ///////////////
    // iterators //
    ///////////////

    /// @name iterators
    /// @{

    /*!
    @brief returns an iterator to the first element

    Returns an iterator to the first element.

    @image html range-begin-end.svg "Illustration from cppreference.com"

    @return iterator to the first element

    @complexity Constant.

    @requirement This function helps `basic_json` satisfying the
    [Container](http://en.cppreference.com/w/cpp/concept/Container)
    requirements:
    - The complexity is constant.

    @liveexample{The following code shows an example for `begin()`.,begin}

    @sa @ref cbegin() -- returns a const iterator to the beginning
    @sa @ref end() -- returns an iterator to the end
    @sa @ref cend() -- returns a const iterator to the end

    @since version 1.0.0
    */
    iterator begin() noexcept
    {
        iterator result(this);
        result.set_begin();
        return result;
    }

    /*!
    @copydoc basic_json::cbegin()
    */
    const_iterator begin() const noexcept
    {
        return cbegin();
    }

    /*!
    @brief returns a const iterator to the first element

    Returns a const iterator to the first element.

    @image html range-begin-end.svg "Illustration from cppreference.com"

    @return const iterator to the first element

    @complexity Constant.

    @requirement This function helps `basic_json` satisfying the
    [Container](http://en.cppreference.com/w/cpp/concept/Container)
    requirements:
    - The complexity is constant.
    - Has the semantics of `const_cast<const basic_json&>(*this).begin()`.

    @liveexample{The following code shows an example for `cbegin()`.,cbegin}

    @sa @ref begin() -- returns an iterator to the beginning
    @sa @ref end() -- returns an iterator to the end
    @sa @ref cend() -- returns a const iterator to the end

    @since version 1.0.0
    */
    const_iterator cbegin() const noexcept
    {
        const_iterator result(this);
        result.set_begin();
        return result;
    }

    /*!
    @brief returns an iterator to one past the last element

    Returns an iterator to one past the last element.

    @image html range-begin-end.svg "Illustration from cppreference.com"

    @return iterator one past the last element

    @complexity Constant.

    @requirement This function helps `basic_json` satisfying the
    [Container](http://en.cppreference.com/w/cpp/concept/Container)
    requirements:
    - The complexity is constant.

    @liveexample{The following code shows an example for `end()`.,end}

    @sa @ref cend() -- returns a const iterator to the end
    @sa @ref begin() -- returns an iterator to the beginning
    @sa @ref cbegin() -- returns a const iterator to the beginning

    @since version 1.0.0
    */
    iterator end() noexcept
    {
        iterator result(this);
        result.set_end();
        return result;
    }

    /*!
    @copydoc basic_json::cend()
    */
    const_iterator end() const noexcept
    {
        return cend();
    }

    /*!
    @brief returns a const iterator to one past the last element

    Returns a const iterator to one past the last element.

    @image html range-begin-end.svg "Illustration from cppreference.com"

    @return const iterator one past the last element

    @complexity Constant.

    @requirement This function helps `basic_json` satisfying the
    [Container](http://en.cppreference.com/w/cpp/concept/Container)
    requirements:
    - The complexity is constant.
    - Has the semantics of `const_cast<const basic_json&>(*this).end()`.

    @liveexample{The following code shows an example for `cend()`.,cend}

    @sa @ref end() -- returns an iterator to the end
    @sa @ref begin() -- returns an iterator to the beginning
    @sa @ref cbegin() -- returns a const iterator to the beginning

    @since version 1.0.0
    */
    const_iterator cend() const noexcept
    {
        const_iterator result(this);
        result.set_end();
        return result;
    }

    /*!
    @brief returns an iterator to the reverse-beginning

    Returns an iterator to the reverse-beginning; that is, the last element.

    @image html range-rbegin-rend.svg "Illustration from cppreference.com"

    @complexity Constant.

    @requirement This function helps `basic_json` satisfying the
    [ReversibleContainer](http://en.cppreference.com/w/cpp/concept/ReversibleContainer)
    requirements:
    - The complexity is constant.
    - Has the semantics of `reverse_iterator(end())`.

    @liveexample{The following code shows an example for `rbegin()`.,rbegin}

    @sa @ref crbegin() -- returns a const reverse iterator to the beginning
    @sa @ref rend() -- returns a reverse iterator to the end
    @sa @ref crend() -- returns a const reverse iterator to the end

    @since version 1.0.0
    */
    reverse_iterator rbegin() noexcept
    {
        return reverse_iterator(end());
    }

    /*!
    @copydoc basic_json::crbegin()
    */
    const_reverse_iterator rbegin() const noexcept
    {
        return crbegin();
    }

    /*!
    @brief returns an iterator to the reverse-end

    Returns an iterator to the reverse-end; that is, one before the first
    element.

    @image html range-rbegin-rend.svg "Illustration from cppreference.com"

    @complexity Constant.

    @requirement This function helps `basic_json` satisfying the
    [ReversibleContainer](http://en.cppreference.com/w/cpp/concept/ReversibleContainer)
    requirements:
    - The complexity is constant.
    - Has the semantics of `reverse_iterator(begin())`.

    @liveexample{The following code shows an example for `rend()`.,rend}

    @sa @ref crend() -- returns a const reverse iterator to the end
    @sa @ref rbegin() -- returns a reverse iterator to the beginning
    @sa @ref crbegin() -- returns a const reverse iterator to the beginning

    @since version 1.0.0
    */
    reverse_iterator rend() noexcept
    {
        return reverse_iterator(begin());
    }

    /*!
    @copydoc basic_json::crend()
    */
    const_reverse_iterator rend() const noexcept
    {
        return crend();
    }

    /*!
    @brief returns a const reverse iterator to the last element

    Returns a const iterator to the reverse-beginning; that is, the last
    element.

    @image html range-rbegin-rend.svg "Illustration from cppreference.com"

    @complexity Constant.

    @requirement This function helps `basic_json` satisfying the
    [ReversibleContainer](http://en.cppreference.com/w/cpp/concept/ReversibleContainer)
    requirements:
    - The complexity is constant.
    - Has the semantics of `const_cast<const basic_json&>(*this).rbegin()`.

    @liveexample{The following code shows an example for `crbegin()`.,crbegin}

    @sa @ref rbegin() -- returns a reverse iterator to the beginning
    @sa @ref rend() -- returns a reverse iterator to the end
    @sa @ref crend() -- returns a const reverse iterator to the end

    @since version 1.0.0
    */
    const_reverse_iterator crbegin() const noexcept
    {
        return const_reverse_iterator(cend());
    }

    /*!
    @brief returns a const reverse iterator to one before the first

    Returns a const reverse iterator to the reverse-end; that is, one before
    the first element.

    @image html range-rbegin-rend.svg "Illustration from cppreference.com"

    @complexity Constant.

    @requirement This function helps `basic_json` satisfying the
    [ReversibleContainer](http://en.cppreference.com/w/cpp/concept/ReversibleContainer)
    requirements:
    - The complexity is constant.
    - Has the semantics of `const_cast<const basic_json&>(*this).rend()`.

    @liveexample{The following code shows an example for `crend()`.,crend}

    @sa @ref rend() -- returns a reverse iterator to the end
    @sa @ref rbegin() -- returns a reverse iterator to the beginning
    @sa @ref crbegin() -- returns a const reverse iterator to the beginning

    @since version 1.0.0
    */
    const_reverse_iterator crend() const noexcept
    {
        return const_reverse_iterator(cbegin());
    }

  private:
    // forward declaration
    template<typename IteratorType> class iteration_proxy;

  public:
    /*!
    @brief wrapper to access iterator member functions in range-based for

    This function allows to access @ref iterator::key() and @ref
    iterator::value() during range-based for loops. In these loops, a
    reference to the JSON values is returned, so there is no access to the
    underlying iterator.

    @note The name of this function is not yet final and may change in the
    future.
    */
    static iteration_proxy<iterator> iterator_wrapper(reference cont)
    {
        return iteration_proxy<iterator>(cont);
    }

    /*!
    @copydoc iterator_wrapper(reference)
    */
    static iteration_proxy<const_iterator> iterator_wrapper(const_reference cont)
    {
        return iteration_proxy<const_iterator>(cont);
    }

    /// @}


    //////////////
    // capacity //
    //////////////

    /// @name capacity
    /// @{

    /*!
    @brief checks whether the container is empty

    Checks if a JSON value has no elements.

    @return The return value depends on the different types and is
            defined as follows:
            Value type  | return value
            ----------- | -------------
            null        | `true`
            boolean     | `false`
            string      | `false`
            number      | `false`
            object      | result of function `object_t::empty()`
            array       | result of function `array_t::empty()`

    @note This function does not return whether a string stored as JSON value
    is empty - it returns whether the JSON container itself is empty which is
    false in the case of a string.

    @complexity Constant, as long as @ref array_t and @ref object_t satisfy
    the Container concept; that is, their `empty()` functions have constant
    complexity.

    @requirement This function helps `basic_json` satisfying the
    [Container](http://en.cppreference.com/w/cpp/concept/Container)
    requirements:
    - The complexity is constant.
    - Has the semantics of `begin() == end()`.

    @liveexample{The following code uses `empty()` to check if a JSON
    object contains any elements.,empty}

    @sa @ref size() -- returns the number of elements

    @since version 1.0.0
    */
    bool empty() const noexcept
    {
        switch (m_type)
        {
            case value_t::null:
            {
                // null values are empty
                return true;
            }

            case value_t::array:
            {
                // delegate call to array_t::empty()
                return m_value.array->empty();
            }

            case value_t::object:
            {
                // delegate call to object_t::empty()
                return m_value.object->empty();
            }

            default:
            {
                // all other types are nonempty
                return false;
            }
        }
    }

    /*!
    @brief returns the number of elements

    Returns the number of elements in a JSON value.

    @return The return value depends on the different types and is
            defined as follows:
            Value type  | return value
            ----------- | -------------
            null        | `0`
            boolean     | `1`
            string      | `1`
            number      | `1`
            object      | result of function object_t::size()
            array       | result of function array_t::size()

    @note This function does not return the length of a string stored as JSON
    value - it returns the number of elements in the JSON value which is 1 in
    the case of a string.

    @complexity Constant, as long as @ref array_t and @ref object_t satisfy
    the Container concept; that is, their size() functions have constant
    complexity.

    @requirement This function helps `basic_json` satisfying the
    [Container](http://en.cppreference.com/w/cpp/concept/Container)
    requirements:
    - The complexity is constant.
    - Has the semantics of `std::distance(begin(), end())`.

    @liveexample{The following code calls `size()` on the different value
    types.,size}

    @sa @ref empty() -- checks whether the container is empty
    @sa @ref max_size() -- returns the maximal number of elements

    @since version 1.0.0
    */
    size_type size() const noexcept
    {
        switch (m_type)
        {
            case value_t::null:
            {
                // null values are empty
                return 0;
            }

            case value_t::array:
            {
                // delegate call to array_t::size()
                return m_value.array->size();
            }

            case value_t::object:
            {
                // delegate call to object_t::size()
                return m_value.object->size();
            }

            default:
            {
                // all other types have size 1
                return 1;
            }
        }
    }

    /*!
    @brief returns the maximum possible number of elements

    Returns the maximum number of elements a JSON value is able to hold due to
    system or library implementation limitations, i.e. `std::distance(begin(),
    end())` for the JSON value.

    @return The return value depends on the different types and is
            defined as follows:
            Value type  | return value
            ----------- | -------------
            null        | `0` (same as `size()`)
            boolean     | `1` (same as `size()`)
            string      | `1` (same as `size()`)
            number      | `1` (same as `size()`)
            object      | result of function `object_t::max_size()`
            array       | result of function `array_t::max_size()`

    @complexity Constant, as long as @ref array_t and @ref object_t satisfy
    the Container concept; that is, their `max_size()` functions have constant
    complexity.

    @requirement This function helps `basic_json` satisfying the
    [Container](http://en.cppreference.com/w/cpp/concept/Container)
    requirements:
    - The complexity is constant.
    - Has the semantics of returning `b.size()` where `b` is the largest
      possible JSON value.

    @liveexample{The following code calls `max_size()` on the different value
    types. Note the output is implementation specific.,max_size}

    @sa @ref size() -- returns the number of elements

    @since version 1.0.0
    */
    size_type max_size() const noexcept
    {
        switch (m_type)
        {
            case value_t::array:
            {
                // delegate call to array_t::max_size()
                return m_value.array->max_size();
            }

            case value_t::object:
            {
                // delegate call to object_t::max_size()
                return m_value.object->max_size();
            }

            default:
            {
                // all other types have max_size() == size()
                return size();
            }
        }
    }

    /// @}


    ///////////////
    // modifiers //
    ///////////////

    /// @name modifiers
    /// @{

    /*!
    @brief clears the contents

    Clears the content of a JSON value and resets it to the default value as
    if @ref basic_json(value_t) would have been called:

    Value type  | initial value
    ----------- | -------------
    null        | `null`
    boolean     | `false`
    string      | `""`
    number      | `0`
    object      | `{}`
    array       | `[]`

    @complexity Linear in the size of the JSON value.

    @liveexample{The example below shows the effect of `clear()` to different
    JSON types.,clear}

    @since version 1.0.0
    */
    void clear() noexcept
    {
        switch (m_type)
        {
            case value_t::number_integer:
            {
                m_value.number_integer = 0;
                break;
            }

            case value_t::number_unsigned:
            {
                m_value.number_unsigned = 0;
                break;
            }

            case value_t::number_float:
            {
                m_value.number_float = 0.0;
                break;
            }

            case value_t::boolean:
            {
                m_value.boolean = false;
                break;
            }

            case value_t::string:
            {
                m_value.string->clear();
                break;
            }

            case value_t::array:
            {
                m_value.array->clear();
                break;
            }

            case value_t::object:
            {
                m_value.object->clear();
                break;
            }

            default:
            {
                break;
            }
        }
    }

    /*!
    @brief add an object to an array

    Appends the given element @a val to the end of the JSON value. If the
    function is called on a JSON null value, an empty array is created before
    appending @a val.

    @param[in] val the value to add to the JSON array

    @throw type_error.308 when called on a type other than JSON array or
    null; example: `"cannot use push_back() with number"`

    @complexity Amortized constant.

    @liveexample{The example shows how `push_back()` and `+=` can be used to
    add elements to a JSON array. Note how the `null` value was silently
    converted to a JSON array.,push_back}

    @since version 1.0.0
    */
    void push_back(basic_json&& val)
    {
        // push_back only works for null objects or arrays
        if (not(is_null() or is_array()))
        {
            JSON_THROW(type_error(308, "cannot use push_back() with " + type_name()));
        }

        // transform null object into an array
        if (is_null())
        {
            m_type = value_t::array;
            m_value = value_t::array;
            assert_invariant();
        }

        // add element to array (move semantics)
        m_value.array->push_back(std::move(val));
        // invalidate object
        val.m_type = value_t::null;
    }

    /*!
    @brief add an object to an array
    @copydoc push_back(basic_json&&)
    */
    reference operator+=(basic_json&& val)
    {
        push_back(std::move(val));
        return *this;
    }

    /*!
    @brief add an object to an array
    @copydoc push_back(basic_json&&)
    */
    void push_back(const basic_json& val)
    {
        // push_back only works for null objects or arrays
        if (not(is_null() or is_array()))
        {
            JSON_THROW(type_error(308, "cannot use push_back() with " + type_name()));
        }

        // transform null object into an array
        if (is_null())
        {
            m_type = value_t::array;
            m_value = value_t::array;
            assert_invariant();
        }

        // add element to array
        m_value.array->push_back(val);
    }

    /*!
    @brief add an object to an array
    @copydoc push_back(basic_json&&)
    */
    reference operator+=(const basic_json& val)
    {
        push_back(val);
        return *this;
    }

    /*!
    @brief add an object to an object

    Inserts the given element @a val to the JSON object. If the function is
    called on a JSON null value, an empty object is created before inserting
    @a val.

    @param[in] val the value to add to the JSON object

    @throw type_error.308 when called on a type other than JSON object or
    null; example: `"cannot use push_back() with number"`

    @complexity Logarithmic in the size of the container, O(log(`size()`)).

    @liveexample{The example shows how `push_back()` and `+=` can be used to
    add elements to a JSON object. Note how the `null` value was silently
    converted to a JSON object.,push_back__object_t__value}

    @since version 1.0.0
    */
    void push_back(const typename object_t::value_type& val)
    {
        // push_back only works for null objects or objects
        if (not(is_null() or is_object()))
        {
            JSON_THROW(type_error(308, "cannot use push_back() with " + type_name()));
        }

        // transform null object into an object
        if (is_null())
        {
            m_type = value_t::object;
            m_value = value_t::object;
            assert_invariant();
        }

        // add element to array
        m_value.object->insert(val);
    }

    /*!
    @brief add an object to an object
    @copydoc push_back(const typename object_t::value_type&)
    */
    reference operator+=(const typename object_t::value_type& val)
    {
        push_back(val);
        return *this;
    }

    /*!
    @brief add an object to an object

    This function allows to use `push_back` with an initializer list. In case

    1. the current value is an object,
    2. the initializer list @a init contains only two elements, and
    3. the first element of @a init is a string,

    @a init is converted into an object element and added using
    @ref push_back(const typename object_t::value_type&). Otherwise, @a init
    is converted to a JSON value and added using @ref push_back(basic_json&&).

    @param init  an initializer list

    @complexity Linear in the size of the initializer list @a init.

    @note This function is required to resolve an ambiguous overload error,
          because pairs like `{"key", "value"}` can be both interpreted as
          `object_t::value_type` or `std::initializer_list<basic_json>`, see
          https://github.com/nlohmann/json/issues/235 for more information.

    @liveexample{The example shows how initializer lists are treated as
    objects when possible.,push_back__initializer_list}
    */
    void push_back(std::initializer_list<basic_json> init)
    {
        if (is_object() and init.size() == 2 and init.begin()->is_string())
        {
            const string_t key = *init.begin();
            push_back(typename object_t::value_type(key, *(init.begin() + 1)));
        }
        else
        {
            push_back(basic_json(init));
        }
    }

    /*!
    @brief add an object to an object
    @copydoc push_back(std::initializer_list<basic_json>)
    */
    reference operator+=(std::initializer_list<basic_json> init)
    {
        push_back(init);
        return *this;
    }

    /*!
    @brief add an object to an array

    Creates a JSON value from the passed parameters @a args to the end of the
    JSON value. If the function is called on a JSON null value, an empty array
    is created before appending the value created from @a args.

    @param[in] args arguments to forward to a constructor of @ref basic_json
    @tparam Args compatible types to create a @ref basic_json object

    @throw type_error.311 when called on a type other than JSON array or
    null; example: `"cannot use emplace_back() with number"`

    @complexity Amortized constant.

    @liveexample{The example shows how `push_back()` can be used to add
    elements to a JSON array. Note how the `null` value was silently converted
    to a JSON array.,emplace_back}

    @since version 2.0.8
    */
    template<class... Args>
    void emplace_back(Args&& ... args)
    {
        // emplace_back only works for null objects or arrays
        if (not(is_null() or is_array()))
        {
            JSON_THROW(type_error(311, "cannot use emplace_back() with " + type_name()));
        }

        // transform null object into an array
        if (is_null())
        {
            m_type = value_t::array;
            m_value = value_t::array;
            assert_invariant();
        }

        // add element to array (perfect forwarding)
        m_value.array->emplace_back(std::forward<Args>(args)...);
    }

    /*!
    @brief add an object to an object if key does not exist

    Inserts a new element into a JSON object constructed in-place with the
    given @a args if there is no element with the key in the container. If the
    function is called on a JSON null value, an empty object is created before
    appending the value created from @a args.

    @param[in] args arguments to forward to a constructor of @ref basic_json
    @tparam Args compatible types to create a @ref basic_json object

    @return a pair consisting of an iterator to the inserted element, or the
            already-existing element if no insertion happened, and a bool
            denoting whether the insertion took place.

    @throw type_error.311 when called on a type other than JSON object or
    null; example: `"cannot use emplace() with number"`

    @complexity Logarithmic in the size of the container, O(log(`size()`)).

    @liveexample{The example shows how `emplace()` can be used to add elements
    to a JSON object. Note how the `null` value was silently converted to a
    JSON object. Further note how no value is added if there was already one
    value stored with the same key.,emplace}

    @since version 2.0.8
    */
    template<class... Args>
    std::pair<iterator, bool> emplace(Args&& ... args)
    {
        // emplace only works for null objects or arrays
        if (not(is_null() or is_object()))
        {
            JSON_THROW(type_error(311, "cannot use emplace() with " + type_name()));
        }

        // transform null object into an object
        if (is_null())
        {
            m_type = value_t::object;
            m_value = value_t::object;
            assert_invariant();
        }

        // add element to array (perfect forwarding)
        auto res = m_value.object->emplace(std::forward<Args>(args)...);
        // create result iterator and set iterator to the result of emplace
        auto it = begin();
        it.m_it.object_iterator = res.first;

        // return pair of iterator and boolean
        return {it, res.second};
    }

    /*!
    @brief inserts element

    Inserts element @a val before iterator @a pos.

    @param[in] pos iterator before which the content will be inserted; may be
    the end() iterator
    @param[in] val element to insert
    @return iterator pointing to the inserted @a val.

    @throw type_error.309 if called on JSON values other than arrays;
    example: `"cannot use insert() with string"`
    @throw invalid_iterator.202 if @a pos is not an iterator of *this;
    example: `"iterator does not fit current value"`

    @complexity Constant plus linear in the distance between @a pos and end of
    the container.

    @liveexample{The example shows how `insert()` is used.,insert}

    @since version 1.0.0
    */
    iterator insert(const_iterator pos, const basic_json& val)
    {
        // insert only works for arrays
        if (is_array())
        {
            // check if iterator pos fits to this JSON value
            if (pos.m_object != this)
            {
                JSON_THROW(invalid_iterator(202, "iterator does not fit current value"));
            }

            // insert to array and return iterator
            iterator result(this);
            result.m_it.array_iterator = m_value.array->insert(pos.m_it.array_iterator, val);
            return result;
        }

        JSON_THROW(type_error(309, "cannot use insert() with " + type_name()));
    }

    /*!
    @brief inserts element
    @copydoc insert(const_iterator, const basic_json&)
    */
    iterator insert(const_iterator pos, basic_json&& val)
    {
        return insert(pos, val);
    }

    /*!
    @brief inserts elements

    Inserts @a cnt copies of @a val before iterator @a pos.

    @param[in] pos iterator before which the content will be inserted; may be
    the end() iterator
    @param[in] cnt number of copies of @a val to insert
    @param[in] val element to insert
    @return iterator pointing to the first element inserted, or @a pos if
    `cnt==0`

    @throw type_error.309 if called on JSON values other than arrays; example:
    `"cannot use insert() with string"`
    @throw invalid_iterator.202 if @a pos is not an iterator of *this;
    example: `"iterator does not fit current value"`

    @complexity Linear in @a cnt plus linear in the distance between @a pos
    and end of the container.

    @liveexample{The example shows how `insert()` is used.,insert__count}

    @since version 1.0.0
    */
    iterator insert(const_iterator pos, size_type cnt, const basic_json& val)
    {
        // insert only works for arrays
        if (is_array())
        {
            // check if iterator pos fits to this JSON value
            if (pos.m_object != this)
            {
                JSON_THROW(invalid_iterator(202, "iterator does not fit current value"));
            }

            // insert to array and return iterator
            iterator result(this);
            result.m_it.array_iterator = m_value.array->insert(pos.m_it.array_iterator, cnt, val);
            return result;
        }

        JSON_THROW(type_error(309, "cannot use insert() with " + type_name()));
    }

    /*!
    @brief inserts elements

    Inserts elements from range `[first, last)` before iterator @a pos.

    @param[in] pos iterator before which the content will be inserted; may be
    the end() iterator
    @param[in] first begin of the range of elements to insert
    @param[in] last end of the range of elements to insert

    @throw type_error.309 if called on JSON values other than arrays; example:
    `"cannot use insert() with string"`
    @throw invalid_iterator.202 if @a pos is not an iterator of *this;
    example: `"iterator does not fit current value"`
    @throw invalid_iterator.210 if @a first and @a last do not belong to the
    same JSON value; example: `"iterators do not fit"`
    @throw invalid_iterator.211 if @a first or @a last are iterators into
    container for which insert is called; example: `"passed iterators may not
    belong to container"`

    @return iterator pointing to the first element inserted, or @a pos if
    `first==last`

    @complexity Linear in `std::distance(first, last)` plus linear in the
    distance between @a pos and end of the container.

    @liveexample{The example shows how `insert()` is used.,insert__range}

    @since version 1.0.0
    */
    iterator insert(const_iterator pos, const_iterator first, const_iterator last)
    {
        // insert only works for arrays
        if (not is_array())
        {
            JSON_THROW(type_error(309, "cannot use insert() with " + type_name()));
        }

        // check if iterator pos fits to this JSON value
        if (pos.m_object != this)
        {
            JSON_THROW(invalid_iterator(202, "iterator does not fit current value"));
        }

        // check if range iterators belong to the same JSON object
        if (first.m_object != last.m_object)
        {
            JSON_THROW(invalid_iterator(210, "iterators do not fit"));
        }

        if (first.m_object == this or last.m_object == this)
        {
            JSON_THROW(invalid_iterator(211, "passed iterators may not belong to container"));
        }

        // insert to array and return iterator
        iterator result(this);
        result.m_it.array_iterator = m_value.array->insert(
                                         pos.m_it.array_iterator,
                                         first.m_it.array_iterator,
                                         last.m_it.array_iterator);
        return result;
    }

    /*!
    @brief inserts elements

    Inserts elements from initializer list @a ilist before iterator @a pos.

    @param[in] pos iterator before which the content will be inserted; may be
    the end() iterator
    @param[in] ilist initializer list to insert the values from

    @throw type_error.309 if called on JSON values other than arrays; example:
    `"cannot use insert() with string"`
    @throw invalid_iterator.202 if @a pos is not an iterator of *this;
    example: `"iterator does not fit current value"`

    @return iterator pointing to the first element inserted, or @a pos if
    `ilist` is empty

    @complexity Linear in `ilist.size()` plus linear in the distance between
    @a pos and end of the container.

    @liveexample{The example shows how `insert()` is used.,insert__ilist}

    @since version 1.0.0
    */
    iterator insert(const_iterator pos, std::initializer_list<basic_json> ilist)
    {
        // insert only works for arrays
        if (not is_array())
        {
            JSON_THROW(type_error(309, "cannot use insert() with " + type_name()));
        }

        // check if iterator pos fits to this JSON value
        if (pos.m_object != this)
        {
            JSON_THROW(invalid_iterator(202, "iterator does not fit current value"));
        }

        // insert to array and return iterator
        iterator result(this);
        result.m_it.array_iterator = m_value.array->insert(pos.m_it.array_iterator, ilist);
        return result;
    }

    /*!
    @brief exchanges the values

    Exchanges the contents of the JSON value with those of @a other. Does not
    invoke any move, copy, or swap operations on individual elements. All
    iterators and references remain valid. The past-the-end iterator is
    invalidated.

    @param[in,out] other JSON value to exchange the contents with

    @complexity Constant.

    @liveexample{The example below shows how JSON values can be swapped with
    `swap()`.,swap__reference}

    @since version 1.0.0
    */
    void swap(reference other) noexcept (
        std::is_nothrow_move_constructible<value_t>::value and
        std::is_nothrow_move_assignable<value_t>::value and
        std::is_nothrow_move_constructible<json_value>::value and
        std::is_nothrow_move_assignable<json_value>::value
    )
    {
        std::swap(m_type, other.m_type);
        std::swap(m_value, other.m_value);
        assert_invariant();
    }

    /*!
    @brief exchanges the values

    Exchanges the contents of a JSON array with those of @a other. Does not
    invoke any move, copy, or swap operations on individual elements. All
    iterators and references remain valid. The past-the-end iterator is
    invalidated.

    @param[in,out] other array to exchange the contents with

    @throw type_error.310 when JSON value is not an array; example: `"cannot
    use swap() with string"`

    @complexity Constant.

    @liveexample{The example below shows how arrays can be swapped with
    `swap()`.,swap__array_t}

    @since version 1.0.0
    */
    void swap(array_t& other)
    {
        // swap only works for arrays
        if (is_array())
        {
            std::swap(*(m_value.array), other);
        }
        else
        {
            JSON_THROW(type_error(310, "cannot use swap() with " + type_name()));
        }
    }

    /*!
    @brief exchanges the values

    Exchanges the contents of a JSON object with those of @a other. Does not
    invoke any move, copy, or swap operations on individual elements. All
    iterators and references remain valid. The past-the-end iterator is
    invalidated.

    @param[in,out] other object to exchange the contents with

    @throw type_error.310 when JSON value is not an object; example:
    `"cannot use swap() with string"`

    @complexity Constant.

    @liveexample{The example below shows how objects can be swapped with
    `swap()`.,swap__object_t}

    @since version 1.0.0
    */
    void swap(object_t& other)
    {
        // swap only works for objects
        if (is_object())
        {
            std::swap(*(m_value.object), other);
        }
        else
        {
            JSON_THROW(type_error(310, "cannot use swap() with " + type_name()));
        }
    }

    /*!
    @brief exchanges the values

    Exchanges the contents of a JSON string with those of @a other. Does not
    invoke any move, copy, or swap operations on individual elements. All
    iterators and references remain valid. The past-the-end iterator is
    invalidated.

    @param[in,out] other string to exchange the contents with

    @throw type_error.310 when JSON value is not a string; example: `"cannot
    use swap() with boolean"`

    @complexity Constant.

    @liveexample{The example below shows how strings can be swapped with
    `swap()`.,swap__string_t}

    @since version 1.0.0
    */
    void swap(string_t& other)
    {
        // swap only works for strings
        if (is_string())
        {
            std::swap(*(m_value.string), other);
        }
        else
        {
            JSON_THROW(type_error(310, "cannot use swap() with " + type_name()));
        }
    }

    /// @}

  public:
    //////////////////////////////////////////
    // lexicographical comparison operators //
    //////////////////////////////////////////

    /// @name lexicographical comparison operators
    /// @{

    /*!
    @brief comparison: equal

    Compares two JSON values for equality according to the following rules:
    - Two JSON values are equal if (1) they are from the same type and (2)
      their stored values are the same.
    - Integer and floating-point numbers are automatically converted before
      comparison. Floating-point numbers are compared indirectly: two
      floating-point numbers `f1` and `f2` are considered equal if neither
      `f1 > f2` nor `f2 > f1` holds.
    - Two JSON null values are equal.

    @param[in] lhs  first JSON value to consider
    @param[in] rhs  second JSON value to consider
    @return whether the values @a lhs and @a rhs are equal

    @complexity Linear.

    @liveexample{The example demonstrates comparing several JSON
    types.,operator__equal}

    @since version 1.0.0
    */
    friend bool operator==(const_reference lhs, const_reference rhs) noexcept
    {
        const auto lhs_type = lhs.type();
        const auto rhs_type = rhs.type();

        if (lhs_type == rhs_type)
        {
            switch (lhs_type)
            {
                case value_t::array:
                {
                    return *lhs.m_value.array == *rhs.m_value.array;
                }
                case value_t::object:
                {
                    return *lhs.m_value.object == *rhs.m_value.object;
                }
                case value_t::null:
                {
                    return true;
                }
                case value_t::string:
                {
                    return *lhs.m_value.string == *rhs.m_value.string;
                }
                case value_t::boolean:
                {
                    return lhs.m_value.boolean == rhs.m_value.boolean;
                }
                case value_t::number_integer:
                {
                    return lhs.m_value.number_integer == rhs.m_value.number_integer;
                }
                case value_t::number_unsigned:
                {
                    return lhs.m_value.number_unsigned == rhs.m_value.number_unsigned;
                }
                case value_t::number_float:
                {
                    return lhs.m_value.number_float == rhs.m_value.number_float;
                }
                default:
                {
                    return false;
                }
            }
        }
        else if (lhs_type == value_t::number_integer and rhs_type == value_t::number_float)
        {
            return static_cast<number_float_t>(lhs.m_value.number_integer) == rhs.m_value.number_float;
        }
        else if (lhs_type == value_t::number_float and rhs_type == value_t::number_integer)
        {
            return lhs.m_value.number_float == static_cast<number_float_t>(rhs.m_value.number_integer);
        }
        else if (lhs_type == value_t::number_unsigned and rhs_type == value_t::number_float)
        {
            return static_cast<number_float_t>(lhs.m_value.number_unsigned) == rhs.m_value.number_float;
        }
        else if (lhs_type == value_t::number_float and rhs_type == value_t::number_unsigned)
        {
            return lhs.m_value.number_float == static_cast<number_float_t>(rhs.m_value.number_unsigned);
        }
        else if (lhs_type == value_t::number_unsigned and rhs_type == value_t::number_integer)
        {
            return static_cast<number_integer_t>(lhs.m_value.number_unsigned) == rhs.m_value.number_integer;
        }
        else if (lhs_type == value_t::number_integer and rhs_type == value_t::number_unsigned)
        {
            return lhs.m_value.number_integer == static_cast<number_integer_t>(rhs.m_value.number_unsigned);
        }

        return false;
    }

    /*!
    @brief comparison: equal
    @copydoc operator==(const_reference, const_reference)
    */
    template<typename ScalarType, typename std::enable_if<
                 std::is_scalar<ScalarType>::value, int>::type = 0>
    friend bool operator==(const_reference lhs, const ScalarType rhs) noexcept
    {
        return (lhs == basic_json(rhs));
    }

    /*!
    @brief comparison: equal
    @copydoc operator==(const_reference, const_reference)
    */
    template<typename ScalarType, typename std::enable_if<
                 std::is_scalar<ScalarType>::value, int>::type = 0>
    friend bool operator==(const ScalarType lhs, const_reference rhs) noexcept
    {
        return (basic_json(lhs) == rhs);
    }

    /*!
    @brief comparison: not equal

    Compares two JSON values for inequality by calculating `not (lhs == rhs)`.

    @param[in] lhs  first JSON value to consider
    @param[in] rhs  second JSON value to consider
    @return whether the values @a lhs and @a rhs are not equal

    @complexity Linear.

    @liveexample{The example demonstrates comparing several JSON
    types.,operator__notequal}

    @since version 1.0.0
    */
    friend bool operator!=(const_reference lhs, const_reference rhs) noexcept
    {
        return not (lhs == rhs);
    }

    /*!
    @brief comparison: not equal
    @copydoc operator!=(const_reference, const_reference)
    */
    template<typename ScalarType, typename std::enable_if<
                 std::is_scalar<ScalarType>::value, int>::type = 0>
    friend bool operator!=(const_reference lhs, const ScalarType rhs) noexcept
    {
        return (lhs != basic_json(rhs));
    }

    /*!
    @brief comparison: not equal
    @copydoc operator!=(const_reference, const_reference)
    */
    template<typename ScalarType, typename std::enable_if<
                 std::is_scalar<ScalarType>::value, int>::type = 0>
    friend bool operator!=(const ScalarType lhs, const_reference rhs) noexcept
    {
        return (basic_json(lhs) != rhs);
    }

    /*!
    @brief comparison: less than

    Compares whether one JSON value @a lhs is less than another JSON value @a
    rhs according to the following rules:
    - If @a lhs and @a rhs have the same type, the values are compared using
      the default `<` operator.
    - Integer and floating-point numbers are automatically converted before
      comparison
    - In case @a lhs and @a rhs have different types, the values are ignored
      and the order of the types is considered, see
      @ref operator<(const value_t, const value_t).

    @param[in] lhs  first JSON value to consider
    @param[in] rhs  second JSON value to consider
    @return whether @a lhs is less than @a rhs

    @complexity Linear.

    @liveexample{The example demonstrates comparing several JSON
    types.,operator__less}

    @since version 1.0.0
    */
    friend bool operator<(const_reference lhs, const_reference rhs) noexcept
    {
        const auto lhs_type = lhs.type();
        const auto rhs_type = rhs.type();

        if (lhs_type == rhs_type)
        {
            switch (lhs_type)
            {
                case value_t::array:
                {
                    return *lhs.m_value.array < *rhs.m_value.array;
                }
                case value_t::object:
                {
                    return *lhs.m_value.object < *rhs.m_value.object;
                }
                case value_t::null:
                {
                    return false;
                }
                case value_t::string:
                {
                    return *lhs.m_value.string < *rhs.m_value.string;
                }
                case value_t::boolean:
                {
                    return lhs.m_value.boolean < rhs.m_value.boolean;
                }
                case value_t::number_integer:
                {
                    return lhs.m_value.number_integer < rhs.m_value.number_integer;
                }
                case value_t::number_unsigned:
                {
                    return lhs.m_value.number_unsigned < rhs.m_value.number_unsigned;
                }
                case value_t::number_float:
                {
                    return lhs.m_value.number_float < rhs.m_value.number_float;
                }
                default:
                {
                    return false;
                }
            }
        }
        else if (lhs_type == value_t::number_integer and rhs_type == value_t::number_float)
        {
            return static_cast<number_float_t>(lhs.m_value.number_integer) < rhs.m_value.number_float;
        }
        else if (lhs_type == value_t::number_float and rhs_type == value_t::number_integer)
        {
            return lhs.m_value.number_float < static_cast<number_float_t>(rhs.m_value.number_integer);
        }
        else if (lhs_type == value_t::number_unsigned and rhs_type == value_t::number_float)
        {
            return static_cast<number_float_t>(lhs.m_value.number_unsigned) < rhs.m_value.number_float;
        }
        else if (lhs_type == value_t::number_float and rhs_type == value_t::number_unsigned)
        {
            return lhs.m_value.number_float < static_cast<number_float_t>(rhs.m_value.number_unsigned);
        }
        else if (lhs_type == value_t::number_integer and rhs_type == value_t::number_unsigned)
        {
            return lhs.m_value.number_integer < static_cast<number_integer_t>(rhs.m_value.number_unsigned);
        }
        else if (lhs_type == value_t::number_unsigned and rhs_type == value_t::number_integer)
        {
            return static_cast<number_integer_t>(lhs.m_value.number_unsigned) < rhs.m_value.number_integer;
        }

        // We only reach this line if we cannot compare values. In that case,
        // we compare types. Note we have to call the operator explicitly,
        // because MSVC has problems otherwise.
        return operator<(lhs_type, rhs_type);
    }

    /*!
    @brief comparison: less than or equal

    Compares whether one JSON value @a lhs is less than or equal to another
    JSON value by calculating `not (rhs < lhs)`.

    @param[in] lhs  first JSON value to consider
    @param[in] rhs  second JSON value to consider
    @return whether @a lhs is less than or equal to @a rhs

    @complexity Linear.

    @liveexample{The example demonstrates comparing several JSON
    types.,operator__greater}

    @since version 1.0.0
    */
    friend bool operator<=(const_reference lhs, const_reference rhs) noexcept
    {
        return not (rhs < lhs);
    }

    /*!
    @brief comparison: greater than

    Compares whether one JSON value @a lhs is greater than another
    JSON value by calculating `not (lhs <= rhs)`.

    @param[in] lhs  first JSON value to consider
    @param[in] rhs  second JSON value to consider
    @return whether @a lhs is greater than to @a rhs

    @complexity Linear.

    @liveexample{The example demonstrates comparing several JSON
    types.,operator__lessequal}

    @since version 1.0.0
    */
    friend bool operator>(const_reference lhs, const_reference rhs) noexcept
    {
        return not (lhs <= rhs);
    }

    /*!
    @brief comparison: greater than or equal

    Compares whether one JSON value @a lhs is greater than or equal to another
    JSON value by calculating `not (lhs < rhs)`.

    @param[in] lhs  first JSON value to consider
    @param[in] rhs  second JSON value to consider
    @return whether @a lhs is greater than or equal to @a rhs

    @complexity Linear.

    @liveexample{The example demonstrates comparing several JSON
    types.,operator__greaterequal}

    @since version 1.0.0
    */
    friend bool operator>=(const_reference lhs, const_reference rhs) noexcept
    {
        return not (lhs < rhs);
    }

    /// @}


    ///////////////////
    // serialization //
    ///////////////////

    /// @name serialization
    /// @{

  private:
    /*!
    @brief wrapper around the serialization functions
    */
    class serializer
    {
      private:
        serializer(const serializer&) = delete;
        serializer& operator=(const serializer&) = delete;

      public:
        /*!
        @param[in] s  output stream to serialize to
        */
        serializer(std::ostream& s)
            : o(s), loc(std::localeconv()),
              thousands_sep(!loc->thousands_sep ? '\0' : loc->thousands_sep[0]),
              decimal_point(!loc->decimal_point ? '\0' : loc->decimal_point[0])
        {}

        /*!
        @brief internal implementation of the serialization function

        This function is called by the public member function dump and
        organizes the serialization internally. The indentation level is
        propagated as additional parameter. In case of arrays and objects, the
        function is called recursively.

        - strings and object keys are escaped using `escape_string()`
        - integer numbers are converted implicitly via `operator<<`
        - floating-point numbers are converted to a string using `"%g"` format

        @param[in] val             value to serialize
        @param[in] pretty_print    whether the output shall be pretty-printed
        @param[in] indent_step     the indent level
        @param[in] current_indent  the current indent level (only used internally)
        */
        void dump(const basic_json& val,
                  const bool pretty_print,
                  const unsigned int indent_step,
                  const unsigned int current_indent = 0)
        {
            switch (val.m_type)
            {
                case value_t::object:
                {
                    if (val.m_value.object->empty())
                    {
                        o.write("{}", 2);
                        return;
                    }

                    if (pretty_print)
                    {
                        o.write("{\n", 2);

                        // variable to hold indentation for recursive calls
                        const auto new_indent = current_indent + indent_step;
                        if (indent_string.size() < new_indent)
                        {
                            indent_string.resize(new_indent, ' ');
                        }

                        // first n-1 elements
                        auto i = val.m_value.object->cbegin();
                        for (size_t cnt = 0; cnt < val.m_value.object->size() - 1; ++cnt, ++i)
                        {
                            o.write(indent_string.c_str(), new_indent);
                            o.put('\"');
                            dump_escaped(i->first);
                            o.write("\": ", 3);
                            dump(i->second, true, indent_step, new_indent);
                            o.write(",\n", 2);
                        }

                        // last element
                        assert(i != val.m_value.object->cend());
                        o.write(indent_string.c_str(), new_indent);
                        o.put('\"');
                        dump_escaped(i->first);
                        o.write("\": ", 3);
                        dump(i->second, true, indent_step, new_indent);

                        o.put('\n');
                        o.write(indent_string.c_str(), current_indent);
                        o.put('}');
                    }
                    else
                    {
                        o.put('{');

                        // first n-1 elements
                        auto i = val.m_value.object->cbegin();
                        for (size_t cnt = 0; cnt < val.m_value.object->size() - 1; ++cnt, ++i)
                        {
                            o.put('\"');
                            dump_escaped(i->first);
                            o.write("\":", 2);
                            dump(i->second, false, indent_step, current_indent);
                            o.put(',');
                        }

                        // last element
                        assert(i != val.m_value.object->cend());
                        o.put('\"');
                        dump_escaped(i->first);
                        o.write("\":", 2);
                        dump(i->second, false, indent_step, current_indent);

                        o.put('}');
                    }

                    return;
                }

                case value_t::array:
                {
                    if (val.m_value.array->empty())
                    {
                        o.write("[]", 2);
                        return;
                    }

                    if (pretty_print)
                    {
                        o.write("[\n", 2);

                        // variable to hold indentation for recursive calls
                        const auto new_indent = current_indent + indent_step;
                        if (indent_string.size() < new_indent)
                        {
                            indent_string.resize(new_indent, ' ');
                        }

                        // first n-1 elements
                        for (auto i = val.m_value.array->cbegin(); i != val.m_value.array->cend() - 1; ++i)
                        {
                            o.write(indent_string.c_str(), new_indent);
                            dump(*i, true, indent_step, new_indent);
                            o.write(",\n", 2);
                        }

                        // last element
                        assert(not val.m_value.array->empty());
                        o.write(indent_string.c_str(), new_indent);
                        dump(val.m_value.array->back(), true, indent_step, new_indent);

                        o.put('\n');
                        o.write(indent_string.c_str(), current_indent);
                        o.put(']');
                    }
                    else
                    {
                        o.put('[');

                        // first n-1 elements
                        for (auto i = val.m_value.array->cbegin(); i != val.m_value.array->cend() - 1; ++i)
                        {
                            dump(*i, false, indent_step, current_indent);
                            o.put(',');
                        }

                        // last element
                        assert(not val.m_value.array->empty());
                        dump(val.m_value.array->back(), false, indent_step, current_indent);

                        o.put(']');
                    }

                    return;
                }

                case value_t::string:
                {
                    o.put('\"');
                    dump_escaped(*val.m_value.string);
                    o.put('\"');
                    return;
                }

                case value_t::boolean:
                {
                    if (val.m_value.boolean)
                    {
                        o.write("true", 4);
                    }
                    else
                    {
                        o.write("false", 5);
                    }
                    return;
                }

                case value_t::number_integer:
                {
                    dump_integer(val.m_value.number_integer);
                    return;
                }

                case value_t::number_unsigned:
                {
                    dump_integer(val.m_value.number_unsigned);
                    return;
                }

                case value_t::number_float:
                {
                    dump_float(val.m_value.number_float);
                    return;
                }

                case value_t::discarded:
                {
                    o.write("<discarded>", 11);
                    return;
                }

                case value_t::null:
                {
                    o.write("null", 4);
                    return;
                }
            }
        }

      private:
        /*!
        @brief calculates the extra space to escape a JSON string

        @param[in] s  the string to escape
        @return the number of characters required to escape string @a s

        @complexity Linear in the length of string @a s.
        */
        static std::size_t extra_space(const string_t& s) noexcept
        {
            return std::accumulate(s.begin(), s.end(), size_t{},
                                   [](size_t res, typename string_t::value_type c)
            {
                switch (c)
                {
                    case '"':
                    case '\\':
                    case '\b':
                    case '\f':
                    case '\n':
                    case '\r':
                    case '\t':
                    {
                        // from c (1 byte) to \x (2 bytes)
                        return res + 1;
                    }

                    case 0x00:
                    case 0x01:
                    case 0x02:
                    case 0x03:
                    case 0x04:
                    case 0x05:
                    case 0x06:
                    case 0x07:
                    case 0x0b:
                    case 0x0e:
                    case 0x0f:
                    case 0x10:
                    case 0x11:
                    case 0x12:
                    case 0x13:
                    case 0x14:
                    case 0x15:
                    case 0x16:
                    case 0x17:
                    case 0x18:
                    case 0x19:
                    case 0x1a:
                    case 0x1b:
                    case 0x1c:
                    case 0x1d:
                    case 0x1e:
                    case 0x1f:
                    {
                        // from c (1 byte) to \uxxxx (6 bytes)
                        return res + 5;
                    }

                    default:
                    {
                        return res;
                    }
                }
            });
        }

        /*!
        @brief dump escaped string

        Escape a string by replacing certain special characters by a sequence
        of an escape character (backslash) and another character and other
        control characters by a sequence of "\u" followed by a four-digit hex
        representation. The escaped string is written to output stream @a o.

        @param[in] s  the string to escape

        @complexity Linear in the length of string @a s.
        */
        void dump_escaped(const string_t& s) const
        {
            const auto space = extra_space(s);
            if (space == 0)
            {
                o.write(s.c_str(), static_cast<std::streamsize>(s.size()));
                return;
            }

            // create a result string of necessary size
            string_t result(s.size() + space, '\\');
            std::size_t pos = 0;

            for (const auto& c : s)
            {
                switch (c)
                {
                    // quotation mark (0x22)
                    case '"':
                    {
                        result[pos + 1] = '"';
                        pos += 2;
                        break;
                    }

                    // reverse solidus (0x5c)
                    case '\\':
                    {
                        // nothing to change
                        pos += 2;
                        break;
                    }

                    // backspace (0x08)
                    case '\b':
                    {
                        result[pos + 1] = 'b';
                        pos += 2;
                        break;
                    }

                    // formfeed (0x0c)
                    case '\f':
                    {
                        result[pos + 1] = 'f';
                        pos += 2;
                        break;
                    }

                    // newline (0x0a)
                    case '\n':
                    {
                        result[pos + 1] = 'n';
                        pos += 2;
                        break;
                    }

                    // carriage return (0x0d)
                    case '\r':
                    {
                        result[pos + 1] = 'r';
                        pos += 2;
                        break;
                    }

                    // horizontal tab (0x09)
                    case '\t':
                    {
                        result[pos + 1] = 't';
                        pos += 2;
                        break;
                    }

                    case 0x00:
                    case 0x01:
                    case 0x02:
                    case 0x03:
                    case 0x04:
                    case 0x05:
                    case 0x06:
                    case 0x07:
                    case 0x0b:
                    case 0x0e:
                    case 0x0f:
                    case 0x10:
                    case 0x11:
                    case 0x12:
                    case 0x13:
                    case 0x14:
                    case 0x15:
                    case 0x16:
                    case 0x17:
                    case 0x18:
                    case 0x19:
                    case 0x1a:
                    case 0x1b:
                    case 0x1c:
                    case 0x1d:
                    case 0x1e:
                    case 0x1f:
                    {
                        // convert a number 0..15 to its hex representation
                        // (0..f)
                        static const char hexify[16] =
                        {
                            '0', '1', '2', '3', '4', '5', '6', '7',
                            '8', '9', 'a', 'b', 'c', 'd', 'e', 'f'
                        };

                        // print character c as \uxxxx
                        for (const char m :
                    { 'u', '0', '0', hexify[c >> 4], hexify[c & 0x0f]
                        })
                        {
                            result[++pos] = m;
                        }

                        ++pos;
                        break;
                    }

                    default:
                    {
                        // all other characters are added as-is
                        result[pos++] = c;
                        break;
                    }
                }
            }

            assert(pos == s.size() + space);
            o.write(result.c_str(), static_cast<std::streamsize>(result.size()));
        }

        /*!
        @brief dump an integer

        Dump a given integer to output stream @a o. Works internally with
        @a number_buffer.

        @param[in] x  integer number (signed or unsigned) to dump
        @tparam NumberType either @a number_integer_t or @a number_unsigned_t
        */
        template<typename NumberType, detail::enable_if_t <
                     std::is_same<NumberType, number_unsigned_t>::value or
                     std::is_same<NumberType, number_integer_t>::value, int> = 0>
        void dump_integer(NumberType x)
        {
            // special case for "0"
            if (x == 0)
            {
                o.put('0');
                return;
            }

            const bool is_negative = x < 0;
            size_t i = 0;

            // spare 1 byte for '\0'
            while (x != 0 and i < number_buffer.size() - 1)
            {
                const auto digit = std::labs(static_cast<long>(x % 10));
                number_buffer[i++] = static_cast<char>('0' + digit);
                x /= 10;
            }

            // make sure the number has been processed completely
            assert(x == 0);

            if (is_negative)
            {
                // make sure there is capacity for the '-'
                assert(i < number_buffer.size() - 2);
                number_buffer[i++] = '-';
            }

            std::reverse(number_buffer.begin(), number_buffer.begin() + i);
            o.write(number_buffer.data(), static_cast<std::streamsize>(i));
        }

        /*!
        @brief dump a floating-point number

        Dump a given floating-point number to output stream @a o. Works
        internally with @a number_buffer.

        @param[in] x  floating-point number to dump
        */
        void dump_float(number_float_t x)
        {
            // NaN / inf
            if (not std::isfinite(x) or std::isnan(x))
            {
                o.write("null", 4);
                return;
            }

            // special case for 0.0 and -0.0
            if (x == 0)
            {
                if (std::signbit(x))
                {
                    o.write("-0.0", 4);
                }
                else
                {
                    o.write("0.0", 3);
                }
                return;
            }

            // get number of digits for a text -> float -> text round-trip
            static constexpr auto d = std::numeric_limits<number_float_t>::digits10;

            // the actual conversion
            long len = snprintf(number_buffer.data(), number_buffer.size(),
                                "%.*g", d, x);

            // negative value indicates an error
            assert(len > 0);
            // check if buffer was large enough
            assert(static_cast<size_t>(len) < number_buffer.size());

            // erase thousands separator
            if (thousands_sep != '\0')
            {
                const auto end = std::remove(number_buffer.begin(),
                                             number_buffer.begin() + len,
                                             thousands_sep);
                std::fill(end, number_buffer.end(), '\0');
                assert((end - number_buffer.begin()) <= len);
                len = (end - number_buffer.begin());
            }

            // convert decimal point to '.'
            if (decimal_point != '\0' and decimal_point != '.')
            {
                for (auto& c : number_buffer)
                {
                    if (c == decimal_point)
                    {
                        c = '.';
                        break;
                    }
                }
            }

            o.write(number_buffer.data(), static_cast<std::streamsize>(len));

            // determine if need to append ".0"
            const bool value_is_int_like = std::none_of(number_buffer.begin(),
                                           number_buffer.begin() + len + 1,
                                           [](char c)
            {
                return c == '.' or c == 'e';
            });

            if (value_is_int_like)
            {
                o.write(".0", 2);
            }
        }

      private:
        /// the output of the serializer
        std::ostream& o;

        /// a (hopefully) large enough character buffer
        std::array<char, 64> number_buffer{{}};

        /// the locale
        const std::lconv* loc = nullptr;
        /// the locale's thousand separator character
        const char thousands_sep = '\0';
        /// the locale's decimal point character
        const char decimal_point = '\0';

        /// the indentation string
        string_t indent_string = string_t(512, ' ');
    };

  public:
    /*!
    @brief serialize to stream

    Serialize the given JSON value @a j to the output stream @a o. The JSON
    value will be serialized using the @ref dump member function. The
    indentation of the output can be controlled with the member variable
    `width` of the output stream @a o. For instance, using the manipulator
    `std::setw(4)` on @a o sets the indentation level to `4` and the
    serialization result is the same as calling `dump(4)`.

    @param[in,out] o  stream to serialize to
    @param[in] j  JSON value to serialize

    @return the stream @a o

    @complexity Linear.

    @liveexample{The example below shows the serialization with different
    parameters to `width` to adjust the indentation level.,operator_serialize}

    @since version 1.0.0
    */
    friend std::ostream& operator<<(std::ostream& o, const basic_json& j)
    {
        // read width member and use it as indentation parameter if nonzero
        const bool pretty_print = (o.width() > 0);
        const auto indentation = (pretty_print ? o.width() : 0);

        // reset width to 0 for subsequent calls to this stream
        o.width(0);

        // do the actual serialization
        serializer s(o);
        s.dump(j, pretty_print, static_cast<unsigned int>(indentation));
        return o;
    }

    /*!
    @brief serialize to stream
    @copydoc operator<<(std::ostream&, const basic_json&)
    */
    friend std::ostream& operator>>(const basic_json& j, std::ostream& o)
    {
        return o << j;
    }

    /// @}


    /////////////////////
    // deserialization //
    /////////////////////

    /// @name deserialization
    /// @{

    /*!
    @brief deserialize from an array

    This function reads from an array of 1-byte values.

    @pre Each element of the container has a size of 1 byte. Violating this
    precondition yields undefined behavior. **This precondition is enforced
    with a static assertion.**

    @param[in] array  array to read from
    @param[in] cb  a parser callback function of type @ref parser_callback_t
    which is used to control the deserialization by filtering unwanted values
    (optional)

    @return result of the deserialization

    @throw parse_error.101 if a parse error occurs; example: `""unexpected end
    of input; expected string literal""`
    @throw parse_error.102 if to_unicode fails or surrogate error
    @throw parse_error.103 if to_unicode fails

    @complexity Linear in the length of the input. The parser is a predictive
    LL(1) parser. The complexity can be higher if the parser callback function
    @a cb has a super-linear complexity.

    @note A UTF-8 byte order mark is silently ignored.

    @liveexample{The example below demonstrates the `parse()` function reading
    from an array.,parse__array__parser_callback_t}

    @since version 2.0.3
    */
    template<class T, std::size_t N>
    static basic_json parse(T (&array)[N],
                            const parser_callback_t cb = nullptr)
    {
        // delegate the call to the iterator-range parse overload
        return parse(std::begin(array), std::end(array), cb);
    }

    /*!
    @brief deserialize from string literal

    @tparam CharT character/literal type with size of 1 byte
    @param[in] s  string literal to read a serialized JSON value from
    @param[in] cb a parser callback function of type @ref parser_callback_t
    which is used to control the deserialization by filtering unwanted values
    (optional)

    @return result of the deserialization

    @throw parse_error.101 in case of an unexpected token
    @throw parse_error.102 if to_unicode fails or surrogate error
    @throw parse_error.103 if to_unicode fails

    @complexity Linear in the length of the input. The parser is a predictive
    LL(1) parser. The complexity can be higher if the parser callback function
    @a cb has a super-linear complexity.

    @note A UTF-8 byte order mark is silently ignored.
    @note String containers like `std::string` or @ref string_t can be parsed
          with @ref parse(const ContiguousContainer&, const parser_callback_t)

    @liveexample{The example below demonstrates the `parse()` function with
    and without callback function.,parse__string__parser_callback_t}

    @sa @ref parse(std::istream&, const parser_callback_t) for a version that
    reads from an input stream

    @since version 1.0.0 (originally for @ref string_t)
    */
    template<typename CharT, typename std::enable_if<
                 std::is_pointer<CharT>::value and
                 std::is_integral<typename std::remove_pointer<CharT>::type>::value and
                 sizeof(typename std::remove_pointer<CharT>::type) == 1, int>::type = 0>
    static basic_json parse(const CharT s,
                            const parser_callback_t cb = nullptr)
    {
        return parser(reinterpret_cast<const char*>(s), cb).parse();
    }

    /*!
    @brief deserialize from stream

    @param[in,out] i  stream to read a serialized JSON value from
    @param[in] cb a parser callback function of type @ref parser_callback_t
    which is used to control the deserialization by filtering unwanted values
    (optional)

    @return result of the deserialization

    @throw parse_error.101 in case of an unexpected token
    @throw parse_error.102 if to_unicode fails or surrogate error
    @throw parse_error.103 if to_unicode fails
    @throw parse_error.111 if input stream is in a bad state

    @complexity Linear in the length of the input. The parser is a predictive
    LL(1) parser. The complexity can be higher if the parser callback function
    @a cb has a super-linear complexity.

    @note A UTF-8 byte order mark is silently ignored.

    @liveexample{The example below demonstrates the `parse()` function with
    and without callback function.,parse__istream__parser_callback_t}

    @sa @ref parse(const CharT, const parser_callback_t) for a version
    that reads from a string

    @since version 1.0.0
    */
    static basic_json parse(std::istream& i,
                            const parser_callback_t cb = nullptr)
    {
        return parser(i, cb).parse();
    }

    /*!
    @copydoc parse(std::istream&, const parser_callback_t)
    */
    static basic_json parse(std::istream&& i,
                            const parser_callback_t cb = nullptr)
    {
        return parser(i, cb).parse();
    }

    /*!
    @brief deserialize from an iterator range with contiguous storage

    This function reads from an iterator range of a container with contiguous
    storage of 1-byte values. Compatible container types include
    `std::vector`, `std::string`, `std::array`, `std::valarray`, and
    `std::initializer_list`. Furthermore, C-style arrays can be used with
    `std::begin()`/`std::end()`. User-defined containers can be used as long
    as they implement random-access iterators and a contiguous storage.

    @pre The iterator range is contiguous. Violating this precondition yields
    undefined behavior. **This precondition is enforced with an assertion.**
    @pre Each element in the range has a size of 1 byte. Violating this
    precondition yields undefined behavior. **This precondition is enforced
    with a static assertion.**

    @warning There is no way to enforce all preconditions at compile-time. If
             the function is called with noncompliant iterators and with
             assertions switched off, the behavior is undefined and will most
             likely yield segmentation violation.

    @tparam IteratorType iterator of container with contiguous storage
    @param[in] first  begin of the range to parse (included)
    @param[in] last  end of the range to parse (excluded)
    @param[in] cb  a parser callback function of type @ref parser_callback_t
    which is used to control the deserialization by filtering unwanted values
    (optional)

    @return result of the deserialization

    @throw parse_error.101 in case of an unexpected token
    @throw parse_error.102 if to_unicode fails or surrogate error
    @throw parse_error.103 if to_unicode fails

    @complexity Linear in the length of the input. The parser is a predictive
    LL(1) parser. The complexity can be higher if the parser callback function
    @a cb has a super-linear complexity.

    @note A UTF-8 byte order mark is silently ignored.

    @liveexample{The example below demonstrates the `parse()` function reading
    from an iterator range.,parse__iteratortype__parser_callback_t}

    @since version 2.0.3
    */
    template<class IteratorType, typename std::enable_if<
                 std::is_base_of<
                     std::random_access_iterator_tag,
                     typename std::iterator_traits<IteratorType>::iterator_category>::value, int>::type = 0>
    static basic_json parse(IteratorType first, IteratorType last,
                            const parser_callback_t cb = nullptr)
    {
        // assertion to check that the iterator range is indeed contiguous,
        // see http://stackoverflow.com/a/35008842/266378 for more discussion
        assert(std::accumulate(first, last, std::pair<bool, int>(true, 0),
                               [&first](std::pair<bool, int> res, decltype(*first) val)
        {
            res.first &= (val == *(std::next(std::addressof(*first), res.second++)));
            return res;
        }).first);

        // assertion to check that each element is 1 byte long
        static_assert(sizeof(typename std::iterator_traits<IteratorType>::value_type) == 1,
                      "each element in the iterator range must have the size of 1 byte");

        // if iterator range is empty, create a parser with an empty string
        // to generate "unexpected EOF" error message
        if (std::distance(first, last) <= 0)
        {
            return parser("").parse();
        }

        return parser(first, last, cb).parse();
    }

    /*!
    @brief deserialize from a container with contiguous storage

    This function reads from a container with contiguous storage of 1-byte
    values. Compatible container types include `std::vector`, `std::string`,
    `std::array`, and `std::initializer_list`. User-defined containers can be
    used as long as they implement random-access iterators and a contiguous
    storage.

    @pre The container storage is contiguous. Violating this precondition
    yields undefined behavior. **This precondition is enforced with an
    assertion.**
    @pre Each element of the container has a size of 1 byte. Violating this
    precondition yields undefined behavior. **This precondition is enforced
    with a static assertion.**

    @warning There is no way to enforce all preconditions at compile-time. If
             the function is called with a noncompliant container and with
             assertions switched off, the behavior is undefined and will most
             likely yield segmentation violation.

    @tparam ContiguousContainer container type with contiguous storage
    @param[in] c  container to read from
    @param[in] cb  a parser callback function of type @ref parser_callback_t
    which is used to control the deserialization by filtering unwanted values
    (optional)

    @return result of the deserialization

    @throw parse_error.101 in case of an unexpected token
    @throw parse_error.102 if to_unicode fails or surrogate error
    @throw parse_error.103 if to_unicode fails

    @complexity Linear in the length of the input. The parser is a predictive
    LL(1) parser. The complexity can be higher if the parser callback function
    @a cb has a super-linear complexity.

    @note A UTF-8 byte order mark is silently ignored.

    @liveexample{The example below demonstrates the `parse()` function reading
    from a contiguous container.,parse__contiguouscontainer__parser_callback_t}

    @since version 2.0.3
    */
    template<class ContiguousContainer, typename std::enable_if<
                 not std::is_pointer<ContiguousContainer>::value and
                 std::is_base_of<
                     std::random_access_iterator_tag,
                     typename std::iterator_traits<decltype(std::begin(std::declval<ContiguousContainer const>()))>::iterator_category>::value
                 , int>::type = 0>
    static basic_json parse(const ContiguousContainer& c,
                            const parser_callback_t cb = nullptr)
    {
        // delegate the call to the iterator-range parse overload
        return parse(std::begin(c), std::end(c), cb);
    }

    /*!
    @brief deserialize from stream

    Deserializes an input stream to a JSON value.

    @param[in,out] i  input stream to read a serialized JSON value from
    @param[in,out] j  JSON value to write the deserialized input to

    @throw parse_error.101 in case of an unexpected token
    @throw parse_error.102 if to_unicode fails or surrogate error
    @throw parse_error.103 if to_unicode fails
    @throw parse_error.111 if input stream is in a bad state

    @complexity Linear in the length of the input. The parser is a predictive
    LL(1) parser.

    @note A UTF-8 byte order mark is silently ignored.

    @liveexample{The example below shows how a JSON value is constructed by
    reading a serialization from a stream.,operator_deserialize}

    @sa parse(std::istream&, const parser_callback_t) for a variant with a
    parser callback function to filter values while parsing

    @since version 1.0.0
    */
    friend std::istream& operator<<(basic_json& j, std::istream& i)
    {
        j = parser(i).parse();
        return i;
    }

    /*!
    @brief deserialize from stream
    @copydoc operator<<(basic_json&, std::istream&)
    */
    friend std::istream& operator>>(std::istream& i, basic_json& j)
    {
        j = parser(i).parse();
        return i;
    }

    /// @}

    //////////////////////////////////////////
    // binary serialization/deserialization //
    //////////////////////////////////////////

    /// @name binary serialization/deserialization support
    /// @{

  private:
    /*!
    @note Some code in the switch cases has been copied, because otherwise
          copilers would complain about implicit fallthrough and there is no
          portable attribute to mute such warnings.
    */
    template<typename T>
    static void add_to_vector(std::vector<uint8_t>& vec, size_t bytes, const T number)
    {
        assert(bytes == 1 or bytes == 2 or bytes == 4 or bytes == 8);

        switch (bytes)
        {
            case 8:
            {
                vec.push_back(static_cast<uint8_t>((static_cast<uint64_t>(number) >> 070) & 0xff));
                vec.push_back(static_cast<uint8_t>((static_cast<uint64_t>(number) >> 060) & 0xff));
                vec.push_back(static_cast<uint8_t>((static_cast<uint64_t>(number) >> 050) & 0xff));
                vec.push_back(static_cast<uint8_t>((static_cast<uint64_t>(number) >> 040) & 0xff));
                vec.push_back(static_cast<uint8_t>((number >> 030) & 0xff));
                vec.push_back(static_cast<uint8_t>((number >> 020) & 0xff));
                vec.push_back(static_cast<uint8_t>((number >> 010) & 0xff));
                vec.push_back(static_cast<uint8_t>(number & 0xff));
                break;
            }

            case 4:
            {
                vec.push_back(static_cast<uint8_t>((number >> 030) & 0xff));
                vec.push_back(static_cast<uint8_t>((number >> 020) & 0xff));
                vec.push_back(static_cast<uint8_t>((number >> 010) & 0xff));
                vec.push_back(static_cast<uint8_t>(number & 0xff));
                break;
            }

            case 2:
            {
                vec.push_back(static_cast<uint8_t>((number >> 010) & 0xff));
                vec.push_back(static_cast<uint8_t>(number & 0xff));
                break;
            }

            case 1:
            {
                vec.push_back(static_cast<uint8_t>(number & 0xff));
                break;
            }
        }
    }

    /*!
    @brief take sufficient bytes from a vector to fill an integer variable

    In the context of binary serialization formats, we need to read several
    bytes from a byte vector and combine them to multi-byte integral data
    types.

    @param[in] vec  byte vector to read from
    @param[in] current_index  the position in the vector after which to read

    @return the next sizeof(T) bytes from @a vec, in reverse order as T

    @tparam T the integral return type

    @throw parse_error.110 if there are less than sizeof(T)+1 bytes in the
           vector @a vec to read

    In the for loop, the bytes from the vector are copied in reverse order into
    the return value. In the figures below, let sizeof(T)=4 and `i` be the loop
    variable.

    Precondition:

    vec:   |   |   | a | b | c | d |      T: |   |   |   |   |
                 ^               ^             ^                ^
           current_index         i            ptr        sizeof(T)

    Postcondition:

    vec:   |   |   | a | b | c | d |      T: | d | c | b | a |
                 ^   ^                                     ^
                 |   i                                    ptr
           current_index

    @sa Code adapted from <http://stackoverflow.com/a/41031865/266378>.
    */
    template<typename T>
    static T get_from_vector(const std::vector<uint8_t>& vec, const size_t current_index)
    {
        // check if we can read sizeof(T) bytes starting the next index
        check_length(vec.size(), sizeof(T), current_index + 1);

        T result;
        auto* ptr = reinterpret_cast<uint8_t*>(&result);
        for (size_t i = 0; i < sizeof(T); ++i)
        {
            *ptr++ = vec[current_index + sizeof(T) - i];
        }
        return result;
    }

    /*!
    @brief create a MessagePack serialization of a given JSON value

    This is a straightforward implementation of the MessagePack specification.

    @param[in] j  JSON value to serialize
    @param[in,out] v  byte vector to write the serialization to

    @sa https://github.com/msgpack/msgpack/blob/master/spec.md
    */
    static void to_msgpack_internal(const basic_json& j, std::vector<uint8_t>& v)
    {
        switch (j.type())
        {
            case value_t::null:
            {
                // nil
                v.push_back(0xc0);
                break;
            }

            case value_t::boolean:
            {
                // true and false
                v.push_back(j.m_value.boolean ? 0xc3 : 0xc2);
                break;
            }

            case value_t::number_integer:
            {
                if (j.m_value.number_integer >= 0)
                {
                    // MessagePack does not differentiate between positive
                    // signed integers and unsigned integers. Therefore, we
                    // used the code from the value_t::number_unsigned case
                    // here.
                    if (j.m_value.number_unsigned < 128)
                    {
                        // positive fixnum
                        add_to_vector(v, 1, j.m_value.number_unsigned);
                    }
                    else if (j.m_value.number_unsigned <= std::numeric_limits<uint8_t>::max())
                    {
                        // uint 8
                        v.push_back(0xcc);
                        add_to_vector(v, 1, j.m_value.number_unsigned);
                    }
                    else if (j.m_value.number_unsigned <= std::numeric_limits<uint16_t>::max())
                    {
                        // uint 16
                        v.push_back(0xcd);
                        add_to_vector(v, 2, j.m_value.number_unsigned);
                    }
                    else if (j.m_value.number_unsigned <= std::numeric_limits<uint32_t>::max())
                    {
                        // uint 32
                        v.push_back(0xce);
                        add_to_vector(v, 4, j.m_value.number_unsigned);
                    }
                    else if (j.m_value.number_unsigned <= std::numeric_limits<uint64_t>::max())
                    {
                        // uint 64
                        v.push_back(0xcf);
                        add_to_vector(v, 8, j.m_value.number_unsigned);
                    }
                }
                else
                {
                    if (j.m_value.number_integer >= -32)
                    {
                        // negative fixnum
                        add_to_vector(v, 1, j.m_value.number_integer);
                    }
                    else if (j.m_value.number_integer >= std::numeric_limits<int8_t>::min() and j.m_value.number_integer <= std::numeric_limits<int8_t>::max())
                    {
                        // int 8
                        v.push_back(0xd0);
                        add_to_vector(v, 1, j.m_value.number_integer);
                    }
                    else if (j.m_value.number_integer >= std::numeric_limits<int16_t>::min() and j.m_value.number_integer <= std::numeric_limits<int16_t>::max())
                    {
                        // int 16
                        v.push_back(0xd1);
                        add_to_vector(v, 2, j.m_value.number_integer);
                    }
                    else if (j.m_value.number_integer >= std::numeric_limits<int32_t>::min() and j.m_value.number_integer <= std::numeric_limits<int32_t>::max())
                    {
                        // int 32
                        v.push_back(0xd2);
                        add_to_vector(v, 4, j.m_value.number_integer);
                    }
                    else if (j.m_value.number_integer >= std::numeric_limits<int64_t>::min() and j.m_value.number_integer <= std::numeric_limits<int64_t>::max())
                    {
                        // int 64
                        v.push_back(0xd3);
                        add_to_vector(v, 8, j.m_value.number_integer);
                    }
                }
                break;
            }

            case value_t::number_unsigned:
            {
                if (j.m_value.number_unsigned < 128)
                {
                    // positive fixnum
                    add_to_vector(v, 1, j.m_value.number_unsigned);
                }
                else if (j.m_value.number_unsigned <= std::numeric_limits<uint8_t>::max())
                {
                    // uint 8
                    v.push_back(0xcc);
                    add_to_vector(v, 1, j.m_value.number_unsigned);
                }
                else if (j.m_value.number_unsigned <= std::numeric_limits<uint16_t>::max())
                {
                    // uint 16
                    v.push_back(0xcd);
                    add_to_vector(v, 2, j.m_value.number_unsigned);
                }
                else if (j.m_value.number_unsigned <= std::numeric_limits<uint32_t>::max())
                {
                    // uint 32
                    v.push_back(0xce);
                    add_to_vector(v, 4, j.m_value.number_unsigned);
                }
                else if (j.m_value.number_unsigned <= std::numeric_limits<uint64_t>::max())
                {
                    // uint 64
                    v.push_back(0xcf);
                    add_to_vector(v, 8, j.m_value.number_unsigned);
                }
                break;
            }

            case value_t::number_float:
            {
                // float 64
                v.push_back(0xcb);
                const auto* helper = reinterpret_cast<const uint8_t*>(&(j.m_value.number_float));
                for (size_t i = 0; i < 8; ++i)
                {
                    v.push_back(helper[7 - i]);
                }
                break;
            }

            case value_t::string:
            {
                const auto N = j.m_value.string->size();
                if (N <= 31)
                {
                    // fixstr
                    v.push_back(static_cast<uint8_t>(0xa0 | N));
                }
                else if (N <= 255)
                {
                    // str 8
                    v.push_back(0xd9);
                    add_to_vector(v, 1, N);
                }
                else if (N <= 65535)
                {
                    // str 16
                    v.push_back(0xda);
                    add_to_vector(v, 2, N);
                }
                else if (N <= 4294967295)
                {
                    // str 32
                    v.push_back(0xdb);
                    add_to_vector(v, 4, N);
                }

                // append string
                std::copy(j.m_value.string->begin(), j.m_value.string->end(),
                          std::back_inserter(v));
                break;
            }

            case value_t::array:
            {
                const auto N = j.m_value.array->size();
                if (N <= 15)
                {
                    // fixarray
                    v.push_back(static_cast<uint8_t>(0x90 | N));
                }
                else if (N <= 0xffff)
                {
                    // array 16
                    v.push_back(0xdc);
                    add_to_vector(v, 2, N);
                }
                else if (N <= 0xffffffff)
                {
                    // array 32
                    v.push_back(0xdd);
                    add_to_vector(v, 4, N);
                }

                // append each element
                for (const auto& el : *j.m_value.array)
                {
                    to_msgpack_internal(el, v);
                }
                break;
            }

            case value_t::object:
            {
                const auto N = j.m_value.object->size();
                if (N <= 15)
                {
                    // fixmap
                    v.push_back(static_cast<uint8_t>(0x80 | (N & 0xf)));
                }
                else if (N <= 65535)
                {
                    // map 16
                    v.push_back(0xde);
                    add_to_vector(v, 2, N);
                }
                else if (N <= 4294967295)
                {
                    // map 32
                    v.push_back(0xdf);
                    add_to_vector(v, 4, N);
                }

                // append each element
                for (const auto& el : *j.m_value.object)
                {
                    to_msgpack_internal(el.first, v);
                    to_msgpack_internal(el.second, v);
                }
                break;
            }

            default:
            {
                break;
            }
        }
    }

    /*!
    @brief create a CBOR serialization of a given JSON value

    This is a straightforward implementation of the CBOR specification.

    @param[in] j  JSON value to serialize
    @param[in,out] v  byte vector to write the serialization to

    @sa https://tools.ietf.org/html/rfc7049
    */
    static void to_cbor_internal(const basic_json& j, std::vector<uint8_t>& v)
    {
        switch (j.type())
        {
            case value_t::null:
            {
                v.push_back(0xf6);
                break;
            }

            case value_t::boolean:
            {
                v.push_back(j.m_value.boolean ? 0xf5 : 0xf4);
                break;
            }

            case value_t::number_integer:
            {
                if (j.m_value.number_integer >= 0)
                {
                    // CBOR does not differentiate between positive signed
                    // integers and unsigned integers. Therefore, we used the
                    // code from the value_t::number_unsigned case here.
                    if (j.m_value.number_integer <= 0x17)
                    {
                        add_to_vector(v, 1, j.m_value.number_integer);
                    }
                    else if (j.m_value.number_integer <= std::numeric_limits<uint8_t>::max())
                    {
                        v.push_back(0x18);
                        // one-byte uint8_t
                        add_to_vector(v, 1, j.m_value.number_integer);
                    }
                    else if (j.m_value.number_integer <= std::numeric_limits<uint16_t>::max())
                    {
                        v.push_back(0x19);
                        // two-byte uint16_t
                        add_to_vector(v, 2, j.m_value.number_integer);
                    }
                    else if (j.m_value.number_integer <= std::numeric_limits<uint32_t>::max())
                    {
                        v.push_back(0x1a);
                        // four-byte uint32_t
                        add_to_vector(v, 4, j.m_value.number_integer);
                    }
                    else
                    {
                        v.push_back(0x1b);
                        // eight-byte uint64_t
                        add_to_vector(v, 8, j.m_value.number_integer);
                    }
                }
                else
                {
                    // The conversions below encode the sign in the first
                    // byte, and the value is converted to a positive number.
                    const auto positive_number = -1 - j.m_value.number_integer;
                    if (j.m_value.number_integer >= -24)
                    {
                        v.push_back(static_cast<uint8_t>(0x20 + positive_number));
                    }
                    else if (positive_number <= std::numeric_limits<uint8_t>::max())
                    {
                        // int 8
                        v.push_back(0x38);
                        add_to_vector(v, 1, positive_number);
                    }
                    else if (positive_number <= std::numeric_limits<uint16_t>::max())
                    {
                        // int 16
                        v.push_back(0x39);
                        add_to_vector(v, 2, positive_number);
                    }
                    else if (positive_number <= std::numeric_limits<uint32_t>::max())
                    {
                        // int 32
                        v.push_back(0x3a);
                        add_to_vector(v, 4, positive_number);
                    }
                    else
                    {
                        // int 64
                        v.push_back(0x3b);
                        add_to_vector(v, 8, positive_number);
                    }
                }
                break;
            }

            case value_t::number_unsigned:
            {
                if (j.m_value.number_unsigned <= 0x17)
                {
                    v.push_back(static_cast<uint8_t>(j.m_value.number_unsigned));
                }
                else if (j.m_value.number_unsigned <= 0xff)
                {
                    v.push_back(0x18);
                    // one-byte uint8_t
                    add_to_vector(v, 1, j.m_value.number_unsigned);
                }
                else if (j.m_value.number_unsigned <= 0xffff)
                {
                    v.push_back(0x19);
                    // two-byte uint16_t
                    add_to_vector(v, 2, j.m_value.number_unsigned);
                }
                else if (j.m_value.number_unsigned <= 0xffffffff)
                {
                    v.push_back(0x1a);
                    // four-byte uint32_t
                    add_to_vector(v, 4, j.m_value.number_unsigned);
                }
                else if (j.m_value.number_unsigned <= 0xffffffffffffffff)
                {
                    v.push_back(0x1b);
                    // eight-byte uint64_t
                    add_to_vector(v, 8, j.m_value.number_unsigned);
                }
                break;
            }

            case value_t::number_float:
            {
                // Double-Precision Float
                v.push_back(0xfb);
                const auto* helper = reinterpret_cast<const uint8_t*>(&(j.m_value.number_float));
                for (size_t i = 0; i < 8; ++i)
                {
                    v.push_back(helper[7 - i]);
                }
                break;
            }

            case value_t::string:
            {
                const auto N = j.m_value.string->size();
                if (N <= 0x17)
                {
                    v.push_back(0x60 + static_cast<uint8_t>(N));  // 1 byte for string + size
                }
                else if (N <= 0xff)
                {
                    v.push_back(0x78);  // one-byte uint8_t for N
                    add_to_vector(v, 1, N);
                }
                else if (N <= 0xffff)
                {
                    v.push_back(0x79);  // two-byte uint16_t for N
                    add_to_vector(v, 2, N);
                }
                else if (N <= 0xffffffff)
                {
                    v.push_back(0x7a); // four-byte uint32_t for N
                    add_to_vector(v, 4, N);
                }
                // LCOV_EXCL_START
                else if (N <= 0xffffffffffffffff)
                {
                    v.push_back(0x7b);  // eight-byte uint64_t for N
                    add_to_vector(v, 8, N);
                }
                // LCOV_EXCL_STOP

                // append string
                std::copy(j.m_value.string->begin(), j.m_value.string->end(),
                          std::back_inserter(v));
                break;
            }

            case value_t::array:
            {
                const auto N = j.m_value.array->size();
                if (N <= 0x17)
                {
                    v.push_back(0x80 + static_cast<uint8_t>(N));  // 1 byte for array + size
                }
                else if (N <= 0xff)
                {
                    v.push_back(0x98);  // one-byte uint8_t for N
                    add_to_vector(v, 1, N);
                }
                else if (N <= 0xffff)
                {
                    v.push_back(0x99);  // two-byte uint16_t for N
                    add_to_vector(v, 2, N);
                }
                else if (N <= 0xffffffff)
                {
                    v.push_back(0x9a);  // four-byte uint32_t for N
                    add_to_vector(v, 4, N);
                }
                // LCOV_EXCL_START
                else if (N <= 0xffffffffffffffff)
                {
                    v.push_back(0x9b);  // eight-byte uint64_t for N
                    add_to_vector(v, 8, N);
                }
                // LCOV_EXCL_STOP

                // append each element
                for (const auto& el : *j.m_value.array)
                {
                    to_cbor_internal(el, v);
                }
                break;
            }

            case value_t::object:
            {
                const auto N = j.m_value.object->size();
                if (N <= 0x17)
                {
                    v.push_back(0xa0 + static_cast<uint8_t>(N));  // 1 byte for object + size
                }
                else if (N <= 0xff)
                {
                    v.push_back(0xb8);
                    add_to_vector(v, 1, N);  // one-byte uint8_t for N
                }
                else if (N <= 0xffff)
                {
                    v.push_back(0xb9);
                    add_to_vector(v, 2, N);  // two-byte uint16_t for N
                }
                else if (N <= 0xffffffff)
                {
                    v.push_back(0xba);
                    add_to_vector(v, 4, N);  // four-byte uint32_t for N
                }
                // LCOV_EXCL_START
                else if (N <= 0xffffffffffffffff)
                {
                    v.push_back(0xbb);
                    add_to_vector(v, 8, N);  // eight-byte uint64_t for N
                }
                // LCOV_EXCL_STOP

                // append each element
                for (const auto& el : *j.m_value.object)
                {
                    to_cbor_internal(el.first, v);
                    to_cbor_internal(el.second, v);
                }
                break;
            }

            default:
            {
                break;
            }
        }
    }


    /*
    @brief checks if given lengths do not exceed the size of a given vector

    To secure the access to the byte vector during CBOR/MessagePack
    deserialization, bytes are copied from the vector into buffers. This
    function checks if the number of bytes to copy (@a len) does not exceed
    the size @s size of the vector. Additionally, an @a offset is given from
    where to start reading the bytes.

    This function checks whether reading the bytes is safe; that is, offset is
    a valid index in the vector, offset+len

    @param[in] size    size of the byte vector
    @param[in] len     number of bytes to read
    @param[in] offset  offset where to start reading

    vec:  x x x x x X X X X X
          ^         ^         ^
          0         offset    len

    @throws out_of_range if `len > v.size()`
    */
    static void check_length(const size_t size, const size_t len, const size_t offset)
    {
        // simple case: requested length is greater than the vector's length
        if (len > size or offset > size)
        {
            JSON_THROW(parse_error(110, offset + 1, "cannot read " + std::to_string(len) + " bytes from vector"));
        }

        // second case: adding offset would result in overflow
        if ((size > (std::numeric_limits<size_t>::max() - offset)))
        {
            JSON_THROW(parse_error(110, offset + 1, "cannot read " + std::to_string(len) + " bytes from vector"));
        }

        // last case: reading past the end of the vector
        if (len + offset > size)
        {
            JSON_THROW(parse_error(110, offset + 1, "cannot read " + std::to_string(len) + " bytes from vector"));
        }
    }

    /*!
    @brief check if the next byte belongs to a string

    While parsing a map, the keys must be strings. This function checks if the
    current byte is one of the start bytes for a string in MessagePack:

    - 0xa0 - 0xbf: fixstr
    - 0xd9: str 8
    - 0xda: str 16
    - 0xdb: str 32

    @param[in] v  MessagePack serialization
    @param[in] idx  byte index in @a v to check for a string

    @throw std::invalid_argument if `v[idx]` does not belong to a string
    */
    static void msgpack_expect_string(const std::vector<uint8_t>& v, size_t idx)
    {
        check_length(v.size(), 1, idx);

        const auto byte = v[idx];
        if ((byte >= 0xa0 and byte <= 0xbf) or (byte >= 0xd9 and byte <= 0xdb))
        {
            return;
        }

        JSON_THROW(std::invalid_argument("error parsing a msgpack string @ " + std::to_string(idx) + ": " + std::to_string(static_cast<int>(v[idx]))));
    }

    /*!
    @brief create a JSON value from a given MessagePack vector

    @param[in] v  MessagePack serialization
    @param[in] idx  byte index to start reading from @a v

    @return deserialized JSON value

    @throw parse_error.110 if the given vector ends prematurely
    @throw parse_error.112 if unsupported features from MessagePack were
    used in the given vector @a v or if the input is not valid MessagePack

    @sa https://github.com/msgpack/msgpack/blob/master/spec.md
    */
    static basic_json from_msgpack_internal(const std::vector<uint8_t>& v, size_t& idx)
    {
        // store and increment index
        const size_t current_idx = idx++;

        // make sure reading 1 byte is safe
        check_length(v.size(), 1, current_idx);

        if (v[current_idx] <= 0xbf)
        {
            if (v[current_idx] <= 0x7f) // positive fixint
            {
                return v[current_idx];
            }
            if (v[current_idx] <= 0x8f) // fixmap
            {
                basic_json result = value_t::object;
                const size_t len = v[current_idx] & 0x0f;
                for (size_t i = 0; i < len; ++i)
                {
                    msgpack_expect_string(v, idx);
                    std::string key = from_msgpack_internal(v, idx);
                    result[key] = from_msgpack_internal(v, idx);
                }
                return result;
            }
            else if (v[current_idx] <= 0x9f) // fixarray
            {
                basic_json result = value_t::array;
                const size_t len = v[current_idx] & 0x0f;
                for (size_t i = 0; i < len; ++i)
                {
                    result.push_back(from_msgpack_internal(v, idx));
                }
                return result;
            }
            else // fixstr
            {
                const size_t len = v[current_idx] & 0x1f;
                const size_t offset = current_idx + 1;
                idx += len; // skip content bytes
                check_length(v.size(), len, offset);
                return std::string(reinterpret_cast<const char*>(v.data()) + offset, len);
            }
        }
        else if (v[current_idx] >= 0xe0) // negative fixint
        {
            return static_cast<int8_t>(v[current_idx]);
        }
        else
        {
            switch (v[current_idx])
            {
                case 0xc0: // nil
                {
                    return value_t::null;
                }

                case 0xc2: // false
                {
                    return false;
                }

                case 0xc3: // true
                {
                    return true;
                }

                case 0xca: // float 32
                {
                    // copy bytes in reverse order into the double variable
                    float res;
                    check_length(v.size(), sizeof(float), current_idx + 1);
                    for (size_t byte = 0; byte < sizeof(float); ++byte)
                    {
                        reinterpret_cast<uint8_t*>(&res)[sizeof(float) - byte - 1] = v[current_idx + 1 + byte];
                    }
                    idx += sizeof(float); // skip content bytes
                    return res;
                }

                case 0xcb: // float 64
                {
                    // copy bytes in reverse order into the double variable
                    double res;
                    check_length(v.size(), sizeof(double), current_idx + 1);
                    for (size_t byte = 0; byte < sizeof(double); ++byte)
                    {
                        reinterpret_cast<uint8_t*>(&res)[sizeof(double) - byte - 1] = v[current_idx + 1 + byte];
                    }
                    idx += sizeof(double); // skip content bytes
                    return res;
                }

                case 0xcc: // uint 8
                {
                    idx += 1; // skip content byte
                    return get_from_vector<uint8_t>(v, current_idx);
                }

                case 0xcd: // uint 16
                {
                    idx += 2; // skip 2 content bytes
                    return get_from_vector<uint16_t>(v, current_idx);
                }

                case 0xce: // uint 32
                {
                    idx += 4; // skip 4 content bytes
                    return get_from_vector<uint32_t>(v, current_idx);
                }

                case 0xcf: // uint 64
                {
                    idx += 8; // skip 8 content bytes
                    return get_from_vector<uint64_t>(v, current_idx);
                }

                case 0xd0: // int 8
                {
                    idx += 1; // skip content byte
                    return get_from_vector<int8_t>(v, current_idx);
                }

                case 0xd1: // int 16
                {
                    idx += 2; // skip 2 content bytes
                    return get_from_vector<int16_t>(v, current_idx);
                }

                case 0xd2: // int 32
                {
                    idx += 4; // skip 4 content bytes
                    return get_from_vector<int32_t>(v, current_idx);
                }

                case 0xd3: // int 64
                {
                    idx += 8; // skip 8 content bytes
                    return get_from_vector<int64_t>(v, current_idx);
                }

                case 0xd9: // str 8
                {
                    const auto len = static_cast<size_t>(get_from_vector<uint8_t>(v, current_idx));
                    const size_t offset = current_idx + 2;
                    idx += len + 1; // skip size byte + content bytes
                    check_length(v.size(), len, offset);
                    return std::string(reinterpret_cast<const char*>(v.data()) + offset, len);
                }

                case 0xda: // str 16
                {
                    const auto len = static_cast<size_t>(get_from_vector<uint16_t>(v, current_idx));
                    const size_t offset = current_idx + 3;
                    idx += len + 2; // skip 2 size bytes + content bytes
                    check_length(v.size(), len, offset);
                    return std::string(reinterpret_cast<const char*>(v.data()) + offset, len);
                }

                case 0xdb: // str 32
                {
                    const auto len = static_cast<size_t>(get_from_vector<uint32_t>(v, current_idx));
                    const size_t offset = current_idx + 5;
                    idx += len + 4; // skip 4 size bytes + content bytes
                    check_length(v.size(), len, offset);
                    return std::string(reinterpret_cast<const char*>(v.data()) + offset, len);
                }

                case 0xdc: // array 16
                {
                    basic_json result = value_t::array;
                    const auto len = static_cast<size_t>(get_from_vector<uint16_t>(v, current_idx));
                    idx += 2; // skip 2 size bytes
                    for (size_t i = 0; i < len; ++i)
                    {
                        result.push_back(from_msgpack_internal(v, idx));
                    }
                    return result;
                }

                case 0xdd: // array 32
                {
                    basic_json result = value_t::array;
                    const auto len = static_cast<size_t>(get_from_vector<uint32_t>(v, current_idx));
                    idx += 4; // skip 4 size bytes
                    for (size_t i = 0; i < len; ++i)
                    {
                        result.push_back(from_msgpack_internal(v, idx));
                    }
                    return result;
                }

                case 0xde: // map 16
                {
                    basic_json result = value_t::object;
                    const auto len = static_cast<size_t>(get_from_vector<uint16_t>(v, current_idx));
                    idx += 2; // skip 2 size bytes
                    for (size_t i = 0; i < len; ++i)
                    {
                        msgpack_expect_string(v, idx);
                        std::string key = from_msgpack_internal(v, idx);
                        result[key] = from_msgpack_internal(v, idx);
                    }
                    return result;
                }

                case 0xdf: // map 32
                {
                    basic_json result = value_t::object;
                    const auto len = static_cast<size_t>(get_from_vector<uint32_t>(v, current_idx));
                    idx += 4; // skip 4 size bytes
                    for (size_t i = 0; i < len; ++i)
                    {
                        msgpack_expect_string(v, idx);
                        std::string key = from_msgpack_internal(v, idx);
                        result[key] = from_msgpack_internal(v, idx);
                    }
                    return result;
                }

                default:
                {
                    std::stringstream ss;
                    ss << std::hex << static_cast<int>(v[current_idx]);
                    JSON_THROW(parse_error(112, current_idx + 1, "error reading MessagePack; last byte: 0x" + ss.str()));
                }
            }
        }
    }

    /*!
    @brief create a JSON value from a given CBOR vector

    @param[in] v  CBOR serialization
    @param[in] idx  byte index to start reading from @a v

    @return deserialized JSON value

    @throw parse_error.110 if the given vector ends prematurely
    @throw parse_error.112 if unsupported features from CBOR were
    used in the given vector @a v or if the input is not valid CBOR

    @sa https://tools.ietf.org/html/rfc7049
    */
    static basic_json from_cbor_internal(const std::vector<uint8_t>& v, size_t& idx)
    {
        // store and increment index
        const size_t current_idx = idx++;

        // make sure reading 1 byte is safe
        check_length(v.size(), 1, current_idx);

        switch (v[current_idx])
        {
            // Integer 0x00..0x17 (0..23)
            case 0x00:
            case 0x01:
            case 0x02:
            case 0x03:
            case 0x04:
            case 0x05:
            case 0x06:
            case 0x07:
            case 0x08:
            case 0x09:
            case 0x0a:
            case 0x0b:
            case 0x0c:
            case 0x0d:
            case 0x0e:
            case 0x0f:
            case 0x10:
            case 0x11:
            case 0x12:
            case 0x13:
            case 0x14:
            case 0x15:
            case 0x16:
            case 0x17:
            {
                return v[current_idx];
            }

            case 0x18: // Unsigned integer (one-byte uint8_t follows)
            {
                idx += 1; // skip content byte
                return get_from_vector<uint8_t>(v, current_idx);
            }

            case 0x19: // Unsigned integer (two-byte uint16_t follows)
            {
                idx += 2; // skip 2 content bytes
                return get_from_vector<uint16_t>(v, current_idx);
            }

            case 0x1a: // Unsigned integer (four-byte uint32_t follows)
            {
                idx += 4; // skip 4 content bytes
                return get_from_vector<uint32_t>(v, current_idx);
            }

            case 0x1b: // Unsigned integer (eight-byte uint64_t follows)
            {
                idx += 8; // skip 8 content bytes
                return get_from_vector<uint64_t>(v, current_idx);
            }

            // Negative integer -1-0x00..-1-0x17 (-1..-24)
            case 0x20:
            case 0x21:
            case 0x22:
            case 0x23:
            case 0x24:
            case 0x25:
            case 0x26:
            case 0x27:
            case 0x28:
            case 0x29:
            case 0x2a:
            case 0x2b:
            case 0x2c:
            case 0x2d:
            case 0x2e:
            case 0x2f:
            case 0x30:
            case 0x31:
            case 0x32:
            case 0x33:
            case 0x34:
            case 0x35:
            case 0x36:
            case 0x37:
            {
                return static_cast<int8_t>(0x20 - 1 - v[current_idx]);
            }

            case 0x38: // Negative integer (one-byte uint8_t follows)
            {
                idx += 1; // skip content byte
                // must be uint8_t !
                return static_cast<number_integer_t>(-1) - get_from_vector<uint8_t>(v, current_idx);
            }

            case 0x39: // Negative integer -1-n (two-byte uint16_t follows)
            {
                idx += 2; // skip 2 content bytes
                return static_cast<number_integer_t>(-1) - get_from_vector<uint16_t>(v, current_idx);
            }

            case 0x3a: // Negative integer -1-n (four-byte uint32_t follows)
            {
                idx += 4; // skip 4 content bytes
                return static_cast<number_integer_t>(-1) - get_from_vector<uint32_t>(v, current_idx);
            }

            case 0x3b: // Negative integer -1-n (eight-byte uint64_t follows)
            {
                idx += 8; // skip 8 content bytes
                return static_cast<number_integer_t>(-1) - static_cast<number_integer_t>(get_from_vector<uint64_t>(v, current_idx));
            }

            // UTF-8 string (0x00..0x17 bytes follow)
            case 0x60:
            case 0x61:
            case 0x62:
            case 0x63:
            case 0x64:
            case 0x65:
            case 0x66:
            case 0x67:
            case 0x68:
            case 0x69:
            case 0x6a:
            case 0x6b:
            case 0x6c:
            case 0x6d:
            case 0x6e:
            case 0x6f:
            case 0x70:
            case 0x71:
            case 0x72:
            case 0x73:
            case 0x74:
            case 0x75:
            case 0x76:
            case 0x77:
            {
                const auto len = static_cast<size_t>(v[current_idx] - 0x60);
                const size_t offset = current_idx + 1;
                idx += len; // skip content bytes
                check_length(v.size(), len, offset);
                return std::string(reinterpret_cast<const char*>(v.data()) + offset, len);
            }

            case 0x78: // UTF-8 string (one-byte uint8_t for n follows)
            {
                const auto len = static_cast<size_t>(get_from_vector<uint8_t>(v, current_idx));
                const size_t offset = current_idx + 2;
                idx += len + 1; // skip size byte + content bytes
                check_length(v.size(), len, offset);
                return std::string(reinterpret_cast<const char*>(v.data()) + offset, len);
            }

            case 0x79: // UTF-8 string (two-byte uint16_t for n follow)
            {
                const auto len = static_cast<size_t>(get_from_vector<uint16_t>(v, current_idx));
                const size_t offset = current_idx + 3;
                idx += len + 2; // skip 2 size bytes + content bytes
                check_length(v.size(), len, offset);
                return std::string(reinterpret_cast<const char*>(v.data()) + offset, len);
            }

            case 0x7a: // UTF-8 string (four-byte uint32_t for n follow)
            {
                const auto len = static_cast<size_t>(get_from_vector<uint32_t>(v, current_idx));
                const size_t offset = current_idx + 5;
                idx += len + 4; // skip 4 size bytes + content bytes
                check_length(v.size(), len, offset);
                return std::string(reinterpret_cast<const char*>(v.data()) + offset, len);
            }

            case 0x7b: // UTF-8 string (eight-byte uint64_t for n follow)
            {
                const auto len = static_cast<size_t>(get_from_vector<uint64_t>(v, current_idx));
                const size_t offset = current_idx + 9;
                idx += len + 8; // skip 8 size bytes + content bytes
                check_length(v.size(), len, offset);
                return std::string(reinterpret_cast<const char*>(v.data()) + offset, len);
            }

            case 0x7f: // UTF-8 string (indefinite length)
            {
                std::string result;
                while (check_length(v.size(), 1, idx), v[idx] != 0xff)
                {
                    string_t s = from_cbor_internal(v, idx);
                    result += s;
                }
                // skip break byte (0xFF)
                idx += 1;
                return result;
            }

            // array (0x00..0x17 data items follow)
            case 0x80:
            case 0x81:
            case 0x82:
            case 0x83:
            case 0x84:
            case 0x85:
            case 0x86:
            case 0x87:
            case 0x88:
            case 0x89:
            case 0x8a:
            case 0x8b:
            case 0x8c:
            case 0x8d:
            case 0x8e:
            case 0x8f:
            case 0x90:
            case 0x91:
            case 0x92:
            case 0x93:
            case 0x94:
            case 0x95:
            case 0x96:
            case 0x97:
            {
                basic_json result = value_t::array;
                const auto len = static_cast<size_t>(v[current_idx] - 0x80);
                for (size_t i = 0; i < len; ++i)
                {
                    result.push_back(from_cbor_internal(v, idx));
                }
                return result;
            }

            case 0x98: // array (one-byte uint8_t for n follows)
            {
                basic_json result = value_t::array;
                const auto len = static_cast<size_t>(get_from_vector<uint8_t>(v, current_idx));
                idx += 1; // skip 1 size byte
                for (size_t i = 0; i < len; ++i)
                {
                    result.push_back(from_cbor_internal(v, idx));
                }
                return result;
            }

            case 0x99: // array (two-byte uint16_t for n follow)
            {
                basic_json result = value_t::array;
                const auto len = static_cast<size_t>(get_from_vector<uint16_t>(v, current_idx));
                idx += 2; // skip 4 size bytes
                for (size_t i = 0; i < len; ++i)
                {
                    result.push_back(from_cbor_internal(v, idx));
                }
                return result;
            }

            case 0x9a: // array (four-byte uint32_t for n follow)
            {
                basic_json result = value_t::array;
                const auto len = static_cast<size_t>(get_from_vector<uint32_t>(v, current_idx));
                idx += 4; // skip 4 size bytes
                for (size_t i = 0; i < len; ++i)
                {
                    result.push_back(from_cbor_internal(v, idx));
                }
                return result;
            }

            case 0x9b: // array (eight-byte uint64_t for n follow)
            {
                basic_json result = value_t::array;
                const auto len = static_cast<size_t>(get_from_vector<uint64_t>(v, current_idx));
                idx += 8; // skip 8 size bytes
                for (size_t i = 0; i < len; ++i)
                {
                    result.push_back(from_cbor_internal(v, idx));
                }
                return result;
            }

            case 0x9f: // array (indefinite length)
            {
                basic_json result = value_t::array;
                while (check_length(v.size(), 1, idx), v[idx] != 0xff)
                {
                    result.push_back(from_cbor_internal(v, idx));
                }
                // skip break byte (0xFF)
                idx += 1;
                return result;
            }

            // map (0x00..0x17 pairs of data items follow)
            case 0xa0:
            case 0xa1:
            case 0xa2:
            case 0xa3:
            case 0xa4:
            case 0xa5:
            case 0xa6:
            case 0xa7:
            case 0xa8:
            case 0xa9:
            case 0xaa:
            case 0xab:
            case 0xac:
            case 0xad:
            case 0xae:
            case 0xaf:
            case 0xb0:
            case 0xb1:
            case 0xb2:
            case 0xb3:
            case 0xb4:
            case 0xb5:
            case 0xb6:
            case 0xb7:
            {
                basic_json result = value_t::object;
                const auto len = static_cast<size_t>(v[current_idx] - 0xa0);
                for (size_t i = 0; i < len; ++i)
                {
                    std::string key = from_cbor_internal(v, idx);
                    result[key] = from_cbor_internal(v, idx);
                }
                return result;
            }

            case 0xb8: // map (one-byte uint8_t for n follows)
            {
                basic_json result = value_t::object;
                const auto len = static_cast<size_t>(get_from_vector<uint8_t>(v, current_idx));
                idx += 1; // skip 1 size byte
                for (size_t i = 0; i < len; ++i)
                {
                    std::string key = from_cbor_internal(v, idx);
                    result[key] = from_cbor_internal(v, idx);
                }
                return result;
            }

            case 0xb9: // map (two-byte uint16_t for n follow)
            {
                basic_json result = value_t::object;
                const auto len = static_cast<size_t>(get_from_vector<uint16_t>(v, current_idx));
                idx += 2; // skip 2 size bytes
                for (size_t i = 0; i < len; ++i)
                {
                    std::string key = from_cbor_internal(v, idx);
                    result[key] = from_cbor_internal(v, idx);
                }
                return result;
            }

            case 0xba: // map (four-byte uint32_t for n follow)
            {
                basic_json result = value_t::object;
                const auto len = static_cast<size_t>(get_from_vector<uint32_t>(v, current_idx));
                idx += 4; // skip 4 size bytes
                for (size_t i = 0; i < len; ++i)
                {
                    std::string key = from_cbor_internal(v, idx);
                    result[key] = from_cbor_internal(v, idx);
                }
                return result;
            }

            case 0xbb: // map (eight-byte uint64_t for n follow)
            {
                basic_json result = value_t::object;
                const auto len = static_cast<size_t>(get_from_vector<uint64_t>(v, current_idx));
                idx += 8; // skip 8 size bytes
                for (size_t i = 0; i < len; ++i)
                {
                    std::string key = from_cbor_internal(v, idx);
                    result[key] = from_cbor_internal(v, idx);
                }
                return result;
            }

            case 0xbf: // map (indefinite length)
            {
                basic_json result = value_t::object;
                while (check_length(v.size(), 1, idx), v[idx] != 0xff)
                {
                    std::string key = from_cbor_internal(v, idx);
                    result[key] = from_cbor_internal(v, idx);
                }
                // skip break byte (0xFF)
                idx += 1;
                return result;
            }

            case 0xf4: // false
            {
                return false;
            }

            case 0xf5: // true
            {
                return true;
            }

            case 0xf6: // null
            {
                return value_t::null;
            }

            case 0xf9: // Half-Precision Float (two-byte IEEE 754)
            {
                idx += 2; // skip two content bytes

                // code from RFC 7049, Appendix D, Figure 3:
                // As half-precision floating-point numbers were only added to
                // IEEE 754 in 2008, today's programming platforms often still
                // only have limited support for them. It is very easy to
                // include at least decoding support for them even without such
                // support. An example of a small decoder for half-precision
                // floating-point numbers in the C language is shown in Fig. 3.
                check_length(v.size(), 2, current_idx + 1);
                const int half = (v[current_idx + 1] << 8) + v[current_idx + 2];
                const int exp = (half >> 10) & 0x1f;
                const int mant = half & 0x3ff;
                double val;
                if (exp == 0)
                {
                    val = std::ldexp(mant, -24);
                }
                else if (exp != 31)
                {
                    val = std::ldexp(mant + 1024, exp - 25);
                }
                else
                {
                    val = mant == 0
                          ? std::numeric_limits<double>::infinity()
                          : std::numeric_limits<double>::quiet_NaN();
                }
                return (half & 0x8000) != 0 ? -val : val;
            }

            case 0xfa: // Single-Precision Float (four-byte IEEE 754)
            {
                // copy bytes in reverse order into the float variable
                float res;
                check_length(v.size(), sizeof(float), current_idx + 1);
                for (size_t byte = 0; byte < sizeof(float); ++byte)
                {
                    reinterpret_cast<uint8_t*>(&res)[sizeof(float) - byte - 1] = v[current_idx + 1 + byte];
                }
                idx += sizeof(float); // skip content bytes
                return res;
            }

            case 0xfb: // Double-Precision Float (eight-byte IEEE 754)
            {
                // copy bytes in reverse order into the double variable
                double res;
                check_length(v.size(), sizeof(double), current_idx + 1);
                for (size_t byte = 0; byte < sizeof(double); ++byte)
                {
                    reinterpret_cast<uint8_t*>(&res)[sizeof(double) - byte - 1] = v[current_idx + 1 + byte];
                }
                idx += sizeof(double); // skip content bytes
                return res;
            }

            default: // anything else (0xFF is handled inside the other types)
            {
                std::stringstream ss;
                ss << std::hex << static_cast<int>(v[current_idx]);
                JSON_THROW(parse_error(112, current_idx + 1, "error reading CBOR; last byte: 0x" + ss.str()));
            }
        }
    }

  public:
    /*!
    @brief create a MessagePack serialization of a given JSON value

    Serializes a given JSON value @a j to a byte vector using the MessagePack
    serialization format. MessagePack is a binary serialization format which
    aims to be more compact than JSON itself, yet more efficient to parse.

    @param[in] j  JSON value to serialize
    @return MessagePack serialization as byte vector

    @complexity Linear in the size of the JSON value @a j.

    @liveexample{The example shows the serialization of a JSON value to a byte
    vector in MessagePack format.,to_msgpack}

    @sa http://msgpack.org
    @sa @ref from_msgpack(const std::vector<uint8_t>&, const size_t) for the
        analogous deserialization
    @sa @ref to_cbor(const basic_json& for the related CBOR format

    @since version 2.0.9
    */
    static std::vector<uint8_t> to_msgpack(const basic_json& j)
    {
        std::vector<uint8_t> result;
        to_msgpack_internal(j, result);
        return result;
    }

    /*!
    @brief create a JSON value from a byte vector in MessagePack format

    Deserializes a given byte vector @a v to a JSON value using the MessagePack
    serialization format.

    @param[in] v  a byte vector in MessagePack format
    @param[in] start_index the index to start reading from @a v (0 by default)
    @return deserialized JSON value

    @throw parse_error.110 if the given vector ends prematurely
    @throw parse_error.112 if unsupported features from MessagePack were
    used in the given vector @a v or if the input is not valid MessagePack

    @complexity Linear in the size of the byte vector @a v.

    @liveexample{The example shows the deserialization of a byte vector in
    MessagePack format to a JSON value.,from_msgpack}

    @sa http://msgpack.org
    @sa @ref to_msgpack(const basic_json&) for the analogous serialization
    @sa @ref from_cbor(const std::vector<uint8_t>&, const size_t) for the
        related CBOR format

    @since version 2.0.9, parameter @a start_index since 2.1.1
    */
    static basic_json from_msgpack(const std::vector<uint8_t>& v,
                                   const size_t start_index = 0)
    {
        size_t i = start_index;
        return from_msgpack_internal(v, i);
    }

    /*!
    @brief create a MessagePack serialization of a given JSON value

    Serializes a given JSON value @a j to a byte vector using the CBOR (Concise
    Binary Object Representation) serialization format. CBOR is a binary
    serialization format which aims to be more compact than JSON itself, yet
    more efficient to parse.

    @param[in] j  JSON value to serialize
    @return MessagePack serialization as byte vector

    @complexity Linear in the size of the JSON value @a j.

    @liveexample{The example shows the serialization of a JSON value to a byte
    vector in CBOR format.,to_cbor}

    @sa http://cbor.io
    @sa @ref from_cbor(const std::vector<uint8_t>&, const size_t) for the
        analogous deserialization
    @sa @ref to_msgpack(const basic_json& for the related MessagePack format

    @since version 2.0.9
    */
    static std::vector<uint8_t> to_cbor(const basic_json& j)
    {
        std::vector<uint8_t> result;
        to_cbor_internal(j, result);
        return result;
    }

    /*!
    @brief create a JSON value from a byte vector in CBOR format

    Deserializes a given byte vector @a v to a JSON value using the CBOR
    (Concise Binary Object Representation) serialization format.

    @param[in] v  a byte vector in CBOR format
    @param[in] start_index the index to start reading from @a v (0 by default)
    @return deserialized JSON value

    @throw parse_error.110 if the given vector ends prematurely
    @throw parse_error.112 if unsupported features from CBOR were
    used in the given vector @a v or if the input is not valid CBOR

    @complexity Linear in the size of the byte vector @a v.

    @liveexample{The example shows the deserialization of a byte vector in CBOR
    format to a JSON value.,from_cbor}

    @sa http://cbor.io
    @sa @ref to_cbor(const basic_json&) for the analogous serialization
    @sa @ref from_msgpack(const std::vector<uint8_t>&, const size_t) for the
        related MessagePack format

    @since version 2.0.9, parameter @a start_index since 2.1.1
    */
    static basic_json from_cbor(const std::vector<uint8_t>& v,
                                const size_t start_index = 0)
    {
        size_t i = start_index;
        return from_cbor_internal(v, i);
    }

    /// @}

    ///////////////////////////
    // convenience functions //
    ///////////////////////////

    /*!
    @brief return the type as string

    Returns the type name as string to be used in error messages - usually to
    indicate that a function was called on a wrong JSON type.

    @return basically a string representation of a the @a m_type member

    @complexity Constant.

    @liveexample{The following code exemplifies `type_name()` for all JSON
    types.,type_name}

    @since version 1.0.0, public since 2.1.0
    */
    std::string type_name() const
    {
        {
            switch (m_type)
            {
                case value_t::null:
                    return "null";
                case value_t::object:
                    return "object";
                case value_t::array:
                    return "array";
                case value_t::string:
                    return "string";
                case value_t::boolean:
                    return "boolean";
                case value_t::discarded:
                    return "discarded";
                default:
                    return "number";
            }
        }
    }


  private:
    //////////////////////
    // member variables //
    //////////////////////

    /// the type of the current element
    value_t m_type = value_t::null;

    /// the value of the current element
    json_value m_value = {};


  private:
    ///////////////
    // iterators //
    ///////////////

    /*!
    @brief an iterator for primitive JSON types

    This class models an iterator for primitive JSON types (boolean, number,
    string). It's only purpose is to allow the iterator/const_iterator classes
    to "iterate" over primitive values. Internally, the iterator is modeled by
    a `difference_type` variable. Value begin_value (`0`) models the begin,
    end_value (`1`) models past the end.
    */
    class primitive_iterator_t
    {
      public:

        difference_type get_value() const noexcept
        {
            return m_it;
        }
        /// set iterator to a defined beginning
        void set_begin() noexcept
        {
            m_it = begin_value;
        }

        /// set iterator to a defined past the end
        void set_end() noexcept
        {
            m_it = end_value;
        }

        /// return whether the iterator can be dereferenced
        constexpr bool is_begin() const noexcept
        {
            return (m_it == begin_value);
        }

        /// return whether the iterator is at end
        constexpr bool is_end() const noexcept
        {
            return (m_it == end_value);
        }

        friend constexpr bool operator==(primitive_iterator_t lhs, primitive_iterator_t rhs) noexcept
        {
            return lhs.m_it == rhs.m_it;
        }

        friend constexpr bool operator!=(primitive_iterator_t lhs, primitive_iterator_t rhs) noexcept
        {
            return !(lhs == rhs);
        }

        friend constexpr bool operator<(primitive_iterator_t lhs, primitive_iterator_t rhs) noexcept
        {
            return lhs.m_it < rhs.m_it;
        }

        friend constexpr bool operator<=(primitive_iterator_t lhs, primitive_iterator_t rhs) noexcept
        {
            return lhs.m_it <= rhs.m_it;
        }

        friend constexpr bool operator>(primitive_iterator_t lhs, primitive_iterator_t rhs) noexcept
        {
            return lhs.m_it > rhs.m_it;
        }

        friend constexpr bool operator>=(primitive_iterator_t lhs, primitive_iterator_t rhs) noexcept
        {
            return lhs.m_it >= rhs.m_it;
        }

        primitive_iterator_t operator+(difference_type i)
        {
            auto result = *this;
            result += i;
            return result;
        }

        friend constexpr difference_type operator-(primitive_iterator_t lhs, primitive_iterator_t rhs) noexcept
        {
            return lhs.m_it - rhs.m_it;
        }

        friend std::ostream& operator<<(std::ostream& os, primitive_iterator_t it)
        {
            return os << it.m_it;
        }

        primitive_iterator_t& operator++()
        {
            ++m_it;
            return *this;
        }

        primitive_iterator_t operator++(int)
        {
            auto result = *this;
            m_it++;
            return result;
        }

        primitive_iterator_t& operator--()
        {
            --m_it;
            return *this;
        }

        primitive_iterator_t operator--(int)
        {
            auto result = *this;
            m_it--;
            return result;
        }

        primitive_iterator_t& operator+=(difference_type n)
        {
            m_it += n;
            return *this;
        }

        primitive_iterator_t& operator-=(difference_type n)
        {
            m_it -= n;
            return *this;
        }

      private:
        static constexpr difference_type begin_value = 0;
        static constexpr difference_type end_value = begin_value + 1;

        /// iterator as signed integer type
        difference_type m_it = std::numeric_limits<std::ptrdiff_t>::denorm_min();
    };

    /*!
    @brief an iterator value

    @note This structure could easily be a union, but MSVC currently does not
    allow unions members with complex constructors, see
    https://github.com/nlohmann/json/pull/105.
    */
    struct internal_iterator
    {
        /// iterator for JSON objects
        typename object_t::iterator object_iterator;
        /// iterator for JSON arrays
        typename array_t::iterator array_iterator;
        /// generic iterator for all other types
        primitive_iterator_t primitive_iterator;

        /// create an uninitialized internal_iterator
        internal_iterator() noexcept
            : object_iterator(), array_iterator(), primitive_iterator()
        {}
    };

    /// proxy class for the iterator_wrapper functions
    template<typename IteratorType>
    class iteration_proxy
    {
      private:
        /// helper class for iteration
        class iteration_proxy_internal
        {
          private:
            /// the iterator
            IteratorType anchor;
            /// an index for arrays (used to create key names)
            size_t array_index = 0;

          public:
            explicit iteration_proxy_internal(IteratorType it) noexcept
                : anchor(it)
            {}

            /// dereference operator (needed for range-based for)
            iteration_proxy_internal& operator*()
            {
                return *this;
            }

            /// increment operator (needed for range-based for)
            iteration_proxy_internal& operator++()
            {
                ++anchor;
                ++array_index;

                return *this;
            }

            /// inequality operator (needed for range-based for)
            bool operator!= (const iteration_proxy_internal& o) const
            {
                return anchor != o.anchor;
            }

            /// return key of the iterator
            typename basic_json::string_t key() const
            {
                assert(anchor.m_object != nullptr);

                switch (anchor.m_object->type())
                {
                    // use integer array index as key
                    case value_t::array:
                    {
                        return std::to_string(array_index);
                    }

                    // use key from the object
                    case value_t::object:
                    {
                        return anchor.key();
                    }

                    // use an empty key for all primitive types
                    default:
                    {
                        return "";
                    }
                }
            }

            /// return value of the iterator
            typename IteratorType::reference value() const
            {
                return anchor.value();
            }
        };

        /// the container to iterate
        typename IteratorType::reference container;

      public:
        /// construct iteration proxy from a container
        explicit iteration_proxy(typename IteratorType::reference cont)
            : container(cont)
        {}

        /// return iterator begin (needed for range-based for)
        iteration_proxy_internal begin() noexcept
        {
            return iteration_proxy_internal(container.begin());
        }

        /// return iterator end (needed for range-based for)
        iteration_proxy_internal end() noexcept
        {
            return iteration_proxy_internal(container.end());
        }
    };

  public:
    /*!
    @brief a template for a random access iterator for the @ref basic_json class

    This class implements a both iterators (iterator and const_iterator) for the
    @ref basic_json class.

    @note An iterator is called *initialized* when a pointer to a JSON value
          has been set (e.g., by a constructor or a copy assignment). If the
          iterator is default-constructed, it is *uninitialized* and most
          methods are undefined. **The library uses assertions to detect calls
          on uninitialized iterators.**

    @requirement The class satisfies the following concept requirements:
    - [RandomAccessIterator](http://en.cppreference.com/w/cpp/concept/RandomAccessIterator):
      The iterator that can be moved to point (forward and backward) to any
      element in constant time.

    @since version 1.0.0, simplified in version 2.0.9
    */
    template<typename U>
    class iter_impl : public std::iterator<std::random_access_iterator_tag, U>
    {
        /// allow basic_json to access private members
        friend class basic_json;

        // make sure U is basic_json or const basic_json
        static_assert(std::is_same<U, basic_json>::value
                      or std::is_same<U, const basic_json>::value,
                      "iter_impl only accepts (const) basic_json");

      public:
        /// the type of the values when the iterator is dereferenced
        using value_type = typename basic_json::value_type;
        /// a type to represent differences between iterators
        using difference_type = typename basic_json::difference_type;
        /// defines a pointer to the type iterated over (value_type)
        using pointer = typename std::conditional<std::is_const<U>::value,
              typename basic_json::const_pointer,
              typename basic_json::pointer>::type;
        /// defines a reference to the type iterated over (value_type)
        using reference = typename std::conditional<std::is_const<U>::value,
              typename basic_json::const_reference,
              typename basic_json::reference>::type;
        /// the category of the iterator
        using iterator_category = std::bidirectional_iterator_tag;

        /// default constructor
        iter_impl() = default;

        /*!
        @brief constructor for a given JSON instance
        @param[in] object  pointer to a JSON object for this iterator
        @pre object != nullptr
        @post The iterator is initialized; i.e. `m_object != nullptr`.
        */
        explicit iter_impl(pointer object) noexcept
            : m_object(object)
        {
            assert(m_object != nullptr);

            switch (m_object->m_type)
            {
                case basic_json::value_t::object:
                {
                    m_it.object_iterator = typename object_t::iterator();
                    break;
                }

                case basic_json::value_t::array:
                {
                    m_it.array_iterator = typename array_t::iterator();
                    break;
                }

                default:
                {
                    m_it.primitive_iterator = primitive_iterator_t();
                    break;
                }
            }
        }

        /*
        Use operator `const_iterator` instead of `const_iterator(const iterator&
        other) noexcept` to avoid two class definitions for @ref iterator and
        @ref const_iterator.

        This function is only called if this class is an @ref iterator. If this
        class is a @ref const_iterator this function is not called.
        */
        operator const_iterator() const
        {
            const_iterator ret;

            if (m_object)
            {
                ret.m_object = m_object;
                ret.m_it = m_it;
            }

            return ret;
        }

        /*!
        @brief copy constructor
        @param[in] other  iterator to copy from
        @note It is not checked whether @a other is initialized.
        */
        iter_impl(const iter_impl& other) noexcept
            : m_object(other.m_object), m_it(other.m_it)
        {}

        /*!
        @brief copy assignment
        @param[in,out] other  iterator to copy from
        @note It is not checked whether @a other is initialized.
        */
        iter_impl& operator=(iter_impl other) noexcept(
            std::is_nothrow_move_constructible<pointer>::value and
            std::is_nothrow_move_assignable<pointer>::value and
            std::is_nothrow_move_constructible<internal_iterator>::value and
            std::is_nothrow_move_assignable<internal_iterator>::value
        )
        {
            std::swap(m_object, other.m_object);
            std::swap(m_it, other.m_it);
            return *this;
        }

      private:
        /*!
        @brief set the iterator to the first value
        @pre The iterator is initialized; i.e. `m_object != nullptr`.
        */
        void set_begin() noexcept
        {
            assert(m_object != nullptr);

            switch (m_object->m_type)
            {
                case basic_json::value_t::object:
                {
                    m_it.object_iterator = m_object->m_value.object->begin();
                    break;
                }

                case basic_json::value_t::array:
                {
                    m_it.array_iterator = m_object->m_value.array->begin();
                    break;
                }

                case basic_json::value_t::null:
                {
                    // set to end so begin()==end() is true: null is empty
                    m_it.primitive_iterator.set_end();
                    break;
                }

                default:
                {
                    m_it.primitive_iterator.set_begin();
                    break;
                }
            }
        }

        /*!
        @brief set the iterator past the last value
        @pre The iterator is initialized; i.e. `m_object != nullptr`.
        */
        void set_end() noexcept
        {
            assert(m_object != nullptr);

            switch (m_object->m_type)
            {
                case basic_json::value_t::object:
                {
                    m_it.object_iterator = m_object->m_value.object->end();
                    break;
                }

                case basic_json::value_t::array:
                {
                    m_it.array_iterator = m_object->m_value.array->end();
                    break;
                }

                default:
                {
                    m_it.primitive_iterator.set_end();
                    break;
                }
            }
        }

      public:
        /*!
        @brief return a reference to the value pointed to by the iterator
        @pre The iterator is initialized; i.e. `m_object != nullptr`.
        */
        reference operator*() const
        {
            assert(m_object != nullptr);

            switch (m_object->m_type)
            {
                case basic_json::value_t::object:
                {
                    assert(m_it.object_iterator != m_object->m_value.object->end());
                    return m_it.object_iterator->second;
                }

                case basic_json::value_t::array:
                {
                    assert(m_it.array_iterator != m_object->m_value.array->end());
                    return *m_it.array_iterator;
                }

                case basic_json::value_t::null:
                {
                    JSON_THROW(invalid_iterator(214, "cannot get value"));
                }

                default:
                {
                    if (m_it.primitive_iterator.is_begin())
                    {
                        return *m_object;
                    }

                    JSON_THROW(invalid_iterator(214, "cannot get value"));
                }
            }
        }

        /*!
        @brief dereference the iterator
        @pre The iterator is initialized; i.e. `m_object != nullptr`.
        */
        pointer operator->() const
        {
            assert(m_object != nullptr);

            switch (m_object->m_type)
            {
                case basic_json::value_t::object:
                {
                    assert(m_it.object_iterator != m_object->m_value.object->end());
                    return &(m_it.object_iterator->second);
                }

                case basic_json::value_t::array:
                {
                    assert(m_it.array_iterator != m_object->m_value.array->end());
                    return &*m_it.array_iterator;
                }

                default:
                {
                    if (m_it.primitive_iterator.is_begin())
                    {
                        return m_object;
                    }

                    JSON_THROW(invalid_iterator(214, "cannot get value"));
                }
            }
        }

        /*!
        @brief post-increment (it++)
        @pre The iterator is initialized; i.e. `m_object != nullptr`.
        */
        iter_impl operator++(int)
        {
            auto result = *this;
            ++(*this);
            return result;
        }

        /*!
        @brief pre-increment (++it)
        @pre The iterator is initialized; i.e. `m_object != nullptr`.
        */
        iter_impl& operator++()
        {
            assert(m_object != nullptr);

            switch (m_object->m_type)
            {
                case basic_json::value_t::object:
                {
                    std::advance(m_it.object_iterator, 1);
                    break;
                }

                case basic_json::value_t::array:
                {
                    std::advance(m_it.array_iterator, 1);
                    break;
                }

                default:
                {
                    ++m_it.primitive_iterator;
                    break;
                }
            }

            return *this;
        }

        /*!
        @brief post-decrement (it--)
        @pre The iterator is initialized; i.e. `m_object != nullptr`.
        */
        iter_impl operator--(int)
        {
            auto result = *this;
            --(*this);
            return result;
        }

        /*!
        @brief pre-decrement (--it)
        @pre The iterator is initialized; i.e. `m_object != nullptr`.
        */
        iter_impl& operator--()
        {
            assert(m_object != nullptr);

            switch (m_object->m_type)
            {
                case basic_json::value_t::object:
                {
                    std::advance(m_it.object_iterator, -1);
                    break;
                }

                case basic_json::value_t::array:
                {
                    std::advance(m_it.array_iterator, -1);
                    break;
                }

                default:
                {
                    --m_it.primitive_iterator;
                    break;
                }
            }

            return *this;
        }

        /*!
        @brief  comparison: equal
        @pre The iterator is initialized; i.e. `m_object != nullptr`.
        */
        bool operator==(const iter_impl& other) const
        {
            // if objects are not the same, the comparison is undefined
            if (m_object != other.m_object)
            {
                JSON_THROW(invalid_iterator(212, "cannot compare iterators of different containers"));
            }

            assert(m_object != nullptr);

            switch (m_object->m_type)
            {
                case basic_json::value_t::object:
                {
                    return (m_it.object_iterator == other.m_it.object_iterator);
                }

                case basic_json::value_t::array:
                {
                    return (m_it.array_iterator == other.m_it.array_iterator);
                }

                default:
                {
                    return (m_it.primitive_iterator == other.m_it.primitive_iterator);
                }
            }
        }

        /*!
        @brief  comparison: not equal
        @pre The iterator is initialized; i.e. `m_object != nullptr`.
        */
        bool operator!=(const iter_impl& other) const
        {
            return not operator==(other);
        }

        /*!
        @brief  comparison: smaller
        @pre The iterator is initialized; i.e. `m_object != nullptr`.
        */
        bool operator<(const iter_impl& other) const
        {
            // if objects are not the same, the comparison is undefined
            if (m_object != other.m_object)
            {
                JSON_THROW(invalid_iterator(212, "cannot compare iterators of different containers"));
            }

            assert(m_object != nullptr);

            switch (m_object->m_type)
            {
                case basic_json::value_t::object:
                {
                    JSON_THROW(invalid_iterator(213, "cannot compare order of object iterators"));
                }

                case basic_json::value_t::array:
                {
                    return (m_it.array_iterator < other.m_it.array_iterator);
                }

                default:
                {
                    return (m_it.primitive_iterator < other.m_it.primitive_iterator);
                }
            }
        }

        /*!
        @brief  comparison: less than or equal
        @pre The iterator is initialized; i.e. `m_object != nullptr`.
        */
        bool operator<=(const iter_impl& other) const
        {
            return not other.operator < (*this);
        }

        /*!
        @brief  comparison: greater than
        @pre The iterator is initialized; i.e. `m_object != nullptr`.
        */
        bool operator>(const iter_impl& other) const
        {
            return not operator<=(other);
        }

        /*!
        @brief  comparison: greater than or equal
        @pre The iterator is initialized; i.e. `m_object != nullptr`.
        */
        bool operator>=(const iter_impl& other) const
        {
            return not operator<(other);
        }

        /*!
        @brief  add to iterator
        @pre The iterator is initialized; i.e. `m_object != nullptr`.
        */
        iter_impl& operator+=(difference_type i)
        {
            assert(m_object != nullptr);

            switch (m_object->m_type)
            {
                case basic_json::value_t::object:
                {
                    JSON_THROW(invalid_iterator(209, "cannot use offsets with object iterators"));
                }

                case basic_json::value_t::array:
                {
                    std::advance(m_it.array_iterator, i);
                    break;
                }

                default:
                {
                    m_it.primitive_iterator += i;
                    break;
                }
            }

            return *this;
        }

        /*!
        @brief  subtract from iterator
        @pre The iterator is initialized; i.e. `m_object != nullptr`.
        */
        iter_impl& operator-=(difference_type i)
        {
            return operator+=(-i);
        }

        /*!
        @brief  add to iterator
        @pre The iterator is initialized; i.e. `m_object != nullptr`.
        */
        iter_impl operator+(difference_type i)
        {
            auto result = *this;
            result += i;
            return result;
        }

        /*!
        @brief  subtract from iterator
        @pre The iterator is initialized; i.e. `m_object != nullptr`.
        */
        iter_impl operator-(difference_type i)
        {
            auto result = *this;
            result -= i;
            return result;
        }

        /*!
        @brief  return difference
        @pre The iterator is initialized; i.e. `m_object != nullptr`.
        */
        difference_type operator-(const iter_impl& other) const
        {
            assert(m_object != nullptr);

            switch (m_object->m_type)
            {
                case basic_json::value_t::object:
                {
                    JSON_THROW(invalid_iterator(209, "cannot use offsets with object iterators"));
                }

                case basic_json::value_t::array:
                {
                    return m_it.array_iterator - other.m_it.array_iterator;
                }

                default:
                {
                    return m_it.primitive_iterator - other.m_it.primitive_iterator;
                }
            }
        }

        /*!
        @brief  access to successor
        @pre The iterator is initialized; i.e. `m_object != nullptr`.
        */
        reference operator[](difference_type n) const
        {
            assert(m_object != nullptr);

            switch (m_object->m_type)
            {
                case basic_json::value_t::object:
                {
                    JSON_THROW(invalid_iterator(208, "cannot use operator[] for object iterators"));
                }

                case basic_json::value_t::array:
                {
                    return *std::next(m_it.array_iterator, n);
                }

                case basic_json::value_t::null:
                {
                    JSON_THROW(invalid_iterator(214, "cannot get value"));
                }

                default:
                {
                    if (m_it.primitive_iterator.get_value() == -n)
                    {
                        return *m_object;
                    }

                    JSON_THROW(invalid_iterator(214, "cannot get value"));
                }
            }
        }

        /*!
        @brief  return the key of an object iterator
        @pre The iterator is initialized; i.e. `m_object != nullptr`.
        */
        typename object_t::key_type key() const
        {
            assert(m_object != nullptr);

            if (m_object->is_object())
            {
                return m_it.object_iterator->first;
            }

            JSON_THROW(invalid_iterator(207, "cannot use key() for non-object iterators"));
        }

        /*!
        @brief  return the value of an iterator
        @pre The iterator is initialized; i.e. `m_object != nullptr`.
        */
        reference value() const
        {
            return operator*();
        }

      private:
        /// associated JSON instance
        pointer m_object = nullptr;
        /// the actual iterator of the associated instance
        internal_iterator m_it = internal_iterator();
    };

    /*!
    @brief a template for a reverse iterator class

    @tparam Base the base iterator type to reverse. Valid types are @ref
    iterator (to create @ref reverse_iterator) and @ref const_iterator (to
    create @ref const_reverse_iterator).

    @requirement The class satisfies the following concept requirements:
    - [RandomAccessIterator](http://en.cppreference.com/w/cpp/concept/RandomAccessIterator):
      The iterator that can be moved to point (forward and backward) to any
      element in constant time.
    - [OutputIterator](http://en.cppreference.com/w/cpp/concept/OutputIterator):
      It is possible to write to the pointed-to element (only if @a Base is
      @ref iterator).

    @since version 1.0.0
    */
    template<typename Base>
    class json_reverse_iterator : public std::reverse_iterator<Base>
    {
      public:
        /// shortcut to the reverse iterator adaptor
        using base_iterator = std::reverse_iterator<Base>;
        /// the reference type for the pointed-to element
        using reference = typename Base::reference;

        /// create reverse iterator from iterator
        json_reverse_iterator(const typename base_iterator::iterator_type& it) noexcept
            : base_iterator(it)
        {}

        /// create reverse iterator from base class
        json_reverse_iterator(const base_iterator& it) noexcept
            : base_iterator(it)
        {}

        /// post-increment (it++)
        json_reverse_iterator operator++(int)
        {
            return base_iterator::operator++(1);
        }

        /// pre-increment (++it)
        json_reverse_iterator& operator++()
        {
            base_iterator::operator++();
            return *this;
        }

        /// post-decrement (it--)
        json_reverse_iterator operator--(int)
        {
            return base_iterator::operator--(1);
        }

        /// pre-decrement (--it)
        json_reverse_iterator& operator--()
        {
            base_iterator::operator--();
            return *this;
        }

        /// add to iterator
        json_reverse_iterator& operator+=(difference_type i)
        {
            base_iterator::operator+=(i);
            return *this;
        }

        /// add to iterator
        json_reverse_iterator operator+(difference_type i) const
        {
            auto result = *this;
            result += i;
            return result;
        }

        /// subtract from iterator
        json_reverse_iterator operator-(difference_type i) const
        {
            auto result = *this;
            result -= i;
            return result;
        }

        /// return difference
        difference_type operator-(const json_reverse_iterator& other) const
        {
            return this->base() - other.base();
        }

        /// access to successor
        reference operator[](difference_type n) const
        {
            return *(this->operator+(n));
        }

        /// return the key of an object iterator
        typename object_t::key_type key() const
        {
            auto it = --this->base();
            return it.key();
        }

        /// return the value of an iterator
        reference value() const
        {
            auto it = --this->base();
            return it.operator * ();
        }
    };


  private:
    //////////////////////
    // lexer and parser //
    //////////////////////

    /*!
    @brief lexical analysis

    This class organizes the lexical analysis during JSON deserialization. The
    core of it is a scanner generated by [re2c](http://re2c.org) that
    processes a buffer and recognizes tokens according to RFC 7159.
    */
    class lexer
    {
      public:
        /// token types for the parser
        enum class token_type
        {
            uninitialized,   ///< indicating the scanner is uninitialized
            literal_true,    ///< the `true` literal
            literal_false,   ///< the `false` literal
            literal_null,    ///< the `null` literal
            value_string,    ///< a string -- use get_string() for actual value
            value_unsigned,  ///< an unsigned integer -- use get_number() for actual value
            value_integer,   ///< a signed integer -- use get_number() for actual value
            value_float,     ///< an floating point number -- use get_number() for actual value
            begin_array,     ///< the character for array begin `[`
            begin_object,    ///< the character for object begin `{`
            end_array,       ///< the character for array end `]`
            end_object,      ///< the character for object end `}`
            name_separator,  ///< the name separator `:`
            value_separator, ///< the value separator `,`
            parse_error,     ///< indicating a parse error
            end_of_input     ///< indicating the end of the input buffer
        };

        /// the char type to use in the lexer
        using lexer_char_t = unsigned char;

        /// a lexer from a buffer with given length
        lexer(const lexer_char_t* buff, const size_t len) noexcept
            : m_content(buff)
        {
            assert(m_content != nullptr);
            m_start = m_cursor = m_content;
            m_limit = m_content + len;
        }

        /*!
        @brief a lexer from an input stream
        @throw parse_error.111 if input stream is in a bad state
        */
        explicit lexer(std::istream& s)
            : m_stream(&s), m_line_buffer()
        {
            // immediately abort if stream is erroneous
            if (s.fail())
            {
                JSON_THROW(parse_error(111, 0, "bad input stream"));
            }

            // fill buffer
            fill_line_buffer();

            // skip UTF-8 byte-order mark
            if (m_line_buffer.size() >= 3 and m_line_buffer.substr(0, 3) == "\xEF\xBB\xBF")
            {
                m_line_buffer[0] = ' ';
                m_line_buffer[1] = ' ';
                m_line_buffer[2] = ' ';
            }
        }

        // switch off unwanted functions (due to pointer members)
        lexer() = delete;
        lexer(const lexer&) = delete;
        lexer operator=(const lexer&) = delete;

        /*!
        @brief create a string from one or two Unicode code points

        There are two cases: (1) @a codepoint1 is in the Basic Multilingual
        Plane (U+0000 through U+FFFF) and @a codepoint2 is 0, or (2)
        @a codepoint1 and @a codepoint2 are a UTF-16 surrogate pair to
        represent a code point above U+FFFF.

        @param[in] codepoint1  the code point (can be high surrogate)
        @param[in] codepoint2  the code point (can be low surrogate or 0)

        @return string representation of the code point; the length of the
        result string is between 1 and 4 characters.

        @throw parse_error.102 if the low surrogate is invalid; example:
        `""missing or wrong low surrogate""`
        @throw parse_error.103 if code point is > 0x10ffff; example: `"code
        points above 0x10FFFF are invalid"`

        @complexity Constant.

        @see <http://en.wikipedia.org/wiki/UTF-8#Sample_code>
        */
        string_t to_unicode(const std::size_t codepoint1,
                            const std::size_t codepoint2 = 0) const
        {
            // calculate the code point from the given code points
            std::size_t codepoint = codepoint1;

            // check if codepoint1 is a high surrogate
            if (codepoint1 >= 0xD800 and codepoint1 <= 0xDBFF)
            {
                // check if codepoint2 is a low surrogate
                if (codepoint2 >= 0xDC00 and codepoint2 <= 0xDFFF)
                {
                    codepoint =
                        // high surrogate occupies the most significant 22 bits
                        (codepoint1 << 10)
                        // low surrogate occupies the least significant 15 bits
                        + codepoint2
                        // there is still the 0xD800, 0xDC00 and 0x10000 noise
                        // in the result so we have to subtract with:
                        // (0xD800 << 10) + DC00 - 0x10000 = 0x35FDC00
                        - 0x35FDC00;
                }
                else
                {
                    JSON_THROW(parse_error(102, get_position(), "missing or wrong low surrogate"));
                }
            }

            string_t result;

            if (codepoint < 0x80)
            {
                // 1-byte characters: 0xxxxxxx (ASCII)
                result.append(1, static_cast<typename string_t::value_type>(codepoint));
            }
            else if (codepoint <= 0x7ff)
            {
                // 2-byte characters: 110xxxxx 10xxxxxx
                result.append(1, static_cast<typename string_t::value_type>(0xC0 | ((codepoint >> 6) & 0x1F)));
                result.append(1, static_cast<typename string_t::value_type>(0x80 | (codepoint & 0x3F)));
            }
            else if (codepoint <= 0xffff)
            {
                // 3-byte characters: 1110xxxx 10xxxxxx 10xxxxxx
                result.append(1, static_cast<typename string_t::value_type>(0xE0 | ((codepoint >> 12) & 0x0F)));
                result.append(1, static_cast<typename string_t::value_type>(0x80 | ((codepoint >> 6) & 0x3F)));
                result.append(1, static_cast<typename string_t::value_type>(0x80 | (codepoint & 0x3F)));
            }
            else if (codepoint <= 0x10ffff)
            {
                // 4-byte characters: 11110xxx 10xxxxxx 10xxxxxx 10xxxxxx
                result.append(1, static_cast<typename string_t::value_type>(0xF0 | ((codepoint >> 18) & 0x07)));
                result.append(1, static_cast<typename string_t::value_type>(0x80 | ((codepoint >> 12) & 0x3F)));
                result.append(1, static_cast<typename string_t::value_type>(0x80 | ((codepoint >> 6) & 0x3F)));
                result.append(1, static_cast<typename string_t::value_type>(0x80 | (codepoint & 0x3F)));
            }
            else
            {
                JSON_THROW(parse_error(103, get_position(), "code points above 0x10FFFF are invalid"));
            }

            return result;
        }

        /// return name of values of type token_type (only used for errors)
        static std::string token_type_name(const token_type t)
        {
            switch (t)
            {
                case token_type::uninitialized:
                    return "<uninitialized>";
                case token_type::literal_true:
                    return "true literal";
                case token_type::literal_false:
                    return "false literal";
                case token_type::literal_null:
                    return "null literal";
                case token_type::value_string:
                    return "string literal";
                case lexer::token_type::value_unsigned:
                case lexer::token_type::value_integer:
                case lexer::token_type::value_float:
                    return "number literal";
                case token_type::begin_array:
                    return "'['";
                case token_type::begin_object:
                    return "'{'";
                case token_type::end_array:
                    return "']'";
                case token_type::end_object:
                    return "'}'";
                case token_type::name_separator:
                    return "':'";
                case token_type::value_separator:
                    return "','";
                case token_type::parse_error:
                    return "<parse error>";
                case token_type::end_of_input:
                    return "end of input";
                default:
                {
                    // catch non-enum values
                    return "unknown token"; // LCOV_EXCL_LINE
                }
            }
        }

        /*!
        This function implements a scanner for JSON. It is specified using
        regular expressions that try to follow RFC 7159 as close as possible.
        These regular expressions are then translated into a minimized
        deterministic finite automaton (DFA) by the tool
        [re2c](http://re2c.org). As a result, the translated code for this
        function consists of a large block of code with `goto` jumps.

        @return the class of the next token read from the buffer

        @complexity Linear in the length of the input.\n

        Proposition: The loop below will always terminate for finite input.\n

        Proof (by contradiction): Assume a finite input. To loop forever, the
        loop must never hit code with a `break` statement. The only code
        snippets without a `break` statement are the continue statements for
        whitespace and byte-order-marks. To loop forever, the input must be an
        infinite sequence of whitespace or byte-order-marks. This contradicts
        the assumption of finite input, q.e.d.
        */
        token_type scan()
        {
            while (true)
            {
                // pointer for backtracking information
                m_marker = nullptr;

                // remember the begin of the token
                m_start = m_cursor;
                assert(m_start != nullptr);

                /*!re2c
                    re2c:define:YYCTYPE      = lexer_char_t;
                    re2c:define:YYCURSOR     = m_cursor;
                    re2c:define:YYLIMIT      = m_limit;
                    re2c:define:YYMARKER     = m_marker;
                    re2c:define:YYFILL       = "fill_line_buffer(@@); // LCOV_EXCL_LINE";
                    re2c:define:YYFILL:naked = 1;
                    re2c:yyfill:enable       = 1;
                    re2c:indent:string       = "    ";
                    re2c:indent:top          = 1;
                    re2c:labelprefix         = "basic_json_parser_";

                    // ignore whitespace
                    ws = [ \t\n\r]+;
                    ws   { position += static_cast<size_t>((m_cursor - m_start)); continue; }

                    // structural characters
                    "[" { last_token_type = token_type::begin_array; break; }
                    "]" { last_token_type = token_type::end_array; break; }
                    "{" { last_token_type = token_type::begin_object; break; }
                    "}" { last_token_type = token_type::end_object; break; }
                    "," { last_token_type = token_type::value_separator; break; }
                    ":" { last_token_type = token_type::name_separator; break; }

                    // literal names
                    "null"  { last_token_type = token_type::literal_null; break; }
                    "true"  { last_token_type = token_type::literal_true; break; }
                    "false" { last_token_type = token_type::literal_false; break; }

                    // number
                    decimal_point   = ".";
                    digit           = [0-9];
                    digit_1_9       = [1-9];
                    e               = "e" | "E";
                    minus           = "-";
                    plus            = "+";
                    zero            = "0";
                    exp             = e (minus | plus)? digit+;
                    frac            = decimal_point digit+;
                    int             = (zero | digit_1_9 digit*);
                    invalid_int     = minus? "0" digit+;
                    invalid_int     { last_token_type = token_type::parse_error; break; }
                    number_unsigned = int;
                    number_unsigned { last_token_type = token_type::value_unsigned; break; }
                    number_integer  = minus int;
                    number_integer  { last_token_type = token_type::value_integer; break; }
                    number_float    = minus? int frac? exp?;
                    number_float    { last_token_type = token_type::value_float; break; }

                    // string
                    quotation_mark  = "\"";
                    escape          = "\\";
                    unescaped       = [^"\\\x00-\x1f];
                    single_escaped  = "\"" | "\\" | "/" | "b" | "f" | "n" | "r" | "t";
                    unicode_escaped = "u" [0-9a-fA-F]{4};
                    escaped         = escape (single_escaped | unicode_escaped);
                    char            = unescaped | escaped;
                    string          = quotation_mark char* quotation_mark;
                    string          { last_token_type = token_type::value_string; break; }

                    // end of file
                    "\x00"         { last_token_type = token_type::end_of_input; break; }

                    // anything else is an error
                    *              { last_token_type = token_type::parse_error; break; }
                */
            }

            position += static_cast<size_t>((m_cursor - m_start));
            return last_token_type;
        }

        /*!
        @brief append data from the stream to the line buffer

        This function is called by the scan() function when the end of the
        buffer (`m_limit`) is reached and the `m_cursor` pointer cannot be
        incremented without leaving the limits of the line buffer. Note re2c
        decides when to call this function.

        If the lexer reads from contiguous storage, there is no trailing null
        byte. Therefore, this function must make sure to add these padding
        null bytes.

        If the lexer reads from an input stream, this function reads the next
        line of the input.

        @pre
            p p p p p p u u u u u x . . . . . .
            ^           ^       ^   ^
            m_content   m_start |   m_limit
                                m_cursor

        @post
            u u u u u x x x x x x x . . . . . .
            ^       ^               ^
            |       m_cursor        m_limit
            m_start
            m_content
        */
        void fill_line_buffer(size_t n = 0)
        {
            // if line buffer is used, m_content points to its data
            assert(m_line_buffer.empty()
                   or m_content == reinterpret_cast<const lexer_char_t*>(m_line_buffer.data()));

            // if line buffer is used, m_limit is set past the end of its data
            assert(m_line_buffer.empty()
                   or m_limit == m_content + m_line_buffer.size());

            // pointer relationships
            assert(m_content <= m_start);
            assert(m_start <= m_cursor);
            assert(m_cursor <= m_limit);
            assert(m_marker == nullptr or m_marker  <= m_limit);

            // number of processed characters (p)
            const auto num_processed_chars = static_cast<size_t>(m_start - m_content);
            // offset for m_marker wrt. to m_start
            const auto offset_marker = (m_marker == nullptr) ? 0 : m_marker - m_start;
            // number of unprocessed characters (u)
            const auto offset_cursor = m_cursor - m_start;

            // no stream is used or end of file is reached
            if (m_stream == nullptr or m_stream->eof())
            {
                // m_start may or may not be pointing into m_line_buffer at
                // this point. We trust the standard library to do the right
                // thing. See http://stackoverflow.com/q/28142011/266378
                m_line_buffer.assign(m_start, m_limit);

                // append n characters to make sure that there is sufficient
                // space between m_cursor and m_limit
                m_line_buffer.append(1, '\x00');
                if (n > 0)
                {
                    m_line_buffer.append(n - 1, '\x01');
                }
            }
            else
            {
                // delete processed characters from line buffer
                m_line_buffer.erase(0, num_processed_chars);
                // read next line from input stream
                m_line_buffer_tmp.clear();
                std::getline(*m_stream, m_line_buffer_tmp, '\n');

                // add line with newline symbol to the line buffer
                m_line_buffer += m_line_buffer_tmp;
                m_line_buffer.push_back('\n');
            }

            // set pointers
            m_content = reinterpret_cast<const lexer_char_t*>(m_line_buffer.data());
            assert(m_content != nullptr);
            m_start  = m_content;
            m_marker = m_start + offset_marker;
            m_cursor = m_start + offset_cursor;
            m_limit  = m_start + m_line_buffer.size();
        }

        /// return string representation of last read token
        string_t get_token_string() const
        {
            assert(m_start != nullptr);
            return string_t(reinterpret_cast<typename string_t::const_pointer>(m_start),
                            static_cast<size_t>(m_cursor - m_start));
        }

        /*!
        @brief return string value for string tokens

        The function iterates the characters between the opening and closing
        quotes of the string value. The complete string is the range
        [m_start,m_cursor). Consequently, we iterate from m_start+1 to
        m_cursor-1.

        We differentiate two cases:

        1. Escaped characters. In this case, a new character is constructed
           according to the nature of the escape. Some escapes create new
           characters (e.g., `"\\n"` is replaced by `"\n"`), some are copied
           as is (e.g., `"\\\\"`). Furthermore, Unicode escapes of the shape
           `"\\uxxxx"` need special care. In this case, to_unicode takes care
           of the construction of the values.
        2. Unescaped characters are copied as is.

        @pre `m_cursor - m_start >= 2`, meaning the length of the last token
        is at least 2 bytes which is trivially true for any string (which
        consists of at least two quotes).

            " c1 c2 c3 ... "
            ^                ^
            m_start          m_cursor

        @complexity Linear in the length of the string.\n

        Lemma: The loop body will always terminate.\n

        Proof (by contradiction): Assume the loop body does not terminate. As
        the loop body does not contain another loop, one of the called
        functions must never return. The called functions are `std::strtoul`
        and to_unicode. Neither function can loop forever, so the loop body
        will never loop forever which contradicts the assumption that the loop
        body does not terminate, q.e.d.\n

        Lemma: The loop condition for the for loop is eventually false.\n

        Proof (by contradiction): Assume the loop does not terminate. Due to
        the above lemma, this can only be due to a tautological loop
        condition; that is, the loop condition i < m_cursor - 1 must always be
        true. Let x be the change of i for any loop iteration. Then
        m_start + 1 + x < m_cursor - 1 must hold to loop indefinitely. This
        can be rephrased to m_cursor - m_start - 2 > x. With the
        precondition, we x <= 0, meaning that the loop condition holds
        indefinitely if i is always decreased. However, observe that the value
        of i is strictly increasing with each iteration, as it is incremented
        by 1 in the iteration expression and never decremented inside the loop
        body. Hence, the loop condition will eventually be false which
        contradicts the assumption that the loop condition is a tautology,
        q.e.d.

        @return string value of current token without opening and closing
        quotes
        @throw parse_error.102 if to_unicode fails or surrogate error
        @throw parse_error.103 if to_unicode fails
        */
        string_t get_string() const
        {
            assert(m_cursor - m_start >= 2);

            string_t result;
            result.reserve(static_cast<size_t>(m_cursor - m_start - 2));

            // iterate the result between the quotes
            for (const lexer_char_t* i = m_start + 1; i < m_cursor - 1; ++i)
            {
                // find next escape character
                auto e = std::find(i, m_cursor - 1, '\\');
                if (e != i)
                {
                    // see https://github.com/nlohmann/json/issues/365#issuecomment-262874705
                    for (auto k = i; k < e; k++)
                    {
                        result.push_back(static_cast<typename string_t::value_type>(*k));
                    }
                    i = e - 1; // -1 because of ++i
                }
                else
                {
                    // processing escaped character
                    // read next character
                    ++i;

                    switch (*i)
                    {
                        // the default escapes
                        case 't':
                        {
                            result += "\t";
                            break;
                        }
                        case 'b':
                        {
                            result += "\b";
                            break;
                        }
                        case 'f':
                        {
                            result += "\f";
                            break;
                        }
                        case 'n':
                        {
                            result += "\n";
                            break;
                        }
                        case 'r':
                        {
                            result += "\r";
                            break;
                        }
                        case '\\':
                        {
                            result += "\\";
                            break;
                        }
                        case '/':
                        {
                            result += "/";
                            break;
                        }
                        case '"':
                        {
                            result += "\"";
                            break;
                        }

                        // unicode
                        case 'u':
                        {
                            // get code xxxx from uxxxx
                            auto codepoint = std::strtoul(std::string(reinterpret_cast<typename string_t::const_pointer>(i + 1),
                                                          4).c_str(), nullptr, 16);

                            // check if codepoint is a high surrogate
                            if (codepoint >= 0xD800 and codepoint <= 0xDBFF)
                            {
                                // make sure there is a subsequent unicode
                                if ((i + 6 >= m_limit) or * (i + 5) != '\\' or * (i + 6) != 'u')
                                {
                                    JSON_THROW(parse_error(102, get_position(), "missing low surrogate"));
                                }

                                // get code yyyy from uxxxx\uyyyy
                                auto codepoint2 = std::strtoul(std::string(reinterpret_cast<typename string_t::const_pointer>
                                                               (i + 7), 4).c_str(), nullptr, 16);
                                result += to_unicode(codepoint, codepoint2);
                                // skip the next 10 characters (xxxx\uyyyy)
                                i += 10;
                            }
                            else if (codepoint >= 0xDC00 and codepoint <= 0xDFFF)
                            {
                                // we found a lone low surrogate
                                JSON_THROW(parse_error(102, get_position(), "missing high surrogate"));
                            }
                            else
                            {
                                // add unicode character(s)
                                result += to_unicode(codepoint);
                                // skip the next four characters (xxxx)
                                i += 4;
                            }
                            break;
                        }
                    }
                }
            }

            return result;
        }


        /*!
        @brief parse string into a built-in arithmetic type as if the current
               locale is POSIX.

        @note in floating-point case strtod may parse past the token's end -
              this is not an error

        @note any leading blanks are not handled
        */
        struct strtonum
        {
          public:
            strtonum(const char* start, const char* end)
                : m_start(start), m_end(end)
            {}

            /*!
            @return true iff parsed successfully as number of type T

            @param[in,out] val shall contain parsed value, or undefined value
            if could not parse
            */
            template<typename T, typename = typename std::enable_if<std::is_arithmetic<T>::value>::type>
            bool to(T& val) const
            {
                return parse(val, std::is_integral<T>());
            }

          private:
            const char* const m_start = nullptr;
            const char* const m_end = nullptr;

            // floating-point conversion

            // overloaded wrappers for strtod/strtof/strtold
            // that will be called from parse<floating_point_t>
            static void strtof(float& f, const char* str, char** endptr)
            {
                f = std::strtof(str, endptr);
            }

            static void strtof(double& f, const char* str, char** endptr)
            {
                f = std::strtod(str, endptr);
            }

            static void strtof(long double& f, const char* str, char** endptr)
            {
                f = std::strtold(str, endptr);
            }

            template<typename T>
            bool parse(T& value, /*is_integral=*/std::false_type) const
            {
                // replace decimal separator with locale-specific version,
                // when necessary; data will point to either the original
                // string, or buf, or tempstr containing the fixed string.
                std::string tempstr;
                std::array<char, 64> buf;
                const size_t len = static_cast<size_t>(m_end - m_start);

                // lexer will reject empty numbers
                assert(len > 0);

                // since dealing with strtod family of functions, we're
                // getting the decimal point char from the C locale facilities
                // instead of C++'s numpunct facet of the current std::locale
                const auto loc = localeconv();
                assert(loc != nullptr);
                const char decimal_point_char = (loc->decimal_point == nullptr) ? '.' : loc->decimal_point[0];

                const char* data = m_start;

                if (decimal_point_char != '.')
                {
                    const size_t ds_pos = static_cast<size_t>(std::find(m_start, m_end, '.') - m_start);

                    if (ds_pos != len)
                    {
                        // copy the data into the local buffer or tempstr, if
                        // buffer is too small; replace decimal separator, and
                        // update data to point to the modified bytes
                        if ((len + 1) < buf.size())
                        {
                            std::copy(m_start, m_end, buf.begin());
                            buf[len] = 0;
                            buf[ds_pos] = decimal_point_char;
                            data = buf.data();
                        }
                        else
                        {
                            tempstr.assign(m_start, m_end);
                            tempstr[ds_pos] = decimal_point_char;
                            data = tempstr.c_str();
                        }
                    }
                }

                char* endptr = nullptr;
                value = 0;
                // this calls appropriate overload depending on T
                strtof(value, data, &endptr);

                // parsing was successful iff strtof parsed exactly the number
                // of characters determined by the lexer (len)
                const bool ok = (endptr == (data + len));

                if (ok and (value == static_cast<T>(0.0)) and (*data == '-'))
                {
                    // some implementations forget to negate the zero
                    value = -0.0;
                }

                return ok;
            }

            // integral conversion

            signed long long parse_integral(char** endptr, /*is_signed*/std::true_type) const
            {
                return std::strtoll(m_start, endptr, 10);
            }

            unsigned long long parse_integral(char** endptr, /*is_signed*/std::false_type) const
            {
                return std::strtoull(m_start, endptr, 10);
            }

            template<typename T>
            bool parse(T& value, /*is_integral=*/std::true_type) const
            {
                char* endptr = nullptr;
                errno = 0; // these are thread-local
                const auto x = parse_integral(&endptr, std::is_signed<T>());

                // called right overload?
                static_assert(std::is_signed<T>() == std::is_signed<decltype(x)>(), "");

                value = static_cast<T>(x);

                return (x == static_cast<decltype(x)>(value)) // x fits into destination T
                       and (x < 0) == (value < 0)             // preserved sign
                       //and ((x != 0) or is_integral())        // strto[u]ll did nto fail
                       and (errno == 0)                       // strto[u]ll did not overflow
                       and (m_start < m_end)                  // token was not empty
                       and (endptr == m_end);                 // parsed entire token exactly
            }
        };

        /*!
        @brief return number value for number tokens

        This function translates the last token into the most appropriate
        number type (either integer, unsigned integer or floating point),
        which is passed back to the caller via the result parameter.

        integral numbers that don't fit into the the range of the respective
        type are parsed as number_float_t

        floating-point values do not satisfy std::isfinite predicate
        are converted to value_t::null

        throws if the entire string [m_start .. m_cursor) cannot be
        interpreted as a number

        @param[out] result  @ref basic_json object to receive the number.
        @param[in]  token   the type of the number token
        */
        bool get_number(basic_json& result, const token_type token) const
        {
            assert(m_start != nullptr);
            assert(m_start < m_cursor);
            assert((token == token_type::value_unsigned) or
                   (token == token_type::value_integer) or
                   (token == token_type::value_float));

            strtonum num_converter(reinterpret_cast<const char*>(m_start),
                                   reinterpret_cast<const char*>(m_cursor));

            switch (token)
            {
                case lexer::token_type::value_unsigned:
                {
                    number_unsigned_t val;
                    if (num_converter.to(val))
                    {
                        // parsing successful
                        result.m_type = value_t::number_unsigned;
                        result.m_value = val;
                        return true;
                    }
                    break;
                }

                case lexer::token_type::value_integer:
                {
                    number_integer_t val;
                    if (num_converter.to(val))
                    {
                        // parsing successful
                        result.m_type = value_t::number_integer;
                        result.m_value = val;
                        return true;
                    }
                    break;
                }

                default:
                {
                    break;
                }
            }

            // parse float (either explicitly or because a previous conversion
            // failed)
            number_float_t val;
            if (num_converter.to(val))
            {
                // parsing successful
                result.m_type = value_t::number_float;
                result.m_value = val;

                // throw in case of infinity or NAN
                if (not std::isfinite(result.m_value.number_float))
                {
                    JSON_THROW(std::out_of_range("number overflow: " + get_token_string()));
                }

                return true;
            }

            // couldn't parse number in any format
            return false;
        }

        constexpr size_t get_position() const
        {
            return position;
        }

      private:
        /// optional input stream
        std::istream* m_stream = nullptr;
        /// line buffer buffer for m_stream
        string_t m_line_buffer {};
        /// used for filling m_line_buffer
        string_t m_line_buffer_tmp {};
        /// the buffer pointer
        const lexer_char_t* m_content = nullptr;
        /// pointer to the beginning of the current symbol
        const lexer_char_t* m_start = nullptr;
        /// pointer for backtracking information
        const lexer_char_t* m_marker = nullptr;
        /// pointer to the current symbol
        const lexer_char_t* m_cursor = nullptr;
        /// pointer to the end of the buffer
        const lexer_char_t* m_limit = nullptr;
        /// the last token type
        token_type last_token_type = token_type::end_of_input;
        /// current position in the input (read bytes)
        size_t position = 0;
    };

    /*!
    @brief syntax analysis

    This class implements a recursive decent parser.
    */
    class parser
    {
      public:
        /// a parser reading from a string literal
        parser(const char* buff, const parser_callback_t cb = nullptr)
            : callback(cb),
              m_lexer(reinterpret_cast<const typename lexer::lexer_char_t*>(buff), std::strlen(buff))
        {}

        /*!
        @brief a parser reading from an input stream
        @throw parse_error.111 if input stream is in a bad state
        */
        parser(std::istream& is, const parser_callback_t cb = nullptr)
            : callback(cb), m_lexer(is)
        {}

        /// a parser reading from an iterator range with contiguous storage
        template<class IteratorType, typename std::enable_if<
                     std::is_same<typename std::iterator_traits<IteratorType>::iterator_category, std::random_access_iterator_tag>::value
                     , int>::type
                 = 0>
        parser(IteratorType first, IteratorType last, const parser_callback_t cb = nullptr)
            : callback(cb),
              m_lexer(reinterpret_cast<const typename lexer::lexer_char_t*>(&(*first)),
                      static_cast<size_t>(std::distance(first, last)))
        {}

        /*!
        @brief public parser interface
        @throw parse_error.101 in case of an unexpected token
        @throw parse_error.102 if to_unicode fails or surrogate error
        @throw parse_error.103 if to_unicode fails
        */
        basic_json parse()
        {
            // read first token
            get_token();

            basic_json result = parse_internal(true);
            result.assert_invariant();

            expect(lexer::token_type::end_of_input);

            // return parser result and replace it with null in case the
            // top-level value was discarded by the callback function
            return result.is_discarded() ? basic_json() : std::move(result);
        }

      private:
        /*!
        @brief the actual parser
        @throw parse_error.101 in case of an unexpected token
        @throw parse_error.102 if to_unicode fails or surrogate error
        @throw parse_error.103 if to_unicode fails
        */
        basic_json parse_internal(bool keep)
        {
            auto result = basic_json(value_t::discarded);

            switch (last_token)
            {
                case lexer::token_type::begin_object:
                {
                    if (keep and (not callback
                                  or ((keep = callback(depth++, parse_event_t::object_start, result)) != 0)))
                    {
                        // explicitly set result to object to cope with {}
                        result.m_type = value_t::object;
                        result.m_value = value_t::object;
                    }

                    // read next token
                    get_token();

                    // closing } -> we are done
                    if (last_token == lexer::token_type::end_object)
                    {
                        get_token();
                        if (keep and callback and not callback(--depth, parse_event_t::object_end, result))
                        {
                            result = basic_json(value_t::discarded);
                        }
                        return result;
                    }

                    // no comma is expected here
                    unexpect(lexer::token_type::value_separator);

                    // otherwise: parse key-value pairs
                    do
                    {
                        // ugly, but could be fixed with loop reorganization
                        if (last_token == lexer::token_type::value_separator)
                        {
                            get_token();
                        }

                        // store key
                        expect(lexer::token_type::value_string);
                        const auto key = m_lexer.get_string();

                        bool keep_tag = false;
                        if (keep)
                        {
                            if (callback)
                            {
                                basic_json k(key);
                                keep_tag = callback(depth, parse_event_t::key, k);
                            }
                            else
                            {
                                keep_tag = true;
                            }
                        }

                        // parse separator (:)
                        get_token();
                        expect(lexer::token_type::name_separator);

                        // parse and add value
                        get_token();
                        auto value = parse_internal(keep);
                        if (keep and keep_tag and not value.is_discarded())
                        {
                            result[key] = std::move(value);
                        }
                    }
                    while (last_token == lexer::token_type::value_separator);

                    // closing }
                    expect(lexer::token_type::end_object);
                    get_token();
                    if (keep and callback and not callback(--depth, parse_event_t::object_end, result))
                    {
                        result = basic_json(value_t::discarded);
                    }

                    return result;
                }

                case lexer::token_type::begin_array:
                {
                    if (keep and (not callback
                                  or ((keep = callback(depth++, parse_event_t::array_start, result)) != 0)))
                    {
                        // explicitly set result to object to cope with []
                        result.m_type = value_t::array;
                        result.m_value = value_t::array;
                    }

                    // read next token
                    get_token();

                    // closing ] -> we are done
                    if (last_token == lexer::token_type::end_array)
                    {
                        get_token();
                        if (callback and not callback(--depth, parse_event_t::array_end, result))
                        {
                            result = basic_json(value_t::discarded);
                        }
                        return result;
                    }

                    // no comma is expected here
                    unexpect(lexer::token_type::value_separator);

                    // otherwise: parse values
                    do
                    {
                        // ugly, but could be fixed with loop reorganization
                        if (last_token == lexer::token_type::value_separator)
                        {
                            get_token();
                        }

                        // parse value
                        auto value = parse_internal(keep);
                        if (keep and not value.is_discarded())
                        {
                            result.push_back(std::move(value));
                        }
                    }
                    while (last_token == lexer::token_type::value_separator);

                    // closing ]
                    expect(lexer::token_type::end_array);
                    get_token();
                    if (keep and callback and not callback(--depth, parse_event_t::array_end, result))
                    {
                        result = basic_json(value_t::discarded);
                    }

                    return result;
                }

                case lexer::token_type::literal_null:
                {
                    get_token();
                    result.m_type = value_t::null;
                    break;
                }

                case lexer::token_type::value_string:
                {
                    const auto s = m_lexer.get_string();
                    get_token();
                    result = basic_json(s);
                    break;
                }

                case lexer::token_type::literal_true:
                {
                    get_token();
                    result.m_type = value_t::boolean;
                    result.m_value = true;
                    break;
                }

                case lexer::token_type::literal_false:
                {
                    get_token();
                    result.m_type = value_t::boolean;
                    result.m_value = false;
                    break;
                }

                case lexer::token_type::value_unsigned:
                case lexer::token_type::value_integer:
                case lexer::token_type::value_float:
                {
                    m_lexer.get_number(result, last_token);
                    get_token();
                    break;
                }

                default:
                {
                    // the last token was unexpected
                    unexpect(last_token);
                }
            }

            if (keep and callback and not callback(depth, parse_event_t::value, result))
            {
                result = basic_json(value_t::discarded);
            }
            return result;
        }

        /// get next token from lexer
        typename lexer::token_type get_token()
        {
            last_token = m_lexer.scan();
            return last_token;
        }

        /*!
        @throw parse_error.101 if expected token did not occur
        */
        void expect(typename lexer::token_type t) const
        {
            if (t != last_token)
            {
                std::string error_msg = "parse error - unexpected ";
                error_msg += (last_token == lexer::token_type::parse_error ? ("'" +  m_lexer.get_token_string() +
                              "'") :
                              lexer::token_type_name(last_token));
                error_msg += "; expected " + lexer::token_type_name(t);
                JSON_THROW(parse_error(101, m_lexer.get_position(), error_msg));
            }
        }

        /*!
        @throw parse_error.101 if unexpected token occurred
        */
        void unexpect(typename lexer::token_type t) const
        {
            if (t == last_token)
            {
                std::string error_msg = "parse error - unexpected ";
                error_msg += (last_token == lexer::token_type::parse_error ? ("'" +  m_lexer.get_token_string() +
                              "'") :
                              lexer::token_type_name(last_token));
                JSON_THROW(parse_error(101, m_lexer.get_position(), error_msg));
            }
        }

      private:
        /// current level of recursion
        int depth = 0;
        /// callback function
        const parser_callback_t callback = nullptr;
        /// the type of the last read token
        typename lexer::token_type last_token = lexer::token_type::uninitialized;
        /// the lexer
        lexer m_lexer;
    };

  public:
    /*!
    @brief JSON Pointer

    A JSON pointer defines a string syntax for identifying a specific value
    within a JSON document. It can be used with functions `at` and
    `operator[]`. Furthermore, JSON pointers are the base for JSON patches.

    @sa [RFC 6901](https://tools.ietf.org/html/rfc6901)

    @since version 2.0.0
    */
    class json_pointer
    {
        /// allow basic_json to access private members
        friend class basic_json;

      public:
        /*!
        @brief create JSON pointer

        Create a JSON pointer according to the syntax described in
        [Section 3 of RFC6901](https://tools.ietf.org/html/rfc6901#section-3).

        @param[in] s  string representing the JSON pointer; if omitted, the
                      empty string is assumed which references the whole JSON
                      value

        @throw parse_error.107 if the given JSON pointer @a s is nonempty and
        does not begin with a slash (`/`); see example below

        @throw parse_error.108 if a tilde (`~`) in the given JSON pointer @a s
        is not followed by `0` (representing `~`) or `1` (representing `/`);
        see example below

        @liveexample{The example shows the construction several valid JSON
        pointers as well as the exceptional behavior.,json_pointer}

        @since version 2.0.0
        */
        explicit json_pointer(const std::string& s = "")
            : reference_tokens(split(s))
        {}

        /*!
        @brief return a string representation of the JSON pointer

        @invariant For each JSON pointer `ptr`, it holds:
        @code {.cpp}
        ptr == json_pointer(ptr.to_string());
        @endcode

        @return a string representation of the JSON pointer

        @liveexample{The example shows the result of `to_string`.,
        json_pointer__to_string}

        @since version 2.0.0
        */
        std::string to_string() const noexcept
        {
            return std::accumulate(reference_tokens.begin(),
                                   reference_tokens.end(), std::string{},
                                   [](const std::string & a, const std::string & b)
            {
                return a + "/" + escape(b);
            });
        }

        /// @copydoc to_string()
        operator std::string() const
        {
            return to_string();
        }

      private:
        /*!
        @brief remove and return last reference pointer
        @throw out_of_range.405 if JSON pointer has no parent
        */
        std::string pop_back()
        {
            if (is_root())
            {
                JSON_THROW(out_of_range(405, "JSON pointer has no parent"));
            }

            auto last = reference_tokens.back();
            reference_tokens.pop_back();
            return last;
        }

        /// return whether pointer points to the root document
        bool is_root() const
        {
            return reference_tokens.empty();
        }

        json_pointer top() const
        {
            if (is_root())
            {
                JSON_THROW(out_of_range(405, "JSON pointer has no parent"));
            }

            json_pointer result = *this;
            result.reference_tokens = {reference_tokens[0]};
            return result;
        }

        /*!
        @brief create and return a reference to the pointed to value

        @complexity Linear in the number of reference tokens.

        @throw parse_error.109 if array index is not a number
        @throw type_error.313 if value cannot be unflattened
        */
        reference get_and_create(reference j) const
        {
            pointer result = &j;

            // in case no reference tokens exist, return a reference to the
            // JSON value j which will be overwritten by a primitive value
            for (const auto& reference_token : reference_tokens)
            {
                switch (result->m_type)
                {
                    case value_t::null:
                    {
                        if (reference_token == "0")
                        {
                            // start a new array if reference token is 0
                            result = &result->operator[](0);
                        }
                        else
                        {
                            // start a new object otherwise
                            result = &result->operator[](reference_token);
                        }
                        break;
                    }

                    case value_t::object:
                    {
                        // create an entry in the object
                        result = &result->operator[](reference_token);
                        break;
                    }

                    case value_t::array:
                    {
                        // create an entry in the array
                        JSON_TRY
                        {
                            result = &result->operator[](static_cast<size_type>(std::stoi(reference_token)));
                        }
                        JSON_CATCH(std::invalid_argument&)
                        {
                            JSON_THROW(parse_error(109, 0, "array index '" + reference_token + "' is not a number"));
                        }
                        break;
                    }

                    /*
                    The following code is only reached if there exists a
                    reference token _and_ the current value is primitive. In
                    this case, we have an error situation, because primitive
                    values may only occur as single value; that is, with an
                    empty list of reference tokens.
                    */
                    default:
                    {
                        JSON_THROW(type_error(313, "invalid value to unflatten"));
                    }
                }
            }

            return *result;
        }

        /*!
        @brief return a reference to the pointed to value

        @note This version does not throw if a value is not present, but tries
        to create nested values instead. For instance, calling this function
        with pointer `"/this/that"` on a null value is equivalent to calling
        `operator[]("this").operator[]("that")` on that value, effectively
        changing the null value to an object.

        @param[in] ptr  a JSON value

        @return reference to the JSON value pointed to by the JSON pointer

        @complexity Linear in the length of the JSON pointer.

        @throw parse_error.106   if an array index begins with '0'
        @throw parse_error.109   if an array index was not a number
        @throw out_of_range.404  if the JSON pointer can not be resolved
        */
        reference get_unchecked(pointer ptr) const
        {
            for (const auto& reference_token : reference_tokens)
            {
                // convert null values to arrays or objects before continuing
                if (ptr->m_type == value_t::null)
                {
                    // check if reference token is a number
                    const bool nums = std::all_of(reference_token.begin(),
                                                  reference_token.end(),
                                                  [](const char x)
                    {
                        return std::isdigit(x);
                    });

                    // change value to array for numbers or "-" or to object
                    // otherwise
                    if (nums or reference_token == "-")
                    {
                        *ptr = value_t::array;
                    }
                    else
                    {
                        *ptr = value_t::object;
                    }
                }

                switch (ptr->m_type)
                {
                    case value_t::object:
                    {
                        // use unchecked object access
                        ptr = &ptr->operator[](reference_token);
                        break;
                    }

                    case value_t::array:
                    {
                        // error condition (cf. RFC 6901, Sect. 4)
                        if (reference_token.size() > 1 and reference_token[0] == '0')
                        {
                            JSON_THROW(parse_error(106, 0, "array index '" + reference_token + "' must not begin with '0'"));
                        }

                        if (reference_token == "-")
                        {
                            // explicitly treat "-" as index beyond the end
                            ptr = &ptr->operator[](ptr->m_value.array->size());
                        }
                        else
                        {
                            // convert array index to number; unchecked access
                            JSON_TRY
                            {
                                ptr = &ptr->operator[](static_cast<size_type>(std::stoi(reference_token)));
                            }
                            JSON_CATCH(std::invalid_argument&)
                            {
                                JSON_THROW(parse_error(109, 0, "array index '" + reference_token + "' is not a number"));
                            }
                        }
                        break;
                    }

                    default:
                    {
                        JSON_THROW(out_of_range(404, "unresolved reference token '" + reference_token + "'"));
                    }
                }
            }

            return *ptr;
        }

        /*!
        @throw parse_error.106   if an array index begins with '0'
        @throw parse_error.109   if an array index was not a number
        @throw out_of_range.402  if the array index '-' is used
        @throw out_of_range.404  if the JSON pointer can not be resolved
        */
        reference get_checked(pointer ptr) const
        {
            for (const auto& reference_token : reference_tokens)
            {
                switch (ptr->m_type)
                {
                    case value_t::object:
                    {
                        // note: at performs range check
                        ptr = &ptr->at(reference_token);
                        break;
                    }

                    case value_t::array:
                    {
                        if (reference_token == "-")
                        {
                            // "-" always fails the range check
                            JSON_THROW(out_of_range(402, "array index '-' (" +
                                                    std::to_string(ptr->m_value.array->size()) +
                                                    ") is out of range"));
                        }

                        // error condition (cf. RFC 6901, Sect. 4)
                        if (reference_token.size() > 1 and reference_token[0] == '0')
                        {
                            JSON_THROW(parse_error(106, 0, "array index '" + reference_token + "' must not begin with '0'"));
                        }

                        // note: at performs range check
                        JSON_TRY
                        {
                            ptr = &ptr->at(static_cast<size_type>(std::stoi(reference_token)));
                        }
                        JSON_CATCH(std::invalid_argument&)
                        {
                            JSON_THROW(parse_error(109, 0, "array index '" + reference_token + "' is not a number"));
                        }
                        break;
                    }

                    default:
                    {
                        JSON_THROW(out_of_range(404, "unresolved reference token '" + reference_token + "'"));
                    }
                }
            }

            return *ptr;
        }

        /*!
        @brief return a const reference to the pointed to value

        @param[in] ptr  a JSON value

        @return const reference to the JSON value pointed to by the JSON
                pointer

        @throw parse_error.106   if an array index begins with '0'
        @throw parse_error.109   if an array index was not a number
        @throw out_of_range.402  if the array index '-' is used
        @throw out_of_range.404  if the JSON pointer can not be resolved
        */
        const_reference get_unchecked(const_pointer ptr) const
        {
            for (const auto& reference_token : reference_tokens)
            {
                switch (ptr->m_type)
                {
                    case value_t::object:
                    {
                        // use unchecked object access
                        ptr = &ptr->operator[](reference_token);
                        break;
                    }

                    case value_t::array:
                    {
                        if (reference_token == "-")
                        {
                            // "-" cannot be used for const access
                            JSON_THROW(out_of_range(402, "array index '-' (" +
                                                    std::to_string(ptr->m_value.array->size()) +
                                                    ") is out of range"));
                        }

                        // error condition (cf. RFC 6901, Sect. 4)
                        if (reference_token.size() > 1 and reference_token[0] == '0')
                        {
                            JSON_THROW(parse_error(106, 0, "array index '" + reference_token + "' must not begin with '0'"));
                        }

                        // use unchecked array access
                        JSON_TRY
                        {
                            ptr = &ptr->operator[](static_cast<size_type>(std::stoi(reference_token)));
                        }
                        JSON_CATCH(std::invalid_argument&)
                        {
                            JSON_THROW(parse_error(109, 0, "array index '" + reference_token + "' is not a number"));
                        }
                        break;
                    }

                    default:
                    {
                        JSON_THROW(out_of_range(404, "unresolved reference token '" + reference_token + "'"));
                    }
                }
            }

            return *ptr;
        }

        /*!
        @throw parse_error.106   if an array index begins with '0'
        @throw parse_error.109   if an array index was not a number
        @throw out_of_range.402  if the array index '-' is used
        @throw out_of_range.404  if the JSON pointer can not be resolved
        */
        const_reference get_checked(const_pointer ptr) const
        {
            for (const auto& reference_token : reference_tokens)
            {
                switch (ptr->m_type)
                {
                    case value_t::object:
                    {
                        // note: at performs range check
                        ptr = &ptr->at(reference_token);
                        break;
                    }

                    case value_t::array:
                    {
                        if (reference_token == "-")
                        {
                            // "-" always fails the range check
                            JSON_THROW(out_of_range(402, "array index '-' (" +
                                                    std::to_string(ptr->m_value.array->size()) +
                                                    ") is out of range"));
                        }

                        // error condition (cf. RFC 6901, Sect. 4)
                        if (reference_token.size() > 1 and reference_token[0] == '0')
                        {
                            JSON_THROW(parse_error(106, 0, "array index '" + reference_token + "' must not begin with '0'"));
                        }

                        // note: at performs range check
                        JSON_TRY
                        {
                            ptr = &ptr->at(static_cast<size_type>(std::stoi(reference_token)));
                        }
                        JSON_CATCH(std::invalid_argument&)
                        {
                            JSON_THROW(parse_error(109, 0, "array index '" + reference_token + "' is not a number"));
                        }
                        break;
                    }

                    default:
                    {
                        JSON_THROW(out_of_range(404, "unresolved reference token '" + reference_token + "'"));
                    }
                }
            }

            return *ptr;
        }

        /*!
        @brief split the string input to reference tokens

        @note This function is only called by the json_pointer constructor.
              All exceptions below are documented there.

        @throw parse_error.107  if the pointer is not empty or begins with '/'
        @throw parse_error.108  if character '~' is not followed by '0' or '1'
        */
        static std::vector<std::string> split(const std::string& reference_string)
        {
            std::vector<std::string> result;

            // special case: empty reference string -> no reference tokens
            if (reference_string.empty())
            {
                return result;
            }

            // check if nonempty reference string begins with slash
            if (reference_string[0] != '/')
            {
                JSON_THROW(parse_error(107, 1, "JSON pointer must be empty or begin with '/' - was: '" + reference_string + "'"));
            }

            // extract the reference tokens:
            // - slash: position of the last read slash (or end of string)
            // - start: position after the previous slash
            for (
                // search for the first slash after the first character
                size_t slash = reference_string.find_first_of('/', 1),
                // set the beginning of the first reference token
                start = 1;
                // we can stop if start == string::npos+1 = 0
                start != 0;
                // set the beginning of the next reference token
                // (will eventually be 0 if slash == std::string::npos)
                start = slash + 1,
                // find next slash
                slash = reference_string.find_first_of('/', start))
            {
                // use the text between the beginning of the reference token
                // (start) and the last slash (slash).
                auto reference_token = reference_string.substr(start, slash - start);

                // check reference tokens are properly escaped
                for (size_t pos = reference_token.find_first_of('~');
                        pos != std::string::npos;
                        pos = reference_token.find_first_of('~', pos + 1))
                {
                    assert(reference_token[pos] == '~');

                    // ~ must be followed by 0 or 1
                    if (pos == reference_token.size() - 1 or
                            (reference_token[pos + 1] != '0' and
                             reference_token[pos + 1] != '1'))
                    {
                        JSON_THROW(parse_error(108, 0, "escape character '~' must be followed with '0' or '1'"));
                    }
                }

                // finally, store the reference token
                unescape(reference_token);
                result.push_back(reference_token);
            }

            return result;
        }

        /*!
        @brief replace all occurrences of a substring by another string

        @param[in,out] s  the string to manipulate; changed so that all
                          occurrences of @a f are replaced with @a t
        @param[in]     f  the substring to replace with @a t
        @param[in]     t  the string to replace @a f

        @pre The search string @a f must not be empty. **This precondition is
             enforced with an assertion.**

        @since version 2.0.0
        */
        static void replace_substring(std::string& s,
                                      const std::string& f,
                                      const std::string& t)
        {
            assert(not f.empty());

            for (
                size_t pos = s.find(f);         // find first occurrence of f
                pos != std::string::npos;       // make sure f was found
                s.replace(pos, f.size(), t),    // replace with t
                pos = s.find(f, pos + t.size()) // find next occurrence of f
            );
        }

        /// escape tilde and slash
        static std::string escape(std::string s)
        {
            // escape "~"" to "~0" and "/" to "~1"
            replace_substring(s, "~", "~0");
            replace_substring(s, "/", "~1");
            return s;
        }

        /// unescape tilde and slash
        static void unescape(std::string& s)
        {
            // first transform any occurrence of the sequence '~1' to '/'
            replace_substring(s, "~1", "/");
            // then transform any occurrence of the sequence '~0' to '~'
            replace_substring(s, "~0", "~");
        }

        /*!
        @param[in] reference_string  the reference string to the current value
        @param[in] value             the value to consider
        @param[in,out] result        the result object to insert values to

        @note Empty objects or arrays are flattened to `null`.
        */
        static void flatten(const std::string& reference_string,
                            const basic_json& value,
                            basic_json& result)
        {
            switch (value.m_type)
            {
                case value_t::array:
                {
                    if (value.m_value.array->empty())
                    {
                        // flatten empty array as null
                        result[reference_string] = nullptr;
                    }
                    else
                    {
                        // iterate array and use index as reference string
                        for (size_t i = 0; i < value.m_value.array->size(); ++i)
                        {
                            flatten(reference_string + "/" + std::to_string(i),
                                    value.m_value.array->operator[](i), result);
                        }
                    }
                    break;
                }

                case value_t::object:
                {
                    if (value.m_value.object->empty())
                    {
                        // flatten empty object as null
                        result[reference_string] = nullptr;
                    }
                    else
                    {
                        // iterate object and use keys as reference string
                        for (const auto& element : *value.m_value.object)
                        {
                            flatten(reference_string + "/" + escape(element.first),
                                    element.second, result);
                        }
                    }
                    break;
                }

                default:
                {
                    // add primitive value with its reference string
                    result[reference_string] = value;
                    break;
                }
            }
        }

        /*!
        @param[in] value  flattened JSON

        @return unflattened JSON

        @throw parse_error.109 if array index is not a number
        @throw type_error.314  if value is not an object
        @throw type_error.315  if object values are not primitive
        @throw type_error.313  if value cannot be unflattened
        */
        static basic_json unflatten(const basic_json& value)
        {
            if (not value.is_object())
            {
                JSON_THROW(type_error(314, "only objects can be unflattened"));
            }

            basic_json result;

            // iterate the JSON object values
            for (const auto& element : *value.m_value.object)
            {
                if (not element.second.is_primitive())
                {
                    JSON_THROW(type_error(315, "values in object must be primitive"));
                }

                // assign value to reference pointed to by JSON pointer; Note
                // that if the JSON pointer is "" (i.e., points to the whole
                // value), function get_and_create returns a reference to
                // result itself. An assignment will then create a primitive
                // value.
                json_pointer(element.first).get_and_create(result) = element.second;
            }

            return result;
        }

        friend bool operator==(json_pointer const& lhs,
                               json_pointer const& rhs) noexcept
        {
            return lhs.reference_tokens == rhs.reference_tokens;
        }

        friend bool operator!=(json_pointer const& lhs,
                               json_pointer const& rhs) noexcept
        {
            return !(lhs == rhs);
        }

        /// the reference tokens
        std::vector<std::string> reference_tokens {};
    };

    //////////////////////////
    // JSON Pointer support //
    //////////////////////////

    /// @name JSON Pointer functions
    /// @{

    /*!
    @brief access specified element via JSON Pointer

    Uses a JSON pointer to retrieve a reference to the respective JSON value.
    No bound checking is performed. Similar to @ref operator[](const typename
    object_t::key_type&), `null` values are created in arrays and objects if
    necessary.

    In particular:
    - If the JSON pointer points to an object key that does not exist, it
      is created an filled with a `null` value before a reference to it
      is returned.
    - If the JSON pointer points to an array index that does not exist, it
      is created an filled with a `null` value before a reference to it
      is returned. All indices between the current maximum and the given
      index are also filled with `null`.
    - The special value `-` is treated as a synonym for the index past the
      end.

    @param[in] ptr  a JSON pointer

    @return reference to the element pointed to by @a ptr

    @complexity Constant.

    @throw parse_error.106   if an array index begins with '0'
    @throw parse_error.109   if an array index was not a number
    @throw out_of_range.404  if the JSON pointer can not be resolved

    @liveexample{The behavior is shown in the example.,operatorjson_pointer}

    @since version 2.0.0
    */
    reference operator[](const json_pointer& ptr)
    {
        return ptr.get_unchecked(this);
    }

    /*!
    @brief access specified element via JSON Pointer

    Uses a JSON pointer to retrieve a reference to the respective JSON value.
    No bound checking is performed. The function does not change the JSON
    value; no `null` values are created. In particular, the the special value
    `-` yields an exception.

    @param[in] ptr  JSON pointer to the desired element

    @return const reference to the element pointed to by @a ptr

    @complexity Constant.

    @throw parse_error.106   if an array index begins with '0'
    @throw parse_error.109   if an array index was not a number
    @throw out_of_range.402  if the array index '-' is used
    @throw out_of_range.404  if the JSON pointer can not be resolved

    @liveexample{The behavior is shown in the example.,operatorjson_pointer_const}

    @since version 2.0.0
    */
    const_reference operator[](const json_pointer& ptr) const
    {
        return ptr.get_unchecked(this);
    }

    /*!
    @brief access specified element via JSON Pointer

    Returns a reference to the element at with specified JSON pointer @a ptr,
    with bounds checking.

    @param[in] ptr  JSON pointer to the desired element

    @return reference to the element pointed to by @a ptr

    @throw parse_error.106 if an array index in the passed JSON pointer @a ptr
    begins with '0'. See example below.

    @throw parse_error.109 if an array index in the passed JSON pointer @a ptr
    is not a number. See example below.

    @throw out_of_range.401 if an array index in the passed JSON pointer @a ptr
    is out of range. See example below.

    @throw out_of_range.402 if the array index '-' is used in the passed JSON
    pointer @a ptr. As `at` provides checked access (and no elements are
    implicitly inserted), the index '-' is always invalid. See example below.

    @throw out_of_range.404 if the JSON pointer @a ptr can not be resolved.
    See example below.

    @exceptionsafety Strong guarantee: if an exception is thrown, there are no
    changes in the JSON value.

    @complexity Constant.

    @since version 2.0.0

    @liveexample{The behavior is shown in the example.,at_json_pointer}
    */
    reference at(const json_pointer& ptr)
    {
        return ptr.get_checked(this);
    }

    /*!
    @brief access specified element via JSON Pointer

    Returns a const reference to the element at with specified JSON pointer @a
    ptr, with bounds checking.

    @param[in] ptr  JSON pointer to the desired element

    @return reference to the element pointed to by @a ptr

    @throw parse_error.106 if an array index in the passed JSON pointer @a ptr
    begins with '0'. See example below.

    @throw parse_error.109 if an array index in the passed JSON pointer @a ptr
    is not a number. See example below.

    @throw out_of_range.401 if an array index in the passed JSON pointer @a ptr
    is out of range. See example below.

    @throw out_of_range.402 if the array index '-' is used in the passed JSON
    pointer @a ptr. As `at` provides checked access (and no elements are
    implicitly inserted), the index '-' is always invalid. See example below.

    @throw out_of_range.404 if the JSON pointer @a ptr can not be resolved.
    See example below.

    @exceptionsafety Strong guarantee: if an exception is thrown, there are no
    changes in the JSON value.

    @complexity Constant.

    @since version 2.0.0

    @liveexample{The behavior is shown in the example.,at_json_pointer_const}
    */
    const_reference at(const json_pointer& ptr) const
    {
        return ptr.get_checked(this);
    }

    /*!
    @brief return flattened JSON value

    The function creates a JSON object whose keys are JSON pointers (see [RFC
    6901](https://tools.ietf.org/html/rfc6901)) and whose values are all
    primitive. The original JSON value can be restored using the @ref
    unflatten() function.

    @return an object that maps JSON pointers to primitive values

    @note Empty objects and arrays are flattened to `null` and will not be
          reconstructed correctly by the @ref unflatten() function.

    @complexity Linear in the size the JSON value.

    @liveexample{The following code shows how a JSON object is flattened to an
    object whose keys consist of JSON pointers.,flatten}

    @sa @ref unflatten() for the reverse function

    @since version 2.0.0
    */
    basic_json flatten() const
    {
        basic_json result(value_t::object);
        json_pointer::flatten("", *this, result);
        return result;
    }

    /*!
    @brief unflatten a previously flattened JSON value

    The function restores the arbitrary nesting of a JSON value that has been
    flattened before using the @ref flatten() function. The JSON value must
    meet certain constraints:
    1. The value must be an object.
    2. The keys must be JSON pointers (see
       [RFC 6901](https://tools.ietf.org/html/rfc6901))
    3. The mapped values must be primitive JSON types.

    @return the original JSON from a flattened version

    @note Empty objects and arrays are flattened by @ref flatten() to `null`
          values and can not unflattened to their original type. Apart from
          this example, for a JSON value `j`, the following is always true:
          `j == j.flatten().unflatten()`.

    @complexity Linear in the size the JSON value.

    @throw type_error.314  if value is not an object
    @throw type_error.315  if object values are not primitve

    @liveexample{The following code shows how a flattened JSON object is
    unflattened into the original nested JSON object.,unflatten}

    @sa @ref flatten() for the reverse function

    @since version 2.0.0
    */
    basic_json unflatten() const
    {
        return json_pointer::unflatten(*this);
    }

    /// @}

    //////////////////////////
    // JSON Patch functions //
    //////////////////////////

    /// @name JSON Patch functions
    /// @{

    /*!
    @brief applies a JSON patch

    [JSON Patch](http://jsonpatch.com) defines a JSON document structure for
    expressing a sequence of operations to apply to a JSON) document. With
    this function, a JSON Patch is applied to the current JSON value by
    executing all operations from the patch.

    @param[in] json_patch  JSON patch document
    @return patched document

    @note The application of a patch is atomic: Either all operations succeed
          and the patched document is returned or an exception is thrown. In
          any case, the original value is not changed: the patch is applied
          to a copy of the value.

    @throw parse_error.104 if the JSON patch does not consist of an array of
    objects

    @throw parse_error.105 if the JSON patch is malformed (e.g., mandatory
    attributes are missing); example: `"operation add must have member path"`

    @throw out_of_range.401 if an array index is out of range.

    @throw out_of_range.403 if a JSON pointer inside the patch could not be
    resolved successfully in the current JSON value; example: `"key baz not
    found"`

    @throw out_of_range.405 if JSON pointer has no parent ("add", "remove",
    "move")

    @throw other_error.501 if "test" operation was unsuccessful

    @complexity Linear in the size of the JSON value and the length of the
    JSON patch. As usually only a fraction of the JSON value is affected by
    the patch, the complexity can usually be neglected.

    @liveexample{The following code shows how a JSON patch is applied to a
    value.,patch}

    @sa @ref diff -- create a JSON patch by comparing two JSON values

    @sa [RFC 6902 (JSON Patch)](https://tools.ietf.org/html/rfc6902)
    @sa [RFC 6901 (JSON Pointer)](https://tools.ietf.org/html/rfc6901)

    @since version 2.0.0
    */
    basic_json patch(const basic_json& json_patch) const
    {
        // make a working copy to apply the patch to
        basic_json result = *this;

        // the valid JSON Patch operations
        enum class patch_operations {add, remove, replace, move, copy, test, invalid};

        const auto get_op = [](const std::string & op)
        {
            if (op == "add")
            {
                return patch_operations::add;
            }
            if (op == "remove")
            {
                return patch_operations::remove;
            }
            if (op == "replace")
            {
                return patch_operations::replace;
            }
            if (op == "move")
            {
                return patch_operations::move;
            }
            if (op == "copy")
            {
                return patch_operations::copy;
            }
            if (op == "test")
            {
                return patch_operations::test;
            }

            return patch_operations::invalid;
        };

        // wrapper for "add" operation; add value at ptr
        const auto operation_add = [&result](json_pointer & ptr, basic_json val)
        {
            // adding to the root of the target document means replacing it
            if (ptr.is_root())
            {
                result = val;
            }
            else
            {
                // make sure the top element of the pointer exists
                json_pointer top_pointer = ptr.top();
                if (top_pointer != ptr)
                {
                    result.at(top_pointer);
                }

                // get reference to parent of JSON pointer ptr
                const auto last_path = ptr.pop_back();
                basic_json& parent = result[ptr];

                switch (parent.m_type)
                {
                    case value_t::null:
                    case value_t::object:
                    {
                        // use operator[] to add value
                        parent[last_path] = val;
                        break;
                    }

                    case value_t::array:
                    {
                        if (last_path == "-")
                        {
                            // special case: append to back
                            parent.push_back(val);
                        }
                        else
                        {
                            const auto idx = std::stoi(last_path);
                            if (static_cast<size_type>(idx) > parent.size())
                            {
                                // avoid undefined behavior
                                JSON_THROW(out_of_range(401, "array index " + std::to_string(idx) + " is out of range"));
                            }
                            else
                            {
                                // default case: insert add offset
                                parent.insert(parent.begin() + static_cast<difference_type>(idx), val);
                            }
                        }
                        break;
                    }

                    default:
                    {
                        // if there exists a parent it cannot be primitive
                        assert(false);  // LCOV_EXCL_LINE
                    }
                }
            }
        };

        // wrapper for "remove" operation; remove value at ptr
        const auto operation_remove = [&result](json_pointer & ptr)
        {
            // get reference to parent of JSON pointer ptr
            const auto last_path = ptr.pop_back();
            basic_json& parent = result.at(ptr);

            // remove child
            if (parent.is_object())
            {
                // perform range check
                auto it = parent.find(last_path);
                if (it != parent.end())
                {
                    parent.erase(it);
                }
                else
                {
                    JSON_THROW(out_of_range(403, "key '" + last_path + "' not found"));
                }
            }
            else if (parent.is_array())
            {
                // note erase performs range check
                parent.erase(static_cast<size_type>(std::stoi(last_path)));
            }
        };

        // type check: top level value must be an array
        if (not json_patch.is_array())
        {
            JSON_THROW(parse_error(104, 0, "JSON patch must be an array of objects"));
        }

        // iterate and apply the operations
        for (const auto& val : json_patch)
        {
            // wrapper to get a value for an operation
            const auto get_value = [&val](const std::string & op,
                                          const std::string & member,
                                          bool string_type) -> basic_json&
            {
                // find value
                auto it = val.m_value.object->find(member);

                // context-sensitive error message
                const auto error_msg = (op == "op") ? "operation" : "operation '" + op + "'";

                // check if desired value is present
                if (it == val.m_value.object->end())
                {
                    JSON_THROW(parse_error(105, 0, error_msg + " must have member '" + member + "'"));
                }

                // check if result is of type string
                if (string_type and not it->second.is_string())
                {
                    JSON_THROW(parse_error(105, 0, error_msg + " must have string member '" + member + "'"));
                }

                // no error: return value
                return it->second;
            };

            // type check: every element of the array must be an object
            if (not val.is_object())
            {
                JSON_THROW(parse_error(104, 0, "JSON patch must be an array of objects"));
            }

            // collect mandatory members
            const std::string op = get_value("op", "op", true);
            const std::string path = get_value(op, "path", true);
            json_pointer ptr(path);

            switch (get_op(op))
            {
                case patch_operations::add:
                {
                    operation_add(ptr, get_value("add", "value", false));
                    break;
                }

                case patch_operations::remove:
                {
                    operation_remove(ptr);
                    break;
                }

                case patch_operations::replace:
                {
                    // the "path" location must exist - use at()
                    result.at(ptr) = get_value("replace", "value", false);
                    break;
                }

                case patch_operations::move:
                {
                    const std::string from_path = get_value("move", "from", true);
                    json_pointer from_ptr(from_path);

                    // the "from" location must exist - use at()
                    basic_json v = result.at(from_ptr);

                    // The move operation is functionally identical to a
                    // "remove" operation on the "from" location, followed
                    // immediately by an "add" operation at the target
                    // location with the value that was just removed.
                    operation_remove(from_ptr);
                    operation_add(ptr, v);
                    break;
                }

                case patch_operations::copy:
                {
                    const std::string from_path = get_value("copy", "from", true);;
                    const json_pointer from_ptr(from_path);

                    // the "from" location must exist - use at()
                    result[ptr] = result.at(from_ptr);
                    break;
                }

                case patch_operations::test:
                {
                    bool success = false;
                    JSON_TRY
                    {
                        // check if "value" matches the one at "path"
                        // the "path" location must exist - use at()
                        success = (result.at(ptr) == get_value("test", "value", false));
                    }
                    JSON_CATCH (out_of_range&)
                    {
                        // ignore out of range errors: success remains false
                    }

                    // throw an exception if test fails
                    if (not success)
                    {
                        JSON_THROW(other_error(501, "unsuccessful: " + val.dump()));
                    }

                    break;
                }

                case patch_operations::invalid:
                {
                    // op must be "add", "remove", "replace", "move", "copy", or
                    // "test"
                    JSON_THROW(parse_error(105, 0, "operation value '" + op + "' is invalid"));
                }
            }
        }

        return result;
    }

    /*!
    @brief creates a diff as a JSON patch

    Creates a [JSON Patch](http://jsonpatch.com) so that value @a source can
    be changed into the value @a target by calling @ref patch function.

    @invariant For two JSON values @a source and @a target, the following code
    yields always `true`:
    @code {.cpp}
    source.patch(diff(source, target)) == target;
    @endcode

    @note Currently, only `remove`, `add`, and `replace` operations are
          generated.

    @param[in] source  JSON value to compare from
    @param[in] target  JSON value to compare against
    @param[in] path    helper value to create JSON pointers

    @return a JSON patch to convert the @a source to @a target

    @complexity Linear in the lengths of @a source and @a target.

    @liveexample{The following code shows how a JSON patch is created as a
    diff for two JSON values.,diff}

    @sa @ref patch -- apply a JSON patch

    @sa [RFC 6902 (JSON Patch)](https://tools.ietf.org/html/rfc6902)

    @since version 2.0.0
    */
    static basic_json diff(const basic_json& source,
                           const basic_json& target,
                           const std::string& path = "")
    {
        // the patch
        basic_json result(value_t::array);

        // if the values are the same, return empty patch
        if (source == target)
        {
            return result;
        }

        if (source.type() != target.type())
        {
            // different types: replace value
            result.push_back(
            {
                {"op", "replace"},
                {"path", path},
                {"value", target}
            });
        }
        else
        {
            switch (source.type())
            {
                case value_t::array:
                {
                    // first pass: traverse common elements
                    size_t i = 0;
                    while (i < source.size() and i < target.size())
                    {
                        // recursive call to compare array values at index i
                        auto temp_diff = diff(source[i], target[i], path + "/" + std::to_string(i));
                        result.insert(result.end(), temp_diff.begin(), temp_diff.end());
                        ++i;
                    }

                    // i now reached the end of at least one array
                    // in a second pass, traverse the remaining elements

                    // remove my remaining elements
                    const auto end_index = static_cast<difference_type>(result.size());
                    while (i < source.size())
                    {
                        // add operations in reverse order to avoid invalid
                        // indices
                        result.insert(result.begin() + end_index, object(
                        {
                            {"op", "remove"},
                            {"path", path + "/" + std::to_string(i)}
                        }));
                        ++i;
                    }

                    // add other remaining elements
                    while (i < target.size())
                    {
                        result.push_back(
                        {
                            {"op", "add"},
                            {"path", path + "/" + std::to_string(i)},
                            {"value", target[i]}
                        });
                        ++i;
                    }

                    break;
                }

                case value_t::object:
                {
                    // first pass: traverse this object's elements
                    for (auto it = source.begin(); it != source.end(); ++it)
                    {
                        // escape the key name to be used in a JSON patch
                        const auto key = json_pointer::escape(it.key());

                        if (target.find(it.key()) != target.end())
                        {
                            // recursive call to compare object values at key it
                            auto temp_diff = diff(it.value(), target[it.key()], path + "/" + key);
                            result.insert(result.end(), temp_diff.begin(), temp_diff.end());
                        }
                        else
                        {
                            // found a key that is not in o -> remove it
                            result.push_back(object(
                            {
                                {"op", "remove"},
                                {"path", path + "/" + key}
                            }));
                        }
                    }

                    // second pass: traverse other object's elements
                    for (auto it = target.begin(); it != target.end(); ++it)
                    {
                        if (source.find(it.key()) == source.end())
                        {
                            // found a key that is not in this -> add it
                            const auto key = json_pointer::escape(it.key());
                            result.push_back(
                            {
                                {"op", "add"},
                                {"path", path + "/" + key},
                                {"value", it.value()}
                            });
                        }
                    }

                    break;
                }

                default:
                {
                    // both primitive type: replace value
                    result.push_back(
                    {
                        {"op", "replace"},
                        {"path", path},
                        {"value", target}
                    });
                    break;
                }
            }
        }

        return result;
    }

    /// @}
};

/////////////
// presets //
/////////////

/*!
@brief default JSON class

This type is the default specialization of the @ref basic_json class which
uses the standard template types.

@since version 1.0.0
*/
using json = basic_json<>;
} // namespace nlohmann


///////////////////////
// nonmember support //
///////////////////////

// specialization of std::swap, and std::hash
namespace std
{
/*!
@brief exchanges the values of two JSON objects

@since version 1.0.0
*/
template<>
inline void swap(nlohmann::json& j1,
                 nlohmann::json& j2) noexcept(
                     is_nothrow_move_constructible<nlohmann::json>::value and
                     is_nothrow_move_assignable<nlohmann::json>::value
                 )
{
    j1.swap(j2);
}

/// hash value for JSON objects
template<>
struct hash<nlohmann::json>
{
    /*!
    @brief return a hash value for a JSON object

    @since version 1.0.0
    */
    std::size_t operator()(const nlohmann::json& j) const
    {
        // a naive hashing via the string representation
        const auto& h = hash<nlohmann::json::string_t>();
        return h(j.dump());
    }
};

/// specialization for std::less<value_t>
template <>
struct less<::nlohmann::detail::value_t>
{
    /*!
    @brief compare two value_t enum values
    @since version 3.0.0
    */
    bool operator()(nlohmann::detail::value_t lhs,
                    nlohmann::detail::value_t rhs) const noexcept
    {
        return nlohmann::detail::operator<(lhs, rhs);
    }
};

} // namespace std

/*!
@brief user-defined string literal for JSON values

This operator implements a user-defined string literal for JSON objects. It
can be used by adding `"_json"` to a string literal and returns a JSON object
if no parse error occurred.

@param[in] s  a string representation of a JSON object
@param[in] n  the length of string @a s
@return a JSON object

@since version 1.0.0
*/
inline nlohmann::json operator "" _json(const char* s, std::size_t n)
{
    return nlohmann::json::parse(s, s + n);
}

/*!
@brief user-defined string literal for JSON pointer

This operator implements a user-defined string literal for JSON Pointers. It
can be used by adding `"_json_pointer"` to a string literal and returns a JSON pointer
object if no parse error occurred.

@param[in] s  a string representation of a JSON Pointer
@param[in] n  the length of string @a s
@return a JSON pointer object

@since version 2.0.0
*/
inline nlohmann::json::json_pointer operator "" _json_pointer(const char* s, std::size_t n)
{
    return nlohmann::json::json_pointer(std::string(s, n));
}

// restore GCC/clang diagnostic settings
#if defined(__clang__) || defined(__GNUC__) || defined(__GNUG__)
    #pragma GCC diagnostic pop
#endif

// clean up
#undef JSON_CATCH
#undef JSON_THROW
#undef JSON_TRY

#endif<|MERGE_RESOLUTION|>--- conflicted
+++ resolved
@@ -904,17 +904,7 @@
     {
         JSON_THROW(type_error(302, "type must be array, but is " + j.type_name()));
     }
-<<<<<<< HEAD
-    if (not std::is_same<T, BasicJsonType>::value)
-    {
-        if (not j.is_array())
-        {
-            JSON_THROW(type_error(302, "type must be array, but is " + j.type_name()));
-        }
-    }
-=======
-
->>>>>>> 8feaf8dc
+
     for (auto it = j.rbegin(), end = j.rend(); it != end; ++it)
     {
         l.push_front(it->template get<T>());
@@ -966,17 +956,6 @@
         JSON_THROW(type_error(302, "type must be array, but is " + j.type_name()));
     }
 
-<<<<<<< HEAD
-    // when T == BasicJsonType, do not check if value_t is correct
-    if (not std::is_same<typename CompatibleArrayType::value_type, BasicJsonType>::value)
-    {
-        if (not j.is_array())
-        {
-            JSON_THROW(type_error(302, "type must be array, but is " + j.type_name()));
-        }
-    }
-=======
->>>>>>> 8feaf8dc
     from_json_array_impl(j, arr, priority_tag<1> {});
 }
 
