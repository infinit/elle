/*
    __ _____ _____ _____
 __|  |   __|     |   | |  JSON for Modern C++
|  |  |__   |  |  | | | |  version 2.0.10
|_____|_____|_____|_|___|  https://github.com/nlohmann/json

Licensed under the MIT License <http://opensource.org/licenses/MIT>.
Copyright (c) 2013-2017 Niels Lohmann <http://nlohmann.me>.

Permission is hereby  granted, free of charge, to any  person obtaining a copy
of this software and associated  documentation files (the "Software"), to deal
in the Software  without restriction, including without  limitation the rights
to  use, copy,  modify, merge,  publish, distribute,  sublicense, and/or  sell
copies  of  the Software,  and  to  permit persons  to  whom  the Software  is
furnished to do so, subject to the following conditions:

The above copyright notice and this permission notice shall be included in all
copies or substantial portions of the Software.

THE SOFTWARE  IS PROVIDED "AS  IS", WITHOUT WARRANTY  OF ANY KIND,  EXPRESS OR
IMPLIED,  INCLUDING BUT  NOT  LIMITED TO  THE  WARRANTIES OF  MERCHANTABILITY,
FITNESS FOR  A PARTICULAR PURPOSE AND  NONINFRINGEMENT. IN NO EVENT  SHALL THE
AUTHORS  OR COPYRIGHT  HOLDERS  BE  LIABLE FOR  ANY  CLAIM,  DAMAGES OR  OTHER
LIABILITY, WHETHER IN AN ACTION OF  CONTRACT, TORT OR OTHERWISE, ARISING FROM,
OUT OF OR IN CONNECTION WITH THE SOFTWARE  OR THE USE OR OTHER DEALINGS IN THE
SOFTWARE.
*/

#ifndef NLOHMANN_JSON_HPP
#define NLOHMANN_JSON_HPP

#include <algorithm> // all_of, for_each, transform
#include <array> // array
#include <cassert> // assert
#include <cctype> // isdigit
#include <ciso646> // and, not, or
#include <cmath> // isfinite, ldexp, signbit
#include <cstddef> // nullptr_t, ptrdiff_t, size_t
#include <cstdint> // int64_t, uint64_t
#include <cstdlib> // strtod, strtof, strtold, strtoul
#include <cstring> // strlen
#include <functional> // function, hash, less
#include <initializer_list> // initializer_list
#include <iomanip> // setw
#include <iostream> // istream, ostream
#include <iterator> // advance, begin, bidirectional_iterator_tag, distance, end, inserter, iterator, iterator_traits, next, random_access_iterator_tag, reverse_iterator
#include <limits> // numeric_limits
#include <locale> // locale
#include <map> // map
#include <memory> // addressof, allocator, allocator_traits, unique_ptr
#include <numeric> // accumulate
#include <sstream> // stringstream
#include <stdexcept> // domain_error, invalid_argument, out_of_range
#include <string> // getline, stoi, string, to_string
#include <type_traits> // add_pointer, enable_if, is_arithmetic, is_base_of, is_const, is_constructible, is_convertible, is_floating_point, is_integral, is_nothrow_move_assignable, std::is_nothrow_move_constructible, std::is_pointer, std::is_reference, std::is_same, remove_const, remove_pointer, remove_reference
#include <utility> // declval, forward, make_pair, move, pair, swap
#include <vector> // vector

// exclude unsupported compilers
#if defined(__clang__)
    #define CLANG_VERSION (__clang_major__ * 10000 + __clang_minor__ * 100 + __clang_patchlevel__)
    #if CLANG_VERSION < 30400
        #error "unsupported Clang version - see https://github.com/nlohmann/json#supported-compilers"
    #endif
#elif defined(__GNUC__)
    #define GCC_VERSION (__GNUC__ * 10000 + __GNUC_MINOR__ * 100 + __GNUC_PATCHLEVEL__)
    #if GCC_VERSION < 40900
        #error "unsupported GCC version - see https://github.com/nlohmann/json#supported-compilers"
    #endif
#endif

// disable float-equal warnings on GCC/clang
#if defined(__clang__) || defined(__GNUC__) || defined(__GNUG__)
    #pragma GCC diagnostic push
    #pragma GCC diagnostic ignored "-Wfloat-equal"
#endif

// disable documentation warnings on clang
#if defined(__clang__)
    #pragma GCC diagnostic push
    #pragma GCC diagnostic ignored "-Wdocumentation"
#endif

// allow for portable deprecation warnings
#if defined(__clang__) || defined(__GNUC__) || defined(__GNUG__)
    #define JSON_DEPRECATED __attribute__((deprecated))
#elif defined(_MSC_VER)
    #define JSON_DEPRECATED __declspec(deprecated)
#else
    #define JSON_DEPRECATED
#endif

/*!
@brief namespace for Niels Lohmann
@see https://github.com/nlohmann
@since version 1.0.0
*/
namespace nlohmann
{


/*!
@brief unnamed namespace with internal helper functions
@since version 1.0.0
*/
namespace
{
/*!
@brief Helper to determine whether there's a key_type for T.

Thus helper is used to tell associative containers apart from other containers
such as sequence containers. For instance, `std::map` passes the test as it
contains a `mapped_type`, whereas `std::vector` fails the test.

@sa http://stackoverflow.com/a/7728728/266378
@since version 1.0.0, overworked in version 2.0.6
*/
template<typename T>
struct has_mapped_type
{
  private:
    template <typename U, typename = typename U::mapped_type>
    static int detect(U&&);

    static void detect(...);
  public:
    static constexpr bool value =
        std::is_integral<decltype(detect(std::declval<T>()))>::value;
};

}

/*!
@brief a class to store JSON values

@tparam ObjectType type for JSON objects (`std::map` by default; will be used
in @ref object_t)
@tparam ArrayType type for JSON arrays (`std::vector` by default; will be used
in @ref array_t)
@tparam StringType type for JSON strings and object keys (`std::string` by
default; will be used in @ref string_t)
@tparam BooleanType type for JSON booleans (`bool` by default; will be used
in @ref boolean_t)
@tparam NumberIntegerType type for JSON integer numbers (`int64_t` by
default; will be used in @ref number_integer_t)
@tparam NumberUnsignedType type for JSON unsigned integer numbers (@c
`uint64_t` by default; will be used in @ref number_unsigned_t)
@tparam NumberFloatType type for JSON floating-point numbers (`double` by
default; will be used in @ref number_float_t)
@tparam AllocatorType type of the allocator to use (`std::allocator` by
default)

@requirement The class satisfies the following concept requirements:
- Basic
 - [DefaultConstructible](http://en.cppreference.com/w/cpp/concept/DefaultConstructible):
   JSON values can be default constructed. The result will be a JSON null value.
 - [MoveConstructible](http://en.cppreference.com/w/cpp/concept/MoveConstructible):
   A JSON value can be constructed from an rvalue argument.
 - [CopyConstructible](http://en.cppreference.com/w/cpp/concept/CopyConstructible):
   A JSON value can be copy-constructed from an lvalue expression.
 - [MoveAssignable](http://en.cppreference.com/w/cpp/concept/MoveAssignable):
   A JSON value van be assigned from an rvalue argument.
 - [CopyAssignable](http://en.cppreference.com/w/cpp/concept/CopyAssignable):
   A JSON value can be copy-assigned from an lvalue expression.
 - [Destructible](http://en.cppreference.com/w/cpp/concept/Destructible):
   JSON values can be destructed.
- Layout
 - [StandardLayoutType](http://en.cppreference.com/w/cpp/concept/StandardLayoutType):
   JSON values have
   [standard layout](http://en.cppreference.com/w/cpp/language/data_members#Standard_layout):
   All non-static data members are private and standard layout types, the class
   has no virtual functions or (virtual) base classes.
- Library-wide
 - [EqualityComparable](http://en.cppreference.com/w/cpp/concept/EqualityComparable):
   JSON values can be compared with `==`, see @ref
   operator==(const_reference,const_reference).
 - [LessThanComparable](http://en.cppreference.com/w/cpp/concept/LessThanComparable):
   JSON values can be compared with `<`, see @ref
   operator<(const_reference,const_reference).
 - [Swappable](http://en.cppreference.com/w/cpp/concept/Swappable):
   Any JSON lvalue or rvalue of can be swapped with any lvalue or rvalue of
   other compatible types, using unqualified function call @ref swap().
 - [NullablePointer](http://en.cppreference.com/w/cpp/concept/NullablePointer):
   JSON values can be compared against `std::nullptr_t` objects which are used
   to model the `null` value.
- Container
 - [Container](http://en.cppreference.com/w/cpp/concept/Container):
   JSON values can be used like STL containers and provide iterator access.
 - [ReversibleContainer](http://en.cppreference.com/w/cpp/concept/ReversibleContainer);
   JSON values can be used like STL containers and provide reverse iterator
   access.

@invariant The member variables @a m_value and @a m_type have the following
relationship:
- If `m_type == value_t::object`, then `m_value.object != nullptr`.
- If `m_type == value_t::array`, then `m_value.array != nullptr`.
- If `m_type == value_t::string`, then `m_value.string != nullptr`.
The invariants are checked by member function assert_invariant().

@internal
@note ObjectType trick from http://stackoverflow.com/a/9860911
@endinternal

@see [RFC 7159: The JavaScript Object Notation (JSON) Data Interchange
Format](http://rfc7159.net/rfc7159)

@since version 1.0.0

@nosubgrouping
*/
template <
    template<typename U, typename V, typename... Args> class ObjectType = std::map,
    template<typename U, typename... Args> class ArrayType = std::vector,
    class StringType = std::string,
    class BooleanType = bool,
    class NumberIntegerType = std::int64_t,
    class NumberUnsignedType = std::uint64_t,
    class NumberFloatType = double,
    template<typename U> class AllocatorType = std::allocator
    >
class basic_json
{
  private:
    /// workaround type for MSVC
    using basic_json_t = basic_json<ObjectType, ArrayType, StringType,
          BooleanType, NumberIntegerType, NumberUnsignedType, NumberFloatType,
          AllocatorType>;

  public:
    // forward declarations
    template<typename U> class iter_impl;
    template<typename Base> class json_reverse_iterator;
    class json_pointer;

    /////////////////////
    // container types //
    /////////////////////

    /// @name container types
    /// The canonic container types to use @ref basic_json like any other STL
    /// container.
    /// @{

    /// the type of elements in a basic_json container
    using value_type = basic_json;

    /// the type of an element reference
    using reference = value_type&;
    /// the type of an element const reference
    using const_reference = const value_type&;

    /// a type to represent differences between iterators
    using difference_type = std::ptrdiff_t;
    /// a type to represent container sizes
    using size_type = std::size_t;

    /// the allocator type
    using allocator_type = AllocatorType<basic_json>;

    /// the type of an element pointer
    using pointer = typename std::allocator_traits<allocator_type>::pointer;
    /// the type of an element const pointer
    using const_pointer = typename std::allocator_traits<allocator_type>::const_pointer;

    /// an iterator for a basic_json container
    using iterator = iter_impl<basic_json>;
    /// a const iterator for a basic_json container
    using const_iterator = iter_impl<const basic_json>;
    /// a reverse iterator for a basic_json container
    using reverse_iterator = json_reverse_iterator<typename basic_json::iterator>;
    /// a const reverse iterator for a basic_json container
    using const_reverse_iterator = json_reverse_iterator<typename basic_json::const_iterator>;

    /// @}


    /*!
    @brief returns the allocator associated with the container
    */
    static allocator_type get_allocator()
    {
        return allocator_type();
    }

    /*!
    @brief returns version information on the library
    */
    static basic_json version()
    {
        basic_json result;

        result["copyright"] = "(C) 2013-2016 Niels Lohmann";
        result["name"] = "JSON for Modern C++";
        result["url"] = "https://github.com/nlohmann/json";
        result["version"] =
        {
            {"string", "2.0.10"},
            {"major", 2},
            {"minor", 0},
            {"patch", 10},
        };

#ifdef _WIN32
        result["platform"] = "win32";
#elif defined __linux__
        result["platform"] = "linux";
#elif defined __APPLE__
        result["platform"] = "apple";
#elif defined __unix__
        result["platform"] = "unix";
#else
        result["platform"] = "unknown";
#endif

#if defined(__clang__)
        result["compiler"] = {{"family", "clang"}, {"version", CLANG_VERSION}};
#elif defined(__ICC) || defined(__INTEL_COMPILER)
        result["compiler"] = {{"family", "icc"}, {"version", __INTEL_COMPILER}};
#elif defined(__GNUC__) || defined(__GNUG__)
        result["compiler"] = {{"family", "gcc"}, {"version", GCC_VERSION}};
#elif defined(__HP_cc) || defined(__HP_aCC)
        result["compiler"] = "hp"
#elif defined(__IBMCPP__)
        result["compiler"] = {{"family", "ilecpp"}, {"version", __IBMCPP__}};
#elif defined(_MSC_VER)
        result["compiler"] = {{"family", "msvc"}, {"version", _MSC_VER}};
#elif defined(__PGI)
        result["compiler"] = {{"family", "pgcpp"}, {"version", __PGI}};
#elif defined(__SUNPRO_CC)
        result["compiler"] = {{"family", "sunpro"}, {"version", __SUNPRO_CC}};
#else
        result["compiler"] = {{"family", "unknown"}, {"version", "unknown"}};
#endif

#ifdef __cplusplus
        result["compiler"]["c++"] = std::to_string(__cplusplus);
#else
        result["compiler"]["c++"] = "unknown";
#endif
        return result;
    }


    ///////////////////////////
    // JSON value data types //
    ///////////////////////////

    /// @name JSON value data types
    /// The data types to store a JSON value. These types are derived from
    /// the template arguments passed to class @ref basic_json.
    /// @{

    /*!
    @brief a type for an object

    [RFC 7159](http://rfc7159.net/rfc7159) describes JSON objects as follows:
    > An object is an unordered collection of zero or more name/value pairs,
    > where a name is a string and a value is a string, number, boolean, null,
    > object, or array.

    To store objects in C++, a type is defined by the template parameters
    described below.

    @tparam ObjectType  the container to store objects (e.g., `std::map` or
    `std::unordered_map`)
    @tparam StringType the type of the keys or names (e.g., `std::string`).
    The comparison function `std::less<StringType>` is used to order elements
    inside the container.
    @tparam AllocatorType the allocator to use for objects (e.g.,
    `std::allocator`)

    #### Default type

    With the default values for @a ObjectType (`std::map`), @a StringType
    (`std::string`), and @a AllocatorType (`std::allocator`), the default
    value for @a object_t is:

    @code {.cpp}
    std::map<
      std::string, // key_type
      basic_json, // value_type
      std::less<std::string>, // key_compare
      std::allocator<std::pair<const std::string, basic_json>> // allocator_type
    >
    @endcode

    #### Behavior

    The choice of @a object_t influences the behavior of the JSON class. With
    the default type, objects have the following behavior:

    - When all names are unique, objects will be interoperable in the sense
      that all software implementations receiving that object will agree on
      the name-value mappings.
    - When the names within an object are not unique, later stored name/value
      pairs overwrite previously stored name/value pairs, leaving the used
      names unique. For instance, `{"key": 1}` and `{"key": 2, "key": 1}` will
      be treated as equal and both stored as `{"key": 1}`.
    - Internally, name/value pairs are stored in lexicographical order of the
      names. Objects will also be serialized (see @ref dump) in this order.
      For instance, `{"b": 1, "a": 2}` and `{"a": 2, "b": 1}` will be stored
      and serialized as `{"a": 2, "b": 1}`.
    - When comparing objects, the order of the name/value pairs is irrelevant.
      This makes objects interoperable in the sense that they will not be
      affected by these differences. For instance, `{"b": 1, "a": 2}` and
      `{"a": 2, "b": 1}` will be treated as equal.

    #### Limits

    [RFC 7159](http://rfc7159.net/rfc7159) specifies:
    > An implementation may set limits on the maximum depth of nesting.

    In this class, the object's limit of nesting is not constraint explicitly.
    However, a maximum depth of nesting may be introduced by the compiler or
    runtime environment. A theoretical limit can be queried by calling the
    @ref max_size function of a JSON object.

    #### Storage

    Objects are stored as pointers in a @ref basic_json type. That is, for any
    access to object values, a pointer of type `object_t*` must be
    dereferenced.

    @sa @ref array_t -- type for an array value

    @since version 1.0.0

    @note The order name/value pairs are added to the object is *not*
    preserved by the library. Therefore, iterating an object may return
    name/value pairs in a different order than they were originally stored. In
    fact, keys will be traversed in alphabetical order as `std::map` with
    `std::less` is used by default. Please note this behavior conforms to [RFC
    7159](http://rfc7159.net/rfc7159), because any order implements the
    specified "unordered" nature of JSON objects.
    */
    using object_t = ObjectType<StringType,
          basic_json,
          std::less<StringType>,
          AllocatorType<std::pair<const StringType,
          basic_json>>>;

    /*!
    @brief a type for an array

    [RFC 7159](http://rfc7159.net/rfc7159) describes JSON arrays as follows:
    > An array is an ordered sequence of zero or more values.

    To store objects in C++, a type is defined by the template parameters
    explained below.

    @tparam ArrayType  container type to store arrays (e.g., `std::vector` or
    `std::list`)
    @tparam AllocatorType allocator to use for arrays (e.g., `std::allocator`)

    #### Default type

    With the default values for @a ArrayType (`std::vector`) and @a
    AllocatorType (`std::allocator`), the default value for @a array_t is:

    @code {.cpp}
    std::vector<
      basic_json, // value_type
      std::allocator<basic_json> // allocator_type
    >
    @endcode

    #### Limits

    [RFC 7159](http://rfc7159.net/rfc7159) specifies:
    > An implementation may set limits on the maximum depth of nesting.

    In this class, the array's limit of nesting is not constraint explicitly.
    However, a maximum depth of nesting may be introduced by the compiler or
    runtime environment. A theoretical limit can be queried by calling the
    @ref max_size function of a JSON array.

    #### Storage

    Arrays are stored as pointers in a @ref basic_json type. That is, for any
    access to array values, a pointer of type `array_t*` must be dereferenced.

    @sa @ref object_t -- type for an object value

    @since version 1.0.0
    */
    using array_t = ArrayType<basic_json, AllocatorType<basic_json>>;

    /*!
    @brief a type for a string

    [RFC 7159](http://rfc7159.net/rfc7159) describes JSON strings as follows:
    > A string is a sequence of zero or more Unicode characters.

    To store objects in C++, a type is defined by the template parameter
    described below. Unicode values are split by the JSON class into
    byte-sized characters during deserialization.

    @tparam StringType  the container to store strings (e.g., `std::string`).
    Note this container is used for keys/names in objects, see @ref object_t.

    #### Default type

    With the default values for @a StringType (`std::string`), the default
    value for @a string_t is:

    @code {.cpp}
    std::string
    @endcode

    #### String comparison

    [RFC 7159](http://rfc7159.net/rfc7159) states:
    > Software implementations are typically required to test names of object
    > members for equality. Implementations that transform the textual
    > representation into sequences of Unicode code units and then perform the
    > comparison numerically, code unit by code unit, are interoperable in the
    > sense that implementations will agree in all cases on equality or
    > inequality of two strings. For example, implementations that compare
    > strings with escaped characters unconverted may incorrectly find that
    > `"a\\b"` and `"a\u005Cb"` are not equal.

    This implementation is interoperable as it does compare strings code unit
    by code unit.

    #### Storage

    String values are stored as pointers in a @ref basic_json type. That is,
    for any access to string values, a pointer of type `string_t*` must be
    dereferenced.

    @since version 1.0.0
    */
    using string_t = StringType;

    /*!
    @brief a type for a boolean

    [RFC 7159](http://rfc7159.net/rfc7159) implicitly describes a boolean as a
    type which differentiates the two literals `true` and `false`.

    To store objects in C++, a type is defined by the template parameter @a
    BooleanType which chooses the type to use.

    #### Default type

    With the default values for @a BooleanType (`bool`), the default value for
    @a boolean_t is:

    @code {.cpp}
    bool
    @endcode

    #### Storage

    Boolean values are stored directly inside a @ref basic_json type.

    @since version 1.0.0
    */
    using boolean_t = BooleanType;

    /*!
    @brief a type for a number (integer)

    [RFC 7159](http://rfc7159.net/rfc7159) describes numbers as follows:
    > The representation of numbers is similar to that used in most
    > programming languages. A number is represented in base 10 using decimal
    > digits. It contains an integer component that may be prefixed with an
    > optional minus sign, which may be followed by a fraction part and/or an
    > exponent part. Leading zeros are not allowed. (...) Numeric values that
    > cannot be represented in the grammar below (such as Infinity and NaN)
    > are not permitted.

    This description includes both integer and floating-point numbers.
    However, C++ allows more precise storage if it is known whether the number
    is a signed integer, an unsigned integer or a floating-point number.
    Therefore, three different types, @ref number_integer_t, @ref
    number_unsigned_t and @ref number_float_t are used.

    To store integer numbers in C++, a type is defined by the template
    parameter @a NumberIntegerType which chooses the type to use.

    #### Default type

    With the default values for @a NumberIntegerType (`int64_t`), the default
    value for @a number_integer_t is:

    @code {.cpp}
    int64_t
    @endcode

    #### Default behavior

    - The restrictions about leading zeros is not enforced in C++. Instead,
      leading zeros in integer literals lead to an interpretation as octal
      number. Internally, the value will be stored as decimal number. For
      instance, the C++ integer literal `010` will be serialized to `8`.
      During deserialization, leading zeros yield an error.
    - Not-a-number (NaN) values will be serialized to `null`.

    #### Limits

    [RFC 7159](http://rfc7159.net/rfc7159) specifies:
    > An implementation may set limits on the range and precision of numbers.

    When the default type is used, the maximal integer number that can be
    stored is `9223372036854775807` (INT64_MAX) and the minimal integer number
    that can be stored is `-9223372036854775808` (INT64_MIN). Integer numbers
    that are out of range will yield over/underflow when used in a
    constructor. During deserialization, too large or small integer numbers
    will be automatically be stored as @ref number_unsigned_t or @ref
    number_float_t.

    [RFC 7159](http://rfc7159.net/rfc7159) further states:
    > Note that when such software is used, numbers that are integers and are
    > in the range \f$[-2^{53}+1, 2^{53}-1]\f$ are interoperable in the sense
    > that implementations will agree exactly on their numeric values.

    As this range is a subrange of the exactly supported range [INT64_MIN,
    INT64_MAX], this class's integer type is interoperable.

    #### Storage

    Integer number values are stored directly inside a @ref basic_json type.

    @sa @ref number_float_t -- type for number values (floating-point)

    @sa @ref number_unsigned_t -- type for number values (unsigned integer)

    @since version 1.0.0
    */
    using number_integer_t = NumberIntegerType;

    /*!
    @brief a type for a number (unsigned)

    [RFC 7159](http://rfc7159.net/rfc7159) describes numbers as follows:
    > The representation of numbers is similar to that used in most
    > programming languages. A number is represented in base 10 using decimal
    > digits. It contains an integer component that may be prefixed with an
    > optional minus sign, which may be followed by a fraction part and/or an
    > exponent part. Leading zeros are not allowed. (...) Numeric values that
    > cannot be represented in the grammar below (such as Infinity and NaN)
    > are not permitted.

    This description includes both integer and floating-point numbers.
    However, C++ allows more precise storage if it is known whether the number
    is a signed integer, an unsigned integer or a floating-point number.
    Therefore, three different types, @ref number_integer_t, @ref
    number_unsigned_t and @ref number_float_t are used.

    To store unsigned integer numbers in C++, a type is defined by the
    template parameter @a NumberUnsignedType which chooses the type to use.

    #### Default type

    With the default values for @a NumberUnsignedType (`uint64_t`), the
    default value for @a number_unsigned_t is:

    @code {.cpp}
    uint64_t
    @endcode

    #### Default behavior

    - The restrictions about leading zeros is not enforced in C++. Instead,
      leading zeros in integer literals lead to an interpretation as octal
      number. Internally, the value will be stored as decimal number. For
      instance, the C++ integer literal `010` will be serialized to `8`.
      During deserialization, leading zeros yield an error.
    - Not-a-number (NaN) values will be serialized to `null`.

    #### Limits

    [RFC 7159](http://rfc7159.net/rfc7159) specifies:
    > An implementation may set limits on the range and precision of numbers.

    When the default type is used, the maximal integer number that can be
    stored is `18446744073709551615` (UINT64_MAX) and the minimal integer
    number that can be stored is `0`. Integer numbers that are out of range
    will yield over/underflow when used in a constructor. During
    deserialization, too large or small integer numbers will be automatically
    be stored as @ref number_integer_t or @ref number_float_t.

    [RFC 7159](http://rfc7159.net/rfc7159) further states:
    > Note that when such software is used, numbers that are integers and are
    > in the range \f$[-2^{53}+1, 2^{53}-1]\f$ are interoperable in the sense
    > that implementations will agree exactly on their numeric values.

    As this range is a subrange (when considered in conjunction with the
    number_integer_t type) of the exactly supported range [0, UINT64_MAX],
    this class's integer type is interoperable.

    #### Storage

    Integer number values are stored directly inside a @ref basic_json type.

    @sa @ref number_float_t -- type for number values (floating-point)
    @sa @ref number_integer_t -- type for number values (integer)

    @since version 2.0.0
    */
    using number_unsigned_t = NumberUnsignedType;

    /*!
    @brief a type for a number (floating-point)

    [RFC 7159](http://rfc7159.net/rfc7159) describes numbers as follows:
    > The representation of numbers is similar to that used in most
    > programming languages. A number is represented in base 10 using decimal
    > digits. It contains an integer component that may be prefixed with an
    > optional minus sign, which may be followed by a fraction part and/or an
    > exponent part. Leading zeros are not allowed. (...) Numeric values that
    > cannot be represented in the grammar below (such as Infinity and NaN)
    > are not permitted.

    This description includes both integer and floating-point numbers.
    However, C++ allows more precise storage if it is known whether the number
    is a signed integer, an unsigned integer or a floating-point number.
    Therefore, three different types, @ref number_integer_t, @ref
    number_unsigned_t and @ref number_float_t are used.

    To store floating-point numbers in C++, a type is defined by the template
    parameter @a NumberFloatType which chooses the type to use.

    #### Default type

    With the default values for @a NumberFloatType (`double`), the default
    value for @a number_float_t is:

    @code {.cpp}
    double
    @endcode

    #### Default behavior

    - The restrictions about leading zeros is not enforced in C++. Instead,
      leading zeros in floating-point literals will be ignored. Internally,
      the value will be stored as decimal number. For instance, the C++
      floating-point literal `01.2` will be serialized to `1.2`. During
      deserialization, leading zeros yield an error.
    - Not-a-number (NaN) values will be serialized to `null`.

    #### Limits

    [RFC 7159](http://rfc7159.net/rfc7159) states:
    > This specification allows implementations to set limits on the range and
    > precision of numbers accepted. Since software that implements IEEE
    > 754-2008 binary64 (double precision) numbers is generally available and
    > widely used, good interoperability can be achieved by implementations
    > that expect no more precision or range than these provide, in the sense
    > that implementations will approximate JSON numbers within the expected
    > precision.

    This implementation does exactly follow this approach, as it uses double
    precision floating-point numbers. Note values smaller than
    `-1.79769313486232e+308` and values greater than `1.79769313486232e+308`
    will be stored as NaN internally and be serialized to `null`.

    #### Storage

    Floating-point number values are stored directly inside a @ref basic_json
    type.

    @sa @ref number_integer_t -- type for number values (integer)

    @sa @ref number_unsigned_t -- type for number values (unsigned integer)

    @since version 1.0.0
    */
    using number_float_t = NumberFloatType;

    /// @}


    ///////////////////////////
    // JSON type enumeration //
    ///////////////////////////

    /*!
    @brief the JSON type enumeration

    This enumeration collects the different JSON types. It is internally used
    to distinguish the stored values, and the functions @ref is_null(), @ref
    is_object(), @ref is_array(), @ref is_string(), @ref is_boolean(), @ref
    is_number() (with @ref is_number_integer(), @ref is_number_unsigned(), and
    @ref is_number_float()), @ref is_discarded(), @ref is_primitive(), and
    @ref is_structured() rely on it.

    @note There are three enumeration entries (number_integer,
    number_unsigned, and number_float), because the library distinguishes
    these three types for numbers: @ref number_unsigned_t is used for unsigned
    integers, @ref number_integer_t is used for signed integers, and @ref
    number_float_t is used for floating-point numbers or to approximate
    integers which do not fit in the limits of their respective type.

    @sa @ref basic_json(const value_t value_type) -- create a JSON value with
    the default value for a given type

    @since version 1.0.0
    */
    enum class value_t : uint8_t
    {
        null,            ///< null value
        object,          ///< object (unordered set of name/value pairs)
        array,           ///< array (ordered collection of values)
        string,          ///< string value
        boolean,         ///< boolean value
        number_integer,  ///< number value (signed integer)
        number_unsigned, ///< number value (unsigned integer)
        number_float,    ///< number value (floating-point)
        discarded        ///< discarded by the the parser callback function
    };


  private:

    /// helper for exception-safe object creation
    template<typename T, typename... Args>
    static T* create(Args&& ... args)
    {
        AllocatorType<T> alloc;
        auto deleter = [&](T * object)
        {
            alloc.deallocate(object, 1);
        };
        std::unique_ptr<T, decltype(deleter)> object(alloc.allocate(1), deleter);
        alloc.construct(object.get(), std::forward<Args>(args)...);
        assert(object.get() != nullptr);
        return object.release();
    }

    ////////////////////////
    // JSON value storage //
    ////////////////////////

    /*!
    @brief a JSON value

    The actual storage for a JSON value of the @ref basic_json class. This
    union combines the different storage types for the JSON value types
    defined in @ref value_t.

    JSON type | value_t type    | used type
    --------- | --------------- | ------------------------
    object    | object          | pointer to @ref object_t
    array     | array           | pointer to @ref array_t
    string    | string          | pointer to @ref string_t
    boolean   | boolean         | @ref boolean_t
    number    | number_integer  | @ref number_integer_t
    number    | number_unsigned | @ref number_unsigned_t
    number    | number_float    | @ref number_float_t
    null      | null            | *no value is stored*

    @note Variable-length types (objects, arrays, and strings) are stored as
    pointers. The size of the union should not exceed 64 bits if the default
    value types are used.

    @since version 1.0.0
    */
    union json_value
    {
        /// object (stored with pointer to save storage)
        object_t* object;
        /// array (stored with pointer to save storage)
        array_t* array;
        /// string (stored with pointer to save storage)
        string_t* string;
        /// boolean
        boolean_t boolean;
        /// number (integer)
        number_integer_t number_integer;
        /// number (unsigned integer)
        number_unsigned_t number_unsigned;
        /// number (floating-point)
        number_float_t number_float;

        /// default constructor (for null values)
        json_value() = default;
        /// constructor for booleans
        json_value(boolean_t v) noexcept : boolean(v) {}
        /// constructor for numbers (integer)
        json_value(number_integer_t v) noexcept : number_integer(v) {}
        /// constructor for numbers (unsigned)
        json_value(number_unsigned_t v) noexcept : number_unsigned(v) {}
        /// constructor for numbers (floating-point)
        json_value(number_float_t v) noexcept : number_float(v) {}
        /// constructor for empty values of a given type
        json_value(value_t t)
        {
            switch (t)
            {
                case value_t::object:
                {
                    object = create<object_t>();
                    break;
                }

                case value_t::array:
                {
                    array = create<array_t>();
                    break;
                }

                case value_t::string:
                {
                    string = create<string_t>("");
                    break;
                }

                case value_t::boolean:
                {
                    boolean = boolean_t(false);
                    break;
                }

                case value_t::number_integer:
                {
                    number_integer = number_integer_t(0);
                    break;
                }

                case value_t::number_unsigned:
                {
                    number_unsigned = number_unsigned_t(0);
                    break;
                }

                case value_t::number_float:
                {
                    number_float = number_float_t(0.0);
                    break;
                }

                case value_t::null:
                {
                    break;
                }

                default:
                {
                    if (t == value_t::null)
                    {
<<<<<<< HEAD
                        // echo "JSON for Modern C++" | sha1sum
                        throw std::domain_error("961c151d2e87f2686a955a9be24d316f1362bf21 2.0.10");
=======
                        throw std::domain_error("961c151d2e87f2686a955a9be24d316f1362bf21 2.0.10"); // LCOV_EXCL_LINE
>>>>>>> 9755cc75
                    }
                    break;
                }
            }
        }

        /// constructor for strings
        json_value(const string_t& value)
        {
            string = create<string_t>(value);
        }

        /// constructor for objects
        json_value(const object_t& value)
        {
            object = create<object_t>(value);
        }

        /// constructor for arrays
        json_value(const array_t& value)
        {
            array = create<array_t>(value);
        }
    };

    /*!
    @brief checks the class invariants

    This function asserts the class invariants. It needs to be called at the
    end of every constructor to make sure that created objects respect the
    invariant. Furthermore, it has to be called each time the type of a JSON
    value is changed, because the invariant expresses a relationship between
    @a m_type and @a m_value.
    */
    void assert_invariant() const
    {
        assert(m_type != value_t::object or m_value.object != nullptr);
        assert(m_type != value_t::array or m_value.array != nullptr);
        assert(m_type != value_t::string or m_value.string != nullptr);
    }

  public:
    //////////////////////////
    // JSON parser callback //
    //////////////////////////

    /*!
    @brief JSON callback events

    This enumeration lists the parser events that can trigger calling a
    callback function of type @ref parser_callback_t during parsing.

    @image html callback_events.png "Example when certain parse events are triggered"

    @since version 1.0.0
    */
    enum class parse_event_t : uint8_t
    {
        /// the parser read `{` and started to process a JSON object
        object_start,
        /// the parser read `}` and finished processing a JSON object
        object_end,
        /// the parser read `[` and started to process a JSON array
        array_start,
        /// the parser read `]` and finished processing a JSON array
        array_end,
        /// the parser read a key of a value in an object
        key,
        /// the parser finished reading a JSON value
        value
    };

    /*!
    @brief per-element parser callback type

    With a parser callback function, the result of parsing a JSON text can be
    influenced. When passed to @ref parse(std::istream&, const
    parser_callback_t) or @ref parse(const CharT, const parser_callback_t),
    it is called on certain events (passed as @ref parse_event_t via parameter
    @a event) with a set recursion depth @a depth and context JSON value
    @a parsed. The return value of the callback function is a boolean
    indicating whether the element that emitted the callback shall be kept or
    not.

    We distinguish six scenarios (determined by the event type) in which the
    callback function can be called. The following table describes the values
    of the parameters @a depth, @a event, and @a parsed.

    parameter @a event | description | parameter @a depth | parameter @a parsed
    ------------------ | ----------- | ------------------ | -------------------
    parse_event_t::object_start | the parser read `{` and started to process a JSON object | depth of the parent of the JSON object | a JSON value with type discarded
    parse_event_t::key | the parser read a key of a value in an object | depth of the currently parsed JSON object | a JSON string containing the key
    parse_event_t::object_end | the parser read `}` and finished processing a JSON object | depth of the parent of the JSON object | the parsed JSON object
    parse_event_t::array_start | the parser read `[` and started to process a JSON array | depth of the parent of the JSON array | a JSON value with type discarded
    parse_event_t::array_end | the parser read `]` and finished processing a JSON array | depth of the parent of the JSON array | the parsed JSON array
    parse_event_t::value | the parser finished reading a JSON value | depth of the value | the parsed JSON value

    @image html callback_events.png "Example when certain parse events are triggered"

    Discarding a value (i.e., returning `false`) has different effects
    depending on the context in which function was called:

    - Discarded values in structured types are skipped. That is, the parser
      will behave as if the discarded value was never read.
    - In case a value outside a structured type is skipped, it is replaced
      with `null`. This case happens if the top-level element is skipped.

    @param[in] depth  the depth of the recursion during parsing

    @param[in] event  an event of type parse_event_t indicating the context in
    the callback function has been called

    @param[in,out] parsed  the current intermediate parse result; note that
    writing to this value has no effect for parse_event_t::key events

    @return Whether the JSON value which called the function during parsing
    should be kept (`true`) or not (`false`). In the latter case, it is either
    skipped completely or replaced by an empty discarded object.

    @sa @ref parse(std::istream&, parser_callback_t) or
    @ref parse(const CharT, const parser_callback_t) for examples

    @since version 1.0.0
    */
    using parser_callback_t = std::function<bool(int depth,
                              parse_event_t event,
                              basic_json& parsed)>;


    //////////////////
    // constructors //
    //////////////////

    /// @name constructors and destructors
    /// Constructors of class @ref basic_json, copy/move constructor, copy
    /// assignment, static functions creating objects, and the destructor.
    /// @{

    /*!
    @brief create an empty value with a given type

    Create an empty JSON value with a given type. The value will be default
    initialized with an empty value which depends on the type:

    Value type  | initial value
    ----------- | -------------
    null        | `null`
    boolean     | `false`
    string      | `""`
    number      | `0`
    object      | `{}`
    array       | `[]`

    @param[in] value_type  the type of the value to create

    @complexity Constant.

    @throw std::bad_alloc if allocation for object, array, or string value
    fails

    @liveexample{The following code shows the constructor for different @ref
    value_t values,basic_json__value_t}

    @sa @ref basic_json(std::nullptr_t) -- create a `null` value
    @sa @ref basic_json(boolean_t value) -- create a boolean value
    @sa @ref basic_json(const string_t&) -- create a string value
    @sa @ref basic_json(const object_t&) -- create a object value
    @sa @ref basic_json(const array_t&) -- create a array value
    @sa @ref basic_json(const number_float_t) -- create a number
    (floating-point) value
    @sa @ref basic_json(const number_integer_t) -- create a number (integer)
    value
    @sa @ref basic_json(const number_unsigned_t) -- create a number (unsigned)
    value

    @since version 1.0.0
    */
    basic_json(const value_t value_type)
        : m_type(value_type), m_value(value_type)
    {
        assert_invariant();
    }

    /*!
    @brief create a null object

    Create a `null` JSON value. It either takes a null pointer as parameter
    (explicitly creating `null`) or no parameter (implicitly creating `null`).
    The passed null pointer itself is not read -- it is only used to choose
    the right constructor.

    @complexity Constant.

    @exceptionsafety No-throw guarantee: this constructor never throws
    exceptions.

    @liveexample{The following code shows the constructor with and without a
    null pointer parameter.,basic_json__nullptr_t}

    @since version 1.0.0
    */
    basic_json(std::nullptr_t = nullptr) noexcept
        : basic_json(value_t::null)
    {
        assert_invariant();
    }

    /*!
    @brief create an object (explicit)

    Create an object JSON value with a given content.

    @param[in] val  a value for the object

    @complexity Linear in the size of the passed @a val.

    @throw std::bad_alloc if allocation for object value fails

    @liveexample{The following code shows the constructor with an @ref
    object_t parameter.,basic_json__object_t}

    @sa @ref basic_json(const CompatibleObjectType&) -- create an object value
    from a compatible STL container

    @since version 1.0.0
    */
    basic_json(const object_t& val)
        : m_type(value_t::object), m_value(val)
    {
        assert_invariant();
    }

    /*!
    @brief create an object (implicit)

    Create an object JSON value with a given content. This constructor allows
    any type @a CompatibleObjectType that can be used to construct values of
    type @ref object_t.

    @tparam CompatibleObjectType An object type whose `key_type` and
    `value_type` is compatible to @ref object_t. Examples include `std::map`,
    `std::unordered_map`, `std::multimap`, and `std::unordered_multimap` with
    a `key_type` of `std::string`, and a `value_type` from which a @ref
    basic_json value can be constructed.

    @param[in] val  a value for the object

    @complexity Linear in the size of the passed @a val.

    @throw std::bad_alloc if allocation for object value fails

    @liveexample{The following code shows the constructor with several
    compatible object type parameters.,basic_json__CompatibleObjectType}

    @sa @ref basic_json(const object_t&) -- create an object value

    @since version 1.0.0
    */
    template<class CompatibleObjectType, typename std::enable_if<
                 std::is_constructible<typename object_t::key_type, typename CompatibleObjectType::key_type>::value and
                 std::is_constructible<basic_json, typename CompatibleObjectType::mapped_type>::value, int>::type = 0>
    basic_json(const CompatibleObjectType& val)
        : m_type(value_t::object)
    {
        using std::begin;
        using std::end;
        m_value.object = create<object_t>(begin(val), end(val));
        assert_invariant();
    }

    /*!
    @brief create an array (explicit)

    Create an array JSON value with a given content.

    @param[in] val  a value for the array

    @complexity Linear in the size of the passed @a val.

    @throw std::bad_alloc if allocation for array value fails

    @liveexample{The following code shows the constructor with an @ref array_t
    parameter.,basic_json__array_t}

    @sa @ref basic_json(const CompatibleArrayType&) -- create an array value
    from a compatible STL containers

    @since version 1.0.0
    */
    basic_json(const array_t& val)
        : m_type(value_t::array), m_value(val)
    {
        assert_invariant();
    }

    /*!
    @brief create an array (implicit)

    Create an array JSON value with a given content. This constructor allows
    any type @a CompatibleArrayType that can be used to construct values of
    type @ref array_t.

    @tparam CompatibleArrayType An object type whose `value_type` is
    compatible to @ref array_t. Examples include `std::vector`, `std::deque`,
    `std::list`, `std::forward_list`, `std::array`, `std::set`,
    `std::unordered_set`, `std::multiset`, and `unordered_multiset` with a
    `value_type` from which a @ref basic_json value can be constructed.

    @param[in] val  a value for the array

    @complexity Linear in the size of the passed @a val.

    @throw std::bad_alloc if allocation for array value fails

    @liveexample{The following code shows the constructor with several
    compatible array type parameters.,basic_json__CompatibleArrayType}

    @sa @ref basic_json(const array_t&) -- create an array value

    @since version 1.0.0
    */
    template<class CompatibleArrayType, typename std::enable_if<
                 not std::is_same<CompatibleArrayType, typename basic_json_t::iterator>::value and
                 not std::is_same<CompatibleArrayType, typename basic_json_t::const_iterator>::value and
                 not std::is_same<CompatibleArrayType, typename basic_json_t::reverse_iterator>::value and
                 not std::is_same<CompatibleArrayType, typename basic_json_t::const_reverse_iterator>::value and
                 not std::is_same<CompatibleArrayType, typename array_t::iterator>::value and
                 not std::is_same<CompatibleArrayType, typename array_t::const_iterator>::value and
                 std::is_constructible<basic_json, typename CompatibleArrayType::value_type>::value, int>::type = 0>
    basic_json(const CompatibleArrayType& val)
        : m_type(value_t::array)
    {
        using std::begin;
        using std::end;
        m_value.array = create<array_t>(begin(val), end(val));
        assert_invariant();
    }

    /*!
    @brief create a string (explicit)

    Create an string JSON value with a given content.

    @param[in] val  a value for the string

    @complexity Linear in the size of the passed @a val.

    @throw std::bad_alloc if allocation for string value fails

    @liveexample{The following code shows the constructor with an @ref
    string_t parameter.,basic_json__string_t}

    @sa @ref basic_json(const typename string_t::value_type*) -- create a
    string value from a character pointer
    @sa @ref basic_json(const CompatibleStringType&) -- create a string value
    from a compatible string container

    @since version 1.0.0
    */
    basic_json(const string_t& val)
        : m_type(value_t::string), m_value(val)
    {
        assert_invariant();
    }

    /*!
    @brief create a string (explicit)

    Create a string JSON value with a given content.

    @param[in] val  a literal value for the string

    @complexity Linear in the size of the passed @a val.

    @throw std::bad_alloc if allocation for string value fails

    @liveexample{The following code shows the constructor with string literal
    parameter.,basic_json__string_t_value_type}

    @sa @ref basic_json(const string_t&) -- create a string value
    @sa @ref basic_json(const CompatibleStringType&) -- create a string value
    from a compatible string container

    @since version 1.0.0
    */
    basic_json(const typename string_t::value_type* val)
        : basic_json(string_t(val))
    {
        assert_invariant();
    }

    /*!
    @brief create a string (implicit)

    Create a string JSON value with a given content.

    @param[in] val  a value for the string

    @tparam CompatibleStringType an string type which is compatible to @ref
    string_t, for instance `std::string`.

    @complexity Linear in the size of the passed @a val.

    @throw std::bad_alloc if allocation for string value fails

    @liveexample{The following code shows the construction of a string value
    from a compatible type.,basic_json__CompatibleStringType}

    @sa @ref basic_json(const string_t&) -- create a string value
    @sa @ref basic_json(const typename string_t::value_type*) -- create a
    string value from a character pointer

    @since version 1.0.0
    */
    template<class CompatibleStringType, typename std::enable_if<
                 std::is_constructible<string_t, CompatibleStringType>::value, int>::type = 0>
    basic_json(const CompatibleStringType& val)
        : basic_json(string_t(val))
    {
        assert_invariant();
    }

    /*!
    @brief create a boolean (explicit)

    Creates a JSON boolean type from a given value.

    @param[in] val  a boolean value to store

    @complexity Constant.

    @liveexample{The example below demonstrates boolean
    values.,basic_json__boolean_t}

    @since version 1.0.0
    */
    basic_json(boolean_t val) noexcept
        : m_type(value_t::boolean), m_value(val)
    {
        assert_invariant();
    }

    /*!
    @brief create an integer number (explicit)

    Create an integer number JSON value with a given content.

    @tparam T A helper type to remove this function via SFINAE in case @ref
    number_integer_t is the same as `int`. In this case, this constructor
    would have the same signature as @ref basic_json(const int value). Note
    the helper type @a T is not visible in this constructor's interface.

    @param[in] val  an integer to create a JSON number from

    @complexity Constant.

    @liveexample{The example below shows the construction of an integer
    number value.,basic_json__number_integer_t}

    @sa @ref basic_json(const int) -- create a number value (integer)
    @sa @ref basic_json(const CompatibleNumberIntegerType) -- create a number
    value (integer) from a compatible number type

    @since version 1.0.0
    */
    template<typename T, typename std::enable_if<
                 not (std::is_same<T, int>::value) and
                 std::is_same<T, number_integer_t>::value, int>::type = 0>
    basic_json(const number_integer_t val) noexcept
        : m_type(value_t::number_integer), m_value(val)
    {
        assert_invariant();
    }

    /*!
    @brief create an integer number from an enum type (explicit)

    Create an integer number JSON value with a given content.

    @param[in] val  an integer to create a JSON number from

    @note This constructor allows to pass enums directly to a constructor. As
    C++ has no way of specifying the type of an anonymous enum explicitly, we
    can only rely on the fact that such values implicitly convert to int. As
    int may already be the same type of number_integer_t, we may need to
    switch off the constructor @ref basic_json(const number_integer_t).

    @complexity Constant.

    @liveexample{The example below shows the construction of an integer
    number value from an anonymous enum.,basic_json__const_int}

    @sa @ref basic_json(const number_integer_t) -- create a number value
    (integer)
    @sa @ref basic_json(const CompatibleNumberIntegerType) -- create a number
    value (integer) from a compatible number type

    @since version 1.0.0
    */
    basic_json(const int val) noexcept
        : m_type(value_t::number_integer),
          m_value(static_cast<number_integer_t>(val))
    {
        assert_invariant();
    }

    /*!
    @brief create an integer number (implicit)

    Create an integer number JSON value with a given content. This constructor
    allows any type @a CompatibleNumberIntegerType that can be used to
    construct values of type @ref number_integer_t.

    @tparam CompatibleNumberIntegerType An integer type which is compatible to
    @ref number_integer_t. Examples include the types `int`, `int32_t`,
    `long`, and `short`.

    @param[in] val  an integer to create a JSON number from

    @complexity Constant.

    @liveexample{The example below shows the construction of several integer
    number values from compatible
    types.,basic_json__CompatibleIntegerNumberType}

    @sa @ref basic_json(const number_integer_t) -- create a number value
    (integer)
    @sa @ref basic_json(const int) -- create a number value (integer)

    @since version 1.0.0
    */
    template<typename CompatibleNumberIntegerType, typename std::enable_if<
                 std::is_constructible<number_integer_t, CompatibleNumberIntegerType>::value and
                 std::numeric_limits<CompatibleNumberIntegerType>::is_integer and
                 std::numeric_limits<CompatibleNumberIntegerType>::is_signed,
                 CompatibleNumberIntegerType>::type = 0>
    basic_json(const CompatibleNumberIntegerType val) noexcept
        : m_type(value_t::number_integer),
          m_value(static_cast<number_integer_t>(val))
    {
        assert_invariant();
    }

    /*!
    @brief create an unsigned integer number (explicit)

    Create an unsigned integer number JSON value with a given content.

    @tparam T  helper type to compare number_unsigned_t and unsigned int (not
    visible in) the interface.

    @param[in] val  an integer to create a JSON number from

    @complexity Constant.

    @sa @ref basic_json(const CompatibleNumberUnsignedType) -- create a number
    value (unsigned integer) from a compatible number type

    @since version 2.0.0
    */
    template<typename T, typename std::enable_if<
                 not (std::is_same<T, int>::value) and
                 std::is_same<T, number_unsigned_t>::value, int>::type = 0>
    basic_json(const number_unsigned_t val) noexcept
        : m_type(value_t::number_unsigned), m_value(val)
    {
        assert_invariant();
    }

    /*!
    @brief create an unsigned number (implicit)

    Create an unsigned number JSON value with a given content. This
    constructor allows any type @a CompatibleNumberUnsignedType that can be
    used to construct values of type @ref number_unsigned_t.

    @tparam CompatibleNumberUnsignedType An integer type which is compatible
    to @ref number_unsigned_t. Examples may include the types `unsigned int`,
    `uint32_t`, or `unsigned short`.

    @param[in] val  an unsigned integer to create a JSON number from

    @complexity Constant.

    @sa @ref basic_json(const number_unsigned_t) -- create a number value
    (unsigned)

    @since version 2.0.0
    */
    template<typename CompatibleNumberUnsignedType, typename std::enable_if <
                 std::is_constructible<number_unsigned_t, CompatibleNumberUnsignedType>::value and
                 std::numeric_limits<CompatibleNumberUnsignedType>::is_integer and
                 not std::numeric_limits<CompatibleNumberUnsignedType>::is_signed,
                 CompatibleNumberUnsignedType>::type = 0>
    basic_json(const CompatibleNumberUnsignedType val) noexcept
        : m_type(value_t::number_unsigned),
          m_value(static_cast<number_unsigned_t>(val))
    {
        assert_invariant();
    }

    /*!
    @brief create a floating-point number (explicit)

    Create a floating-point number JSON value with a given content.

    @param[in] val  a floating-point value to create a JSON number from

    @note [RFC 7159](http://www.rfc-editor.org/rfc/rfc7159.txt), section 6
    disallows NaN values:
    > Numeric values that cannot be represented in the grammar below (such as
    > Infinity and NaN) are not permitted.
    In case the parameter @a val is not a number, a JSON null value is created
    instead.

    @complexity Constant.

    @liveexample{The following example creates several floating-point
    values.,basic_json__number_float_t}

    @sa @ref basic_json(const CompatibleNumberFloatType) -- create a number
    value (floating-point) from a compatible number type

    @since version 1.0.0
    */
    basic_json(const number_float_t val) noexcept
        : m_type(value_t::number_float), m_value(val)
    {
        // replace infinity and NAN by null
        if (not std::isfinite(val))
        {
            m_type = value_t::null;
            m_value = json_value();
        }

        assert_invariant();
    }

    /*!
    @brief create an floating-point number (implicit)

    Create an floating-point number JSON value with a given content. This
    constructor allows any type @a CompatibleNumberFloatType that can be used
    to construct values of type @ref number_float_t.

    @tparam CompatibleNumberFloatType A floating-point type which is
    compatible to @ref number_float_t. Examples may include the types `float`
    or `double`.

    @param[in] val  a floating-point to create a JSON number from

    @note [RFC 7159](http://www.rfc-editor.org/rfc/rfc7159.txt), section 6
    disallows NaN values:
    > Numeric values that cannot be represented in the grammar below (such as
    > Infinity and NaN) are not permitted.
    In case the parameter @a val is not a number, a JSON null value is
    created instead.

    @complexity Constant.

    @liveexample{The example below shows the construction of several
    floating-point number values from compatible
    types.,basic_json__CompatibleNumberFloatType}

    @sa @ref basic_json(const number_float_t) -- create a number value
    (floating-point)

    @since version 1.0.0
    */
    template<typename CompatibleNumberFloatType, typename = typename std::enable_if<
                 std::is_constructible<number_float_t, CompatibleNumberFloatType>::value and
                 std::is_floating_point<CompatibleNumberFloatType>::value>::type>
    basic_json(const CompatibleNumberFloatType val) noexcept
        : basic_json(number_float_t(val))
    {
        assert_invariant();
    }

    /*!
    @brief create a container (array or object) from an initializer list

    Creates a JSON value of type array or object from the passed initializer
    list @a init. In case @a type_deduction is `true` (default), the type of
    the JSON value to be created is deducted from the initializer list @a init
    according to the following rules:

    1. If the list is empty, an empty JSON object value `{}` is created.
    2. If the list consists of pairs whose first element is a string, a JSON
       object value is created where the first elements of the pairs are
       treated as keys and the second elements are as values.
    3. In all other cases, an array is created.

    The rules aim to create the best fit between a C++ initializer list and
    JSON values. The rationale is as follows:

    1. The empty initializer list is written as `{}` which is exactly an empty
       JSON object.
    2. C++ has now way of describing mapped types other than to list a list of
       pairs. As JSON requires that keys must be of type string, rule 2 is the
       weakest constraint one can pose on initializer lists to interpret them
       as an object.
    3. In all other cases, the initializer list could not be interpreted as
       JSON object type, so interpreting it as JSON array type is safe.

    With the rules described above, the following JSON values cannot be
    expressed by an initializer list:

    - the empty array (`[]`): use @ref array(std::initializer_list<basic_json>)
      with an empty initializer list in this case
    - arrays whose elements satisfy rule 2: use @ref
      array(std::initializer_list<basic_json>) with the same initializer list
      in this case

    @note When used without parentheses around an empty initializer list, @ref
    basic_json() is called instead of this function, yielding the JSON null
    value.

    @param[in] init  initializer list with JSON values

    @param[in] type_deduction internal parameter; when set to `true`, the type
    of the JSON value is deducted from the initializer list @a init; when set
    to `false`, the type provided via @a manual_type is forced. This mode is
    used by the functions @ref array(std::initializer_list<basic_json>) and
    @ref object(std::initializer_list<basic_json>).

    @param[in] manual_type internal parameter; when @a type_deduction is set
    to `false`, the created JSON value will use the provided type (only @ref
    value_t::array and @ref value_t::object are valid); when @a type_deduction
    is set to `true`, this parameter has no effect

    @throw std::domain_error if @a type_deduction is `false`, @a manual_type
    is `value_t::object`, but @a init contains an element which is not a pair
    whose first element is a string; example: `"cannot create object from
    initializer list"`

    @complexity Linear in the size of the initializer list @a init.

    @liveexample{The example below shows how JSON values are created from
    initializer lists.,basic_json__list_init_t}

    @sa @ref array(std::initializer_list<basic_json>) -- create a JSON array
    value from an initializer list
    @sa @ref object(std::initializer_list<basic_json>) -- create a JSON object
    value from an initializer list

    @since version 1.0.0
    */
    basic_json(std::initializer_list<basic_json> init,
               bool type_deduction = true,
               value_t manual_type = value_t::array)
    {
        // check if each element is an array with two elements whose first
        // element is a string
        bool is_an_object = std::all_of(init.begin(), init.end(),
                                        [](const basic_json & element)
        {
            return element.is_array() and element.size() == 2 and element[0].is_string();
        });

        // adjust type if type deduction is not wanted
        if (not type_deduction)
        {
            // if array is wanted, do not create an object though possible
            if (manual_type == value_t::array)
            {
                is_an_object = false;
            }

            // if object is wanted but impossible, throw an exception
            if (manual_type == value_t::object and not is_an_object)
            {
                throw std::domain_error("cannot create object from initializer list");
            }
        }

        if (is_an_object)
        {
            // the initializer list is a list of pairs -> create object
            m_type = value_t::object;
            m_value = value_t::object;

            std::for_each(init.begin(), init.end(), [this](const basic_json & element)
            {
                m_value.object->emplace(*(element[0].m_value.string), element[1]);
            });
        }
        else
        {
            // the initializer list describes an array -> create array
            m_type = value_t::array;
            m_value.array = create<array_t>(init);
        }

        assert_invariant();
    }

    /*!
    @brief explicitly create an array from an initializer list

    Creates a JSON array value from a given initializer list. That is, given a
    list of values `a, b, c`, creates the JSON value `[a, b, c]`. If the
    initializer list is empty, the empty array `[]` is created.

    @note This function is only needed to express two edge cases that cannot
    be realized with the initializer list constructor (@ref
    basic_json(std::initializer_list<basic_json>, bool, value_t)). These cases
    are:
    1. creating an array whose elements are all pairs whose first element is a
    string -- in this case, the initializer list constructor would create an
    object, taking the first elements as keys
    2. creating an empty array -- passing the empty initializer list to the
    initializer list constructor yields an empty object

    @param[in] init  initializer list with JSON values to create an array from
    (optional)

    @return JSON array value

    @complexity Linear in the size of @a init.

    @liveexample{The following code shows an example for the `array`
    function.,array}

    @sa @ref basic_json(std::initializer_list<basic_json>, bool, value_t) --
    create a JSON value from an initializer list
    @sa @ref object(std::initializer_list<basic_json>) -- create a JSON object
    value from an initializer list

    @since version 1.0.0
    */
    static basic_json array(std::initializer_list<basic_json> init =
                                std::initializer_list<basic_json>())
    {
        return basic_json(init, false, value_t::array);
    }

    /*!
    @brief explicitly create an object from an initializer list

    Creates a JSON object value from a given initializer list. The initializer
    lists elements must be pairs, and their first elements must be strings. If
    the initializer list is empty, the empty object `{}` is created.

    @note This function is only added for symmetry reasons. In contrast to the
    related function @ref array(std::initializer_list<basic_json>), there are
    no cases which can only be expressed by this function. That is, any
    initializer list @a init can also be passed to the initializer list
    constructor @ref basic_json(std::initializer_list<basic_json>, bool,
    value_t).

    @param[in] init  initializer list to create an object from (optional)

    @return JSON object value

    @throw std::domain_error if @a init is not a pair whose first elements are
    strings; thrown by
    @ref basic_json(std::initializer_list<basic_json>, bool, value_t)

    @complexity Linear in the size of @a init.

    @liveexample{The following code shows an example for the `object`
    function.,object}

    @sa @ref basic_json(std::initializer_list<basic_json>, bool, value_t) --
    create a JSON value from an initializer list
    @sa @ref array(std::initializer_list<basic_json>) -- create a JSON array
    value from an initializer list

    @since version 1.0.0
    */
    static basic_json object(std::initializer_list<basic_json> init =
                                 std::initializer_list<basic_json>())
    {
        return basic_json(init, false, value_t::object);
    }

    /*!
    @brief construct an array with count copies of given value

    Constructs a JSON array value by creating @a cnt copies of a passed value.
    In case @a cnt is `0`, an empty array is created. As postcondition,
    `std::distance(begin(),end()) == cnt` holds.

    @param[in] cnt  the number of JSON copies of @a val to create
    @param[in] val  the JSON value to copy

    @complexity Linear in @a cnt.

    @liveexample{The following code shows examples for the @ref
    basic_json(size_type\, const basic_json&)
    constructor.,basic_json__size_type_basic_json}

    @since version 1.0.0
    */
    basic_json(size_type cnt, const basic_json& val)
        : m_type(value_t::array)
    {
        m_value.array = create<array_t>(cnt, val);
        assert_invariant();
    }

    /*!
    @brief construct a JSON container given an iterator range

    Constructs the JSON value with the contents of the range `[first, last)`.
    The semantics depends on the different types a JSON value can have:
    - In case of primitive types (number, boolean, or string), @a first must
      be `begin()` and @a last must be `end()`. In this case, the value is
      copied. Otherwise, std::out_of_range is thrown.
    - In case of structured types (array, object), the constructor behaves as
      similar versions for `std::vector`.
    - In case of a null type, std::domain_error is thrown.

    @tparam InputIT an input iterator type (@ref iterator or @ref
    const_iterator)

    @param[in] first begin of the range to copy from (included)
    @param[in] last end of the range to copy from (excluded)

    @pre Iterators @a first and @a last must be initialized. **This
         precondition is enforced with an assertion.**

    @throw std::domain_error if iterators are not compatible; that is, do not
    belong to the same JSON value; example: `"iterators are not compatible"`
    @throw std::out_of_range if iterators are for a primitive type (number,
    boolean, or string) where an out of range error can be detected easily;
    example: `"iterators out of range"`
    @throw std::bad_alloc if allocation for object, array, or string fails
    @throw std::domain_error if called with a null value; example: `"cannot
    use construct with iterators from null"`

    @complexity Linear in distance between @a first and @a last.

    @liveexample{The example below shows several ways to create JSON values by
    specifying a subrange with iterators.,basic_json__InputIt_InputIt}

    @since version 1.0.0
    */
    template<class InputIT, typename std::enable_if<
                 std::is_same<InputIT, typename basic_json_t::iterator>::value or
                 std::is_same<InputIT, typename basic_json_t::const_iterator>::value, int>::type = 0>
    basic_json(InputIT first, InputIT last)
    {
        assert(first.m_object != nullptr);
        assert(last.m_object != nullptr);

        // make sure iterator fits the current value
        if (first.m_object != last.m_object)
        {
            throw std::domain_error("iterators are not compatible");
        }

        // copy type from first iterator
        m_type = first.m_object->m_type;

        // check if iterator range is complete for primitive values
        switch (m_type)
        {
            case value_t::boolean:
            case value_t::number_float:
            case value_t::number_integer:
            case value_t::number_unsigned:
            case value_t::string:
            {
                if (not first.m_it.primitive_iterator.is_begin() or not last.m_it.primitive_iterator.is_end())
                {
                    throw std::out_of_range("iterators out of range");
                }
                break;
            }

            default:
            {
                break;
            }
        }

        switch (m_type)
        {
            case value_t::number_integer:
            {
                m_value.number_integer = first.m_object->m_value.number_integer;
                break;
            }

            case value_t::number_unsigned:
            {
                m_value.number_unsigned = first.m_object->m_value.number_unsigned;
                break;
            }

            case value_t::number_float:
            {
                m_value.number_float = first.m_object->m_value.number_float;
                break;
            }

            case value_t::boolean:
            {
                m_value.boolean = first.m_object->m_value.boolean;
                break;
            }

            case value_t::string:
            {
                m_value = *first.m_object->m_value.string;
                break;
            }

            case value_t::object:
            {
                m_value.object = create<object_t>(first.m_it.object_iterator, last.m_it.object_iterator);
                break;
            }

            case value_t::array:
            {
                m_value.array = create<array_t>(first.m_it.array_iterator, last.m_it.array_iterator);
                break;
            }

            default:
            {
                throw std::domain_error("cannot use construct with iterators from " + first.m_object->type_name());
            }
        }

        assert_invariant();
    }

    /*!
    @brief construct a JSON value given an input stream

    @param[in,out] i  stream to read a serialized JSON value from
    @param[in] cb a parser callback function of type @ref parser_callback_t
    which is used to control the deserialization by filtering unwanted values
    (optional)

    @complexity Linear in the length of the input. The parser is a predictive
    LL(1) parser. The complexity can be higher if the parser callback function
    @a cb has a super-linear complexity.

    @note A UTF-8 byte order mark is silently ignored.

    @deprecated This constructor is deprecated and will be removed in version
      3.0.0 to unify the interface of the library. Deserialization will be
      done by stream operators or by calling one of the `parse` functions,
      e.g. @ref parse(std::istream&, const parser_callback_t). That is, calls
      like `json j(i);` for an input stream @a i need to be replaced by
      `json j = json::parse(i);`. See the example below.

    @liveexample{The example below demonstrates constructing a JSON value from
    a `std::stringstream` with and without callback
    function.,basic_json__istream}

    @since version 2.0.0, deprecated in version 2.0.3, to be removed in
           version 3.0.0
    */
    JSON_DEPRECATED
    explicit basic_json(std::istream& i, const parser_callback_t cb = nullptr)
    {
        *this = parser(i, cb).parse();
        assert_invariant();
    }

    ///////////////////////////////////////
    // other constructors and destructor //
    ///////////////////////////////////////

    /*!
    @brief copy constructor

    Creates a copy of a given JSON value.

    @param[in] other  the JSON value to copy

    @complexity Linear in the size of @a other.

    @requirement This function helps `basic_json` satisfying the
    [Container](http://en.cppreference.com/w/cpp/concept/Container)
    requirements:
    - The complexity is linear.
    - As postcondition, it holds: `other == basic_json(other)`.

    @throw std::bad_alloc if allocation for object, array, or string fails.

    @liveexample{The following code shows an example for the copy
    constructor.,basic_json__basic_json}

    @since version 1.0.0
    */
    basic_json(const basic_json& other)
        : m_type(other.m_type)
    {
        // check of passed value is valid
        other.assert_invariant();

        switch (m_type)
        {
            case value_t::object:
            {
                m_value = *other.m_value.object;
                break;
            }

            case value_t::array:
            {
                m_value = *other.m_value.array;
                break;
            }

            case value_t::string:
            {
                m_value = *other.m_value.string;
                break;
            }

            case value_t::boolean:
            {
                m_value = other.m_value.boolean;
                break;
            }

            case value_t::number_integer:
            {
                m_value = other.m_value.number_integer;
                break;
            }

            case value_t::number_unsigned:
            {
                m_value = other.m_value.number_unsigned;
                break;
            }

            case value_t::number_float:
            {
                m_value = other.m_value.number_float;
                break;
            }

            default:
            {
                break;
            }
        }

        assert_invariant();
    }

    /*!
    @brief move constructor

    Move constructor. Constructs a JSON value with the contents of the given
    value @a other using move semantics. It "steals" the resources from @a
    other and leaves it as JSON null value.

    @param[in,out] other  value to move to this object

    @post @a other is a JSON null value

    @complexity Constant.

    @liveexample{The code below shows the move constructor explicitly called
    via std::move.,basic_json__moveconstructor}

    @since version 1.0.0
    */
    basic_json(basic_json&& other) noexcept
        : m_type(std::move(other.m_type)),
          m_value(std::move(other.m_value))
    {
        // check that passed value is valid
        other.assert_invariant();

        // invalidate payload
        other.m_type = value_t::null;
        other.m_value = {};

        assert_invariant();
    }

    /*!
    @brief copy assignment

    Copy assignment operator. Copies a JSON value via the "copy and swap"
    strategy: It is expressed in terms of the copy constructor, destructor,
    and the swap() member function.

    @param[in] other  value to copy from

    @complexity Linear.

    @requirement This function helps `basic_json` satisfying the
    [Container](http://en.cppreference.com/w/cpp/concept/Container)
    requirements:
    - The complexity is linear.

    @liveexample{The code below shows and example for the copy assignment. It
    creates a copy of value `a` which is then swapped with `b`. Finally\, the
    copy of `a` (which is the null value after the swap) is
    destroyed.,basic_json__copyassignment}

    @since version 1.0.0
    */
    reference& operator=(basic_json other) noexcept (
        std::is_nothrow_move_constructible<value_t>::value and
        std::is_nothrow_move_assignable<value_t>::value and
        std::is_nothrow_move_constructible<json_value>::value and
        std::is_nothrow_move_assignable<json_value>::value
    )
    {
        // check that passed value is valid
        other.assert_invariant();

        using std::swap;
        swap(m_type, other.m_type);
        swap(m_value, other.m_value);

        assert_invariant();
        return *this;
    }

    /*!
    @brief destructor

    Destroys the JSON value and frees all allocated memory.

    @complexity Linear.

    @requirement This function helps `basic_json` satisfying the
    [Container](http://en.cppreference.com/w/cpp/concept/Container)
    requirements:
    - The complexity is linear.
    - All stored elements are destroyed and all memory is freed.

    @since version 1.0.0
    */
    ~basic_json()
    {
        assert_invariant();

        switch (m_type)
        {
            case value_t::object:
            {
                AllocatorType<object_t> alloc;
                alloc.destroy(m_value.object);
                alloc.deallocate(m_value.object, 1);
                break;
            }

            case value_t::array:
            {
                AllocatorType<array_t> alloc;
                alloc.destroy(m_value.array);
                alloc.deallocate(m_value.array, 1);
                break;
            }

            case value_t::string:
            {
                AllocatorType<string_t> alloc;
                alloc.destroy(m_value.string);
                alloc.deallocate(m_value.string, 1);
                break;
            }

            default:
            {
                // all other types need no specific destructor
                break;
            }
        }
    }

    /// @}

  public:
    ///////////////////////
    // object inspection //
    ///////////////////////

    /// @name object inspection
    /// Functions to inspect the type of a JSON value.
    /// @{

    /*!
    @brief serialization

    Serialization function for JSON values. The function tries to mimic
    Python's `json.dumps()` function, and currently supports its @a indent
    parameter.

    @param[in] indent If indent is nonnegative, then array elements and object
    members will be pretty-printed with that indent level. An indent level of
    `0` will only insert newlines. `-1` (the default) selects the most compact
    representation.

    @return string containing the serialization of the JSON value

    @complexity Linear.

    @liveexample{The following example shows the effect of different @a indent
    parameters to the result of the serialization.,dump}

    @see https://docs.python.org/2/library/json.html#json.dump

    @since version 1.0.0
    */
    string_t dump(const int indent = -1) const
    {
        std::stringstream ss;
        // fix locale problems
        ss.imbue(std::locale::classic());

        // 6, 15 or 16 digits of precision allows round-trip IEEE 754
        // string->float->string, string->double->string or string->long
        // double->string; to be safe, we read this value from
        // std::numeric_limits<number_float_t>::digits10
        ss.precision(std::numeric_limits<double>::digits10);

        if (indent >= 0)
        {
            dump(ss, true, static_cast<unsigned int>(indent));
        }
        else
        {
            dump(ss, false, 0);
        }

        return ss.str();
    }

    /*!
    @brief return the type of the JSON value (explicit)

    Return the type of the JSON value as a value from the @ref value_t
    enumeration.

    @return the type of the JSON value

    @complexity Constant.

    @exceptionsafety No-throw guarantee: this member function never throws
    exceptions.

    @liveexample{The following code exemplifies `type()` for all JSON
    types.,type}

    @since version 1.0.0
    */
    constexpr value_t type() const noexcept
    {
        return m_type;
    }

    /*!
    @brief return whether type is primitive

    This function returns true iff the JSON type is primitive (string, number,
    boolean, or null).

    @return `true` if type is primitive (string, number, boolean, or null),
    `false` otherwise.

    @complexity Constant.

    @exceptionsafety No-throw guarantee: this member function never throws
    exceptions.

    @liveexample{The following code exemplifies `is_primitive()` for all JSON
    types.,is_primitive}

    @sa @ref is_structured() -- returns whether JSON value is structured
    @sa @ref is_null() -- returns whether JSON value is `null`
    @sa @ref is_string() -- returns whether JSON value is a string
    @sa @ref is_boolean() -- returns whether JSON value is a boolean
    @sa @ref is_number() -- returns whether JSON value is a number

    @since version 1.0.0
    */
    constexpr bool is_primitive() const noexcept
    {
        return is_null() or is_string() or is_boolean() or is_number();
    }

    /*!
    @brief return whether type is structured

    This function returns true iff the JSON type is structured (array or
    object).

    @return `true` if type is structured (array or object), `false` otherwise.

    @complexity Constant.

    @exceptionsafety No-throw guarantee: this member function never throws
    exceptions.

    @liveexample{The following code exemplifies `is_structured()` for all JSON
    types.,is_structured}

    @sa @ref is_primitive() -- returns whether value is primitive
    @sa @ref is_array() -- returns whether value is an array
    @sa @ref is_object() -- returns whether value is an object

    @since version 1.0.0
    */
    constexpr bool is_structured() const noexcept
    {
        return is_array() or is_object();
    }

    /*!
    @brief return whether value is null

    This function returns true iff the JSON value is null.

    @return `true` if type is null, `false` otherwise.

    @complexity Constant.

    @exceptionsafety No-throw guarantee: this member function never throws
    exceptions.

    @liveexample{The following code exemplifies `is_null()` for all JSON
    types.,is_null}

    @since version 1.0.0
    */
    constexpr bool is_null() const noexcept
    {
        return m_type == value_t::null;
    }

    /*!
    @brief return whether value is a boolean

    This function returns true iff the JSON value is a boolean.

    @return `true` if type is boolean, `false` otherwise.

    @complexity Constant.

    @exceptionsafety No-throw guarantee: this member function never throws
    exceptions.

    @liveexample{The following code exemplifies `is_boolean()` for all JSON
    types.,is_boolean}

    @since version 1.0.0
    */
    constexpr bool is_boolean() const noexcept
    {
        return m_type == value_t::boolean;
    }

    /*!
    @brief return whether value is a number

    This function returns true iff the JSON value is a number. This includes
    both integer and floating-point values.

    @return `true` if type is number (regardless whether integer, unsigned
    integer or floating-type), `false` otherwise.

    @complexity Constant.

    @exceptionsafety No-throw guarantee: this member function never throws
    exceptions.

    @liveexample{The following code exemplifies `is_number()` for all JSON
    types.,is_number}

    @sa @ref is_number_integer() -- check if value is an integer or unsigned
    integer number
    @sa @ref is_number_unsigned() -- check if value is an unsigned integer
    number
    @sa @ref is_number_float() -- check if value is a floating-point number

    @since version 1.0.0
    */
    constexpr bool is_number() const noexcept
    {
        return is_number_integer() or is_number_float();
    }

    /*!
    @brief return whether value is an integer number

    This function returns true iff the JSON value is an integer or unsigned
    integer number. This excludes floating-point values.

    @return `true` if type is an integer or unsigned integer number, `false`
    otherwise.

    @complexity Constant.

    @exceptionsafety No-throw guarantee: this member function never throws
    exceptions.

    @liveexample{The following code exemplifies `is_number_integer()` for all
    JSON types.,is_number_integer}

    @sa @ref is_number() -- check if value is a number
    @sa @ref is_number_unsigned() -- check if value is an unsigned integer
    number
    @sa @ref is_number_float() -- check if value is a floating-point number

    @since version 1.0.0
    */
    constexpr bool is_number_integer() const noexcept
    {
        return m_type == value_t::number_integer or m_type == value_t::number_unsigned;
    }

    /*!
    @brief return whether value is an unsigned integer number

    This function returns true iff the JSON value is an unsigned integer
    number. This excludes floating-point and (signed) integer values.

    @return `true` if type is an unsigned integer number, `false` otherwise.

    @complexity Constant.

    @exceptionsafety No-throw guarantee: this member function never throws
    exceptions.

    @liveexample{The following code exemplifies `is_number_unsigned()` for all
    JSON types.,is_number_unsigned}

    @sa @ref is_number() -- check if value is a number
    @sa @ref is_number_integer() -- check if value is an integer or unsigned
    integer number
    @sa @ref is_number_float() -- check if value is a floating-point number

    @since version 2.0.0
    */
    constexpr bool is_number_unsigned() const noexcept
    {
        return m_type == value_t::number_unsigned;
    }

    /*!
    @brief return whether value is a floating-point number

    This function returns true iff the JSON value is a floating-point number.
    This excludes integer and unsigned integer values.

    @return `true` if type is a floating-point number, `false` otherwise.

    @complexity Constant.

    @exceptionsafety No-throw guarantee: this member function never throws
    exceptions.

    @liveexample{The following code exemplifies `is_number_float()` for all
    JSON types.,is_number_float}

    @sa @ref is_number() -- check if value is number
    @sa @ref is_number_integer() -- check if value is an integer number
    @sa @ref is_number_unsigned() -- check if value is an unsigned integer
    number

    @since version 1.0.0
    */
    constexpr bool is_number_float() const noexcept
    {
        return m_type == value_t::number_float;
    }

    /*!
    @brief return whether value is an object

    This function returns true iff the JSON value is an object.

    @return `true` if type is object, `false` otherwise.

    @complexity Constant.

    @exceptionsafety No-throw guarantee: this member function never throws
    exceptions.

    @liveexample{The following code exemplifies `is_object()` for all JSON
    types.,is_object}

    @since version 1.0.0
    */
    constexpr bool is_object() const noexcept
    {
        return m_type == value_t::object;
    }

    /*!
    @brief return whether value is an array

    This function returns true iff the JSON value is an array.

    @return `true` if type is array, `false` otherwise.

    @complexity Constant.

    @exceptionsafety No-throw guarantee: this member function never throws
    exceptions.

    @liveexample{The following code exemplifies `is_array()` for all JSON
    types.,is_array}

    @since version 1.0.0
    */
    constexpr bool is_array() const noexcept
    {
        return m_type == value_t::array;
    }

    /*!
    @brief return whether value is a string

    This function returns true iff the JSON value is a string.

    @return `true` if type is string, `false` otherwise.

    @complexity Constant.

    @exceptionsafety No-throw guarantee: this member function never throws
    exceptions.

    @liveexample{The following code exemplifies `is_string()` for all JSON
    types.,is_string}

    @since version 1.0.0
    */
    constexpr bool is_string() const noexcept
    {
        return m_type == value_t::string;
    }

    /*!
    @brief return whether value is discarded

    This function returns true iff the JSON value was discarded during parsing
    with a callback function (see @ref parser_callback_t).

    @note This function will always be `false` for JSON values after parsing.
    That is, discarded values can only occur during parsing, but will be
    removed when inside a structured value or replaced by null in other cases.

    @return `true` if type is discarded, `false` otherwise.

    @complexity Constant.

    @exceptionsafety No-throw guarantee: this member function never throws
    exceptions.

    @liveexample{The following code exemplifies `is_discarded()` for all JSON
    types.,is_discarded}

    @since version 1.0.0
    */
    constexpr bool is_discarded() const noexcept
    {
        return m_type == value_t::discarded;
    }

    /*!
    @brief return the type of the JSON value (implicit)

    Implicitly return the type of the JSON value as a value from the @ref
    value_t enumeration.

    @return the type of the JSON value

    @complexity Constant.

    @exceptionsafety No-throw guarantee: this member function never throws
    exceptions.

    @liveexample{The following code exemplifies the @ref value_t operator for
    all JSON types.,operator__value_t}

    @since version 1.0.0
    */
    constexpr operator value_t() const noexcept
    {
        return m_type;
    }

    /// @}

  private:
    //////////////////
    // value access //
    //////////////////

    /// get an object (explicit)
    template<class T, typename std::enable_if<
                 std::is_convertible<typename object_t::key_type, typename T::key_type>::value and
                 std::is_convertible<basic_json_t, typename T::mapped_type>::value, int>::type = 0>
    T get_impl(T*) const
    {
        if (is_object())
        {
            return T(m_value.object->begin(), m_value.object->end());
        }
        else
        {
            throw std::domain_error("type must be object, but is " + type_name());
        }
    }

    /// get an object (explicit)
    object_t get_impl(object_t*) const
    {
        if (is_object())
        {
            return *(m_value.object);
        }
        else
        {
            throw std::domain_error("type must be object, but is " + type_name());
        }
    }

    /// get an array (explicit)
    template<class T, typename std::enable_if<
                 std::is_convertible<basic_json_t, typename T::value_type>::value and
                 not std::is_same<basic_json_t, typename T::value_type>::value and
                 not std::is_arithmetic<T>::value and
                 not std::is_convertible<std::string, T>::value and
                 not has_mapped_type<T>::value, int>::type = 0>
    T get_impl(T*) const
    {
        if (is_array())
        {
            T to_vector;
            std::transform(m_value.array->begin(), m_value.array->end(),
                           std::inserter(to_vector, to_vector.end()), [](basic_json i)
            {
                return i.get<typename T::value_type>();
            });
            return to_vector;
        }
        else
        {
            throw std::domain_error("type must be array, but is " + type_name());
        }
    }

    /// get an array (explicit)
    template<class T, typename std::enable_if<
                 std::is_convertible<basic_json_t, T>::value and
                 not std::is_same<basic_json_t, T>::value, int>::type = 0>
    std::vector<T> get_impl(std::vector<T>*) const
    {
        if (is_array())
        {
            std::vector<T> to_vector;
            to_vector.reserve(m_value.array->size());
            std::transform(m_value.array->begin(), m_value.array->end(),
                           std::inserter(to_vector, to_vector.end()), [](basic_json i)
            {
                return i.get<T>();
            });
            return to_vector;
        }
        else
        {
            throw std::domain_error("type must be array, but is " + type_name());
        }
    }

    /// get an array (explicit)
    template<class T, typename std::enable_if<
                 std::is_same<basic_json, typename T::value_type>::value and
                 not has_mapped_type<T>::value, int>::type = 0>
    T get_impl(T*) const
    {
        if (is_array())
        {
            return T(m_value.array->begin(), m_value.array->end());
        }
        else
        {
            throw std::domain_error("type must be array, but is " + type_name());
        }
    }

    /// get an array (explicit)
    array_t get_impl(array_t*) const
    {
        if (is_array())
        {
            return *(m_value.array);
        }
        else
        {
            throw std::domain_error("type must be array, but is " + type_name());
        }
    }

    /// get a string (explicit)
    template<typename T, typename std::enable_if<
                 std::is_convertible<string_t, T>::value, int>::type = 0>
    T get_impl(T*) const
    {
        if (is_string())
        {
            return *m_value.string;
        }
        else
        {
            throw std::domain_error("type must be string, but is " + type_name());
        }
    }

    /// get a number (explicit)
    template<typename T, typename std::enable_if<
                 std::is_arithmetic<T>::value, int>::type = 0>
    T get_impl(T*) const
    {
        switch (m_type)
        {
            case value_t::number_integer:
            {
                return static_cast<T>(m_value.number_integer);
            }

            case value_t::number_unsigned:
            {
                return static_cast<T>(m_value.number_unsigned);
            }

            case value_t::number_float:
            {
                return static_cast<T>(m_value.number_float);
            }

            default:
            {
                throw std::domain_error("type must be number, but is " + type_name());
            }
        }
    }

    /// get a boolean (explicit)
    constexpr boolean_t get_impl(boolean_t*) const
    {
        return is_boolean()
               ? m_value.boolean
               : throw std::domain_error("type must be boolean, but is " + type_name());
    }

    /// get a pointer to the value (object)
    object_t* get_impl_ptr(object_t*) noexcept
    {
        return is_object() ? m_value.object : nullptr;
    }

    /// get a pointer to the value (object)
    constexpr const object_t* get_impl_ptr(const object_t*) const noexcept
    {
        return is_object() ? m_value.object : nullptr;
    }

    /// get a pointer to the value (array)
    array_t* get_impl_ptr(array_t*) noexcept
    {
        return is_array() ? m_value.array : nullptr;
    }

    /// get a pointer to the value (array)
    constexpr const array_t* get_impl_ptr(const array_t*) const noexcept
    {
        return is_array() ? m_value.array : nullptr;
    }

    /// get a pointer to the value (string)
    string_t* get_impl_ptr(string_t*) noexcept
    {
        return is_string() ? m_value.string : nullptr;
    }

    /// get a pointer to the value (string)
    constexpr const string_t* get_impl_ptr(const string_t*) const noexcept
    {
        return is_string() ? m_value.string : nullptr;
    }

    /// get a pointer to the value (boolean)
    boolean_t* get_impl_ptr(boolean_t*) noexcept
    {
        return is_boolean() ? &m_value.boolean : nullptr;
    }

    /// get a pointer to the value (boolean)
    constexpr const boolean_t* get_impl_ptr(const boolean_t*) const noexcept
    {
        return is_boolean() ? &m_value.boolean : nullptr;
    }

    /// get a pointer to the value (integer number)
    number_integer_t* get_impl_ptr(number_integer_t*) noexcept
    {
        return is_number_integer() ? &m_value.number_integer : nullptr;
    }

    /// get a pointer to the value (integer number)
    constexpr const number_integer_t* get_impl_ptr(const number_integer_t*) const noexcept
    {
        return is_number_integer() ? &m_value.number_integer : nullptr;
    }

    /// get a pointer to the value (unsigned number)
    number_unsigned_t* get_impl_ptr(number_unsigned_t*) noexcept
    {
        return is_number_unsigned() ? &m_value.number_unsigned : nullptr;
    }

    /// get a pointer to the value (unsigned number)
    constexpr const number_unsigned_t* get_impl_ptr(const number_unsigned_t*) const noexcept
    {
        return is_number_unsigned() ? &m_value.number_unsigned : nullptr;
    }

    /// get a pointer to the value (floating-point number)
    number_float_t* get_impl_ptr(number_float_t*) noexcept
    {
        return is_number_float() ? &m_value.number_float : nullptr;
    }

    /// get a pointer to the value (floating-point number)
    constexpr const number_float_t* get_impl_ptr(const number_float_t*) const noexcept
    {
        return is_number_float() ? &m_value.number_float : nullptr;
    }

    /*!
    @brief helper function to implement get_ref()

    This funcion helps to implement get_ref() without code duplication for
    const and non-const overloads

    @tparam ThisType will be deduced as `basic_json` or `const basic_json`

    @throw std::domain_error if ReferenceType does not match underlying value
    type of the current JSON
    */
    template<typename ReferenceType, typename ThisType>
    static ReferenceType get_ref_impl(ThisType& obj)
    {
        // helper type
        using PointerType = typename std::add_pointer<ReferenceType>::type;

        // delegate the call to get_ptr<>()
        auto ptr = obj.template get_ptr<PointerType>();

        if (ptr != nullptr)
        {
            return *ptr;
        }
        else
        {
            throw std::domain_error("incompatible ReferenceType for get_ref, actual type is " +
                                    obj.type_name());
        }
    }

  public:

    /// @name value access
    /// Direct access to the stored value of a JSON value.
    /// @{

    /*!
    @brief get a value (explicit)

    Explicit type conversion between the JSON value and a compatible value.

    @tparam ValueType non-pointer type compatible to the JSON value, for
    instance `int` for JSON integer numbers, `bool` for JSON booleans, or
    `std::vector` types for JSON arrays

    @return copy of the JSON value, converted to type @a ValueType

    @throw std::domain_error in case passed type @a ValueType is incompatible
    to JSON; example: `"type must be object, but is null"`

    @complexity Linear in the size of the JSON value.

    @liveexample{The example below shows several conversions from JSON values
    to other types. There a few things to note: (1) Floating-point numbers can
    be converted to integers\, (2) A JSON array can be converted to a standard
    `std::vector<short>`\, (3) A JSON object can be converted to C++
    associative containers such as `std::unordered_map<std::string\,
    json>`.,get__ValueType_const}

    @internal
    The idea of using a casted null pointer to choose the correct
    implementation is from <http://stackoverflow.com/a/8315197/266378>.
    @endinternal

    @sa @ref operator ValueType() const for implicit conversion
    @sa @ref get() for pointer-member access

    @since version 1.0.0
    */
    template<typename ValueType, typename std::enable_if<
                 not std::is_pointer<ValueType>::value, int>::type = 0>
    ValueType get() const
    {
        return get_impl(static_cast<ValueType*>(nullptr));
    }

    /*!
    @brief get a pointer value (explicit)

    Explicit pointer access to the internally stored JSON value. No copies are
    made.

    @warning The pointer becomes invalid if the underlying JSON object
    changes.

    @tparam PointerType pointer type; must be a pointer to @ref array_t, @ref
    object_t, @ref string_t, @ref boolean_t, @ref number_integer_t,
    @ref number_unsigned_t, or @ref number_float_t.

    @return pointer to the internally stored JSON value if the requested
    pointer type @a PointerType fits to the JSON value; `nullptr` otherwise

    @complexity Constant.

    @liveexample{The example below shows how pointers to internal values of a
    JSON value can be requested. Note that no type conversions are made and a
    `nullptr` is returned if the value and the requested pointer type does not
    match.,get__PointerType}

    @sa @ref get_ptr() for explicit pointer-member access

    @since version 1.0.0
    */
    template<typename PointerType, typename std::enable_if<
                 std::is_pointer<PointerType>::value, int>::type = 0>
    PointerType get() noexcept
    {
        // delegate the call to get_ptr
        return get_ptr<PointerType>();
    }

    /*!
    @brief get a pointer value (explicit)
    @copydoc get()
    */
    template<typename PointerType, typename std::enable_if<
                 std::is_pointer<PointerType>::value, int>::type = 0>
    constexpr const PointerType get() const noexcept
    {
        // delegate the call to get_ptr
        return get_ptr<PointerType>();
    }

    /*!
    @brief get a pointer value (implicit)

    Implicit pointer access to the internally stored JSON value. No copies are
    made.

    @warning Writing data to the pointee of the result yields an undefined
    state.

    @tparam PointerType pointer type; must be a pointer to @ref array_t, @ref
    object_t, @ref string_t, @ref boolean_t, @ref number_integer_t,
    @ref number_unsigned_t, or @ref number_float_t. Enforced by a static
    assertion.

    @return pointer to the internally stored JSON value if the requested
    pointer type @a PointerType fits to the JSON value; `nullptr` otherwise

    @complexity Constant.

    @liveexample{The example below shows how pointers to internal values of a
    JSON value can be requested. Note that no type conversions are made and a
    `nullptr` is returned if the value and the requested pointer type does not
    match.,get_ptr}

    @since version 1.0.0
    */
    template<typename PointerType, typename std::enable_if<
                 std::is_pointer<PointerType>::value, int>::type = 0>
    PointerType get_ptr() noexcept
    {
        // get the type of the PointerType (remove pointer and const)
        using pointee_t = typename std::remove_const<typename
                          std::remove_pointer<typename
                          std::remove_const<PointerType>::type>::type>::type;
        // make sure the type matches the allowed types
        static_assert(
            std::is_same<object_t, pointee_t>::value
            or std::is_same<array_t, pointee_t>::value
            or std::is_same<string_t, pointee_t>::value
            or std::is_same<boolean_t, pointee_t>::value
            or std::is_same<number_integer_t, pointee_t>::value
            or std::is_same<number_unsigned_t, pointee_t>::value
            or std::is_same<number_float_t, pointee_t>::value
            , "incompatible pointer type");

        // delegate the call to get_impl_ptr<>()
        return get_impl_ptr(static_cast<PointerType>(nullptr));
    }

    /*!
    @brief get a pointer value (implicit)
    @copydoc get_ptr()
    */
    template<typename PointerType, typename std::enable_if<
                 std::is_pointer<PointerType>::value and
                 std::is_const<typename std::remove_pointer<PointerType>::type>::value, int>::type = 0>
    constexpr const PointerType get_ptr() const noexcept
    {
        // get the type of the PointerType (remove pointer and const)
        using pointee_t = typename std::remove_const<typename
                          std::remove_pointer<typename
                          std::remove_const<PointerType>::type>::type>::type;
        // make sure the type matches the allowed types
        static_assert(
            std::is_same<object_t, pointee_t>::value
            or std::is_same<array_t, pointee_t>::value
            or std::is_same<string_t, pointee_t>::value
            or std::is_same<boolean_t, pointee_t>::value
            or std::is_same<number_integer_t, pointee_t>::value
            or std::is_same<number_unsigned_t, pointee_t>::value
            or std::is_same<number_float_t, pointee_t>::value
            , "incompatible pointer type");

        // delegate the call to get_impl_ptr<>() const
        return get_impl_ptr(static_cast<const PointerType>(nullptr));
    }

    /*!
    @brief get a reference value (implicit)

    Implict reference access to the internally stored JSON value. No copies
    are made.

    @warning Writing data to the referee of the result yields an undefined
    state.

    @tparam ReferenceType reference type; must be a reference to @ref array_t,
    @ref object_t, @ref string_t, @ref boolean_t, @ref number_integer_t, or
    @ref number_float_t. Enforced by static assertion.

    @return reference to the internally stored JSON value if the requested
    reference type @a ReferenceType fits to the JSON value; throws
    std::domain_error otherwise

    @throw std::domain_error in case passed type @a ReferenceType is
    incompatible with the stored JSON value

    @complexity Constant.

    @liveexample{The example shows several calls to `get_ref()`.,get_ref}

    @since version 1.1.0
    */
    template<typename ReferenceType, typename std::enable_if<
                 std::is_reference<ReferenceType>::value, int>::type = 0>
    ReferenceType get_ref()
    {
        // delegate call to get_ref_impl
        return get_ref_impl<ReferenceType>(*this);
    }

    /*!
    @brief get a reference value (implicit)
    @copydoc get_ref()
    */
    template<typename ReferenceType, typename std::enable_if<
                 std::is_reference<ReferenceType>::value and
                 std::is_const<typename std::remove_reference<ReferenceType>::type>::value, int>::type = 0>
    ReferenceType get_ref() const
    {
        // delegate call to get_ref_impl
        return get_ref_impl<ReferenceType>(*this);
    }

    /*!
    @brief get a value (implicit)

    Implicit type conversion between the JSON value and a compatible value.
    The call is realized by calling @ref get() const.

    @tparam ValueType non-pointer type compatible to the JSON value, for
    instance `int` for JSON integer numbers, `bool` for JSON booleans, or
    `std::vector` types for JSON arrays. The character type of @ref string_t
    as well as an initializer list of this type is excluded to avoid
    ambiguities as these types implicitly convert to `std::string`.

    @return copy of the JSON value, converted to type @a ValueType

    @throw std::domain_error in case passed type @a ValueType is incompatible
    to JSON, thrown by @ref get() const

    @complexity Linear in the size of the JSON value.

    @liveexample{The example below shows several conversions from JSON values
    to other types. There a few things to note: (1) Floating-point numbers can
    be converted to integers\, (2) A JSON array can be converted to a standard
    `std::vector<short>`\, (3) A JSON object can be converted to C++
    associative containers such as `std::unordered_map<std::string\,
    json>`.,operator__ValueType}

    @since version 1.0.0
    */
    template < typename ValueType, typename std::enable_if <
                   not std::is_pointer<ValueType>::value and
                   not std::is_same<ValueType, typename string_t::value_type>::value
#ifndef _MSC_VER  // Fix for issue #167 operator<< abiguity under VS2015
                   and not std::is_same<ValueType, std::initializer_list<typename string_t::value_type>>::value
#endif
                   , int >::type = 0 >
    operator ValueType() const
    {
        // delegate the call to get<>() const
        return get<ValueType>();
    }

    /// @}


    ////////////////////
    // element access //
    ////////////////////

    /// @name element access
    /// Access to the JSON value.
    /// @{

    /*!
    @brief access specified array element with bounds checking

    Returns a reference to the element at specified location @a idx, with
    bounds checking.

    @param[in] idx  index of the element to access

    @return reference to the element at index @a idx

    @throw std::domain_error if the JSON value is not an array; example:
    `"cannot use at() with string"`
    @throw std::out_of_range if the index @a idx is out of range of the array;
    that is, `idx >= size()`; example: `"array index 7 is out of range"`

    @complexity Constant.

    @liveexample{The example below shows how array elements can be read and
    written using `at()`.,at__size_type}

    @since version 1.0.0
    */
    reference at(size_type idx)
    {
        // at only works for arrays
        if (is_array())
        {
            try
            {
                return m_value.array->at(idx);
            }
            catch (std::out_of_range&)
            {
                // create better exception explanation
                throw std::out_of_range("array index " + std::to_string(idx) + " is out of range");
            }
        }
        else
        {
            throw std::domain_error("cannot use at() with " + type_name());
        }
    }

    /*!
    @brief access specified array element with bounds checking

    Returns a const reference to the element at specified location @a idx,
    with bounds checking.

    @param[in] idx  index of the element to access

    @return const reference to the element at index @a idx

    @throw std::domain_error if the JSON value is not an array; example:
    `"cannot use at() with string"`
    @throw std::out_of_range if the index @a idx is out of range of the array;
    that is, `idx >= size()`; example: `"array index 7 is out of range"`

    @complexity Constant.

    @liveexample{The example below shows how array elements can be read using
    `at()`.,at__size_type_const}

    @since version 1.0.0
    */
    const_reference at(size_type idx) const
    {
        // at only works for arrays
        if (is_array())
        {
            try
            {
                return m_value.array->at(idx);
            }
            catch (std::out_of_range&)
            {
                // create better exception explanation
                throw std::out_of_range("array index " + std::to_string(idx) + " is out of range");
            }
        }
        else
        {
            throw std::domain_error("cannot use at() with " + type_name());
        }
    }

    /*!
    @brief access specified object element with bounds checking

    Returns a reference to the element at with specified key @a key, with
    bounds checking.

    @param[in] key  key of the element to access

    @return reference to the element at key @a key

    @throw std::domain_error if the JSON value is not an object; example:
    `"cannot use at() with boolean"`
    @throw std::out_of_range if the key @a key is is not stored in the object;
    that is, `find(key) == end()`; example: `"key "the fast" not found"`

    @complexity Logarithmic in the size of the container.

    @liveexample{The example below shows how object elements can be read and
    written using `at()`.,at__object_t_key_type}

    @sa @ref operator[](const typename object_t::key_type&) for unchecked
    access by reference
    @sa @ref value() for access by value with a default value

    @since version 1.0.0
    */
    reference at(const typename object_t::key_type& key)
    {
        // at only works for objects
        if (is_object())
        {
            try
            {
                return m_value.object->at(key);
            }
            catch (std::out_of_range&)
            {
                // create better exception explanation
                throw std::out_of_range("key '" + key + "' not found");
            }
        }
        else
        {
            throw std::domain_error("cannot use at() with " + type_name());
        }
    }

    /*!
    @brief access specified object element with bounds checking

    Returns a const reference to the element at with specified key @a key,
    with bounds checking.

    @param[in] key  key of the element to access

    @return const reference to the element at key @a key

    @throw std::domain_error if the JSON value is not an object; example:
    `"cannot use at() with boolean"`
    @throw std::out_of_range if the key @a key is is not stored in the object;
    that is, `find(key) == end()`; example: `"key "the fast" not found"`

    @complexity Logarithmic in the size of the container.

    @liveexample{The example below shows how object elements can be read using
    `at()`.,at__object_t_key_type_const}

    @sa @ref operator[](const typename object_t::key_type&) for unchecked
    access by reference
    @sa @ref value() for access by value with a default value

    @since version 1.0.0
    */
    const_reference at(const typename object_t::key_type& key) const
    {
        // at only works for objects
        if (is_object())
        {
            try
            {
                return m_value.object->at(key);
            }
            catch (std::out_of_range&)
            {
                // create better exception explanation
                throw std::out_of_range("key '" + key + "' not found");
            }
        }
        else
        {
            throw std::domain_error("cannot use at() with " + type_name());
        }
    }

    /*!
    @brief access specified array element

    Returns a reference to the element at specified location @a idx.

    @note If @a idx is beyond the range of the array (i.e., `idx >= size()`),
    then the array is silently filled up with `null` values to make `idx` a
    valid reference to the last stored element.

    @param[in] idx  index of the element to access

    @return reference to the element at index @a idx

    @throw std::domain_error if JSON is not an array or null; example:
    `"cannot use operator[] with string"`

    @complexity Constant if @a idx is in the range of the array. Otherwise
    linear in `idx - size()`.

    @liveexample{The example below shows how array elements can be read and
    written using `[]` operator. Note the addition of `null`
    values.,operatorarray__size_type}

    @since version 1.0.0
    */
    reference operator[](size_type idx)
    {
        // implicitly convert null value to an empty array
        if (is_null())
        {
            m_type = value_t::array;
            m_value.array = create<array_t>();
            assert_invariant();
        }

        // operator[] only works for arrays
        if (is_array())
        {
            // fill up array with null values if given idx is outside range
            if (idx >= m_value.array->size())
            {
                m_value.array->insert(m_value.array->end(),
                                      idx - m_value.array->size() + 1,
                                      basic_json());
            }

            return m_value.array->operator[](idx);
        }
        else
        {
            throw std::domain_error("cannot use operator[] with " + type_name());
        }
    }

    /*!
    @brief access specified array element

    Returns a const reference to the element at specified location @a idx.

    @param[in] idx  index of the element to access

    @return const reference to the element at index @a idx

    @throw std::domain_error if JSON is not an array; example: `"cannot use
    operator[] with null"`

    @complexity Constant.

    @liveexample{The example below shows how array elements can be read using
    the `[]` operator.,operatorarray__size_type_const}

    @since version 1.0.0
    */
    const_reference operator[](size_type idx) const
    {
        // const operator[] only works for arrays
        if (is_array())
        {
            return m_value.array->operator[](idx);
        }
        else
        {
            throw std::domain_error("cannot use operator[] with " + type_name());
        }
    }

    /*!
    @brief access specified object element

    Returns a reference to the element at with specified key @a key.

    @note If @a key is not found in the object, then it is silently added to
    the object and filled with a `null` value to make `key` a valid reference.
    In case the value was `null` before, it is converted to an object.

    @param[in] key  key of the element to access

    @return reference to the element at key @a key

    @throw std::domain_error if JSON is not an object or null; example:
    `"cannot use operator[] with string"`

    @complexity Logarithmic in the size of the container.

    @liveexample{The example below shows how object elements can be read and
    written using the `[]` operator.,operatorarray__key_type}

    @sa @ref at(const typename object_t::key_type&) for access by reference
    with range checking
    @sa @ref value() for access by value with a default value

    @since version 1.0.0
    */
    reference operator[](const typename object_t::key_type& key)
    {
        // implicitly convert null value to an empty object
        if (is_null())
        {
            m_type = value_t::object;
            m_value.object = create<object_t>();
            assert_invariant();
        }

        // operator[] only works for objects
        if (is_object())
        {
            return m_value.object->operator[](key);
        }
        else
        {
            throw std::domain_error("cannot use operator[] with " + type_name());
        }
    }

    /*!
    @brief read-only access specified object element

    Returns a const reference to the element at with specified key @a key. No
    bounds checking is performed.

    @warning If the element with key @a key does not exist, the behavior is
    undefined.

    @param[in] key  key of the element to access

    @return const reference to the element at key @a key

    @pre The element with key @a key must exist. **This precondition is
         enforced with an assertion.**

    @throw std::domain_error if JSON is not an object; example: `"cannot use
    operator[] with null"`

    @complexity Logarithmic in the size of the container.

    @liveexample{The example below shows how object elements can be read using
    the `[]` operator.,operatorarray__key_type_const}

    @sa @ref at(const typename object_t::key_type&) for access by reference
    with range checking
    @sa @ref value() for access by value with a default value

    @since version 1.0.0
    */
    const_reference operator[](const typename object_t::key_type& key) const
    {
        // const operator[] only works for objects
        if (is_object())
        {
            assert(m_value.object->find(key) != m_value.object->end());
            return m_value.object->find(key)->second;
        }
        else
        {
            throw std::domain_error("cannot use operator[] with " + type_name());
        }
    }

    /*!
    @brief access specified object element

    Returns a reference to the element at with specified key @a key.

    @note If @a key is not found in the object, then it is silently added to
    the object and filled with a `null` value to make `key` a valid reference.
    In case the value was `null` before, it is converted to an object.

    @param[in] key  key of the element to access

    @return reference to the element at key @a key

    @throw std::domain_error if JSON is not an object or null; example:
    `"cannot use operator[] with string"`

    @complexity Logarithmic in the size of the container.

    @liveexample{The example below shows how object elements can be read and
    written using the `[]` operator.,operatorarray__key_type}

    @sa @ref at(const typename object_t::key_type&) for access by reference
    with range checking
    @sa @ref value() for access by value with a default value

    @since version 1.0.0
    */
    template<typename T, std::size_t n>
    reference operator[](T * (&key)[n])
    {
        return operator[](static_cast<const T>(key));
    }

    /*!
    @brief read-only access specified object element

    Returns a const reference to the element at with specified key @a key. No
    bounds checking is performed.

    @warning If the element with key @a key does not exist, the behavior is
    undefined.

    @note This function is required for compatibility reasons with Clang.

    @param[in] key  key of the element to access

    @return const reference to the element at key @a key

    @throw std::domain_error if JSON is not an object; example: `"cannot use
    operator[] with null"`

    @complexity Logarithmic in the size of the container.

    @liveexample{The example below shows how object elements can be read using
    the `[]` operator.,operatorarray__key_type_const}

    @sa @ref at(const typename object_t::key_type&) for access by reference
    with range checking
    @sa @ref value() for access by value with a default value

    @since version 1.0.0
    */
    template<typename T, std::size_t n>
    const_reference operator[](T * (&key)[n]) const
    {
        return operator[](static_cast<const T>(key));
    }

    /*!
    @brief access specified object element

    Returns a reference to the element at with specified key @a key.

    @note If @a key is not found in the object, then it is silently added to
    the object and filled with a `null` value to make `key` a valid reference.
    In case the value was `null` before, it is converted to an object.

    @param[in] key  key of the element to access

    @return reference to the element at key @a key

    @throw std::domain_error if JSON is not an object or null; example:
    `"cannot use operator[] with string"`

    @complexity Logarithmic in the size of the container.

    @liveexample{The example below shows how object elements can be read and
    written using the `[]` operator.,operatorarray__key_type}

    @sa @ref at(const typename object_t::key_type&) for access by reference
    with range checking
    @sa @ref value() for access by value with a default value

    @since version 1.1.0
    */
    template<typename T>
    reference operator[](T* key)
    {
        // implicitly convert null to object
        if (is_null())
        {
            m_type = value_t::object;
            m_value = value_t::object;
            assert_invariant();
        }

        // at only works for objects
        if (is_object())
        {
            return m_value.object->operator[](key);
        }
        else
        {
            throw std::domain_error("cannot use operator[] with " + type_name());
        }
    }

    /*!
    @brief read-only access specified object element

    Returns a const reference to the element at with specified key @a key. No
    bounds checking is performed.

    @warning If the element with key @a key does not exist, the behavior is
    undefined.

    @param[in] key  key of the element to access

    @return const reference to the element at key @a key

    @pre The element with key @a key must exist. **This precondition is
         enforced with an assertion.**

    @throw std::domain_error if JSON is not an object; example: `"cannot use
    operator[] with null"`

    @complexity Logarithmic in the size of the container.

    @liveexample{The example below shows how object elements can be read using
    the `[]` operator.,operatorarray__key_type_const}

    @sa @ref at(const typename object_t::key_type&) for access by reference
    with range checking
    @sa @ref value() for access by value with a default value

    @since version 1.1.0
    */
    template<typename T>
    const_reference operator[](T* key) const
    {
        // at only works for objects
        if (is_object())
        {
            assert(m_value.object->find(key) != m_value.object->end());
            return m_value.object->find(key)->second;
        }
        else
        {
            throw std::domain_error("cannot use operator[] with " + type_name());
        }
    }

    /*!
    @brief access specified object element with default value

    Returns either a copy of an object's element at the specified key @a key
    or a given default value if no element with key @a key exists.

    The function is basically equivalent to executing
    @code {.cpp}
    try {
        return at(key);
    } catch(std::out_of_range) {
        return default_value;
    }
    @endcode

    @note Unlike @ref at(const typename object_t::key_type&), this function
    does not throw if the given key @a key was not found.

    @note Unlike @ref operator[](const typename object_t::key_type& key), this
    function does not implicitly add an element to the position defined by @a
    key. This function is furthermore also applicable to const objects.

    @param[in] key  key of the element to access
    @param[in] default_value  the value to return if @a key is not found

    @tparam ValueType type compatible to JSON values, for instance `int` for
    JSON integer numbers, `bool` for JSON booleans, or `std::vector` types for
    JSON arrays. Note the type of the expected value at @a key and the default
    value @a default_value must be compatible.

    @return copy of the element at key @a key or @a default_value if @a key
    is not found

    @throw std::domain_error if JSON is not an object; example: `"cannot use
    value() with null"`

    @complexity Logarithmic in the size of the container.

    @liveexample{The example below shows how object elements can be queried
    with a default value.,basic_json__value}

    @sa @ref at(const typename object_t::key_type&) for access by reference
    with range checking
    @sa @ref operator[](const typename object_t::key_type&) for unchecked
    access by reference

    @since version 1.0.0
    */
    template<class ValueType, typename std::enable_if<
                 std::is_convertible<basic_json_t, ValueType>::value, int>::type = 0>
    ValueType value(const typename object_t::key_type& key, ValueType default_value) const
    {
        // at only works for objects
        if (is_object())
        {
            // if key is found, return value and given default value otherwise
            const auto it = find(key);
            if (it != end())
            {
                return *it;
            }
            else
            {
                return default_value;
            }
        }
        else
        {
            throw std::domain_error("cannot use value() with " + type_name());
        }
    }

    /*!
    @brief overload for a default value of type const char*
    @copydoc basic_json::value(const typename object_t::key_type&, ValueType) const
    */
    string_t value(const typename object_t::key_type& key, const char* default_value) const
    {
        return value(key, string_t(default_value));
    }

    /*!
    @brief access specified object element via JSON Pointer with default value

    Returns either a copy of an object's element at the specified key @a key
    or a given default value if no element with key @a key exists.

    The function is basically equivalent to executing
    @code {.cpp}
    try {
        return at(ptr);
    } catch(std::out_of_range) {
        return default_value;
    }
    @endcode

    @note Unlike @ref at(const json_pointer&), this function does not throw
    if the given key @a key was not found.

    @param[in] ptr  a JSON pointer to the element to access
    @param[in] default_value  the value to return if @a ptr found no value

    @tparam ValueType type compatible to JSON values, for instance `int` for
    JSON integer numbers, `bool` for JSON booleans, or `std::vector` types for
    JSON arrays. Note the type of the expected value at @a key and the default
    value @a default_value must be compatible.

    @return copy of the element at key @a key or @a default_value if @a key
    is not found

    @throw std::domain_error if JSON is not an object; example: `"cannot use
    value() with null"`

    @complexity Logarithmic in the size of the container.

    @liveexample{The example below shows how object elements can be queried
    with a default value.,basic_json__value_ptr}

    @sa @ref operator[](const json_pointer&) for unchecked access by reference

    @since version 2.0.2
    */
    template<class ValueType, typename std::enable_if<
                 std::is_convertible<basic_json_t, ValueType>::value, int>::type = 0>
    ValueType value(const json_pointer& ptr, ValueType default_value) const
    {
        // at only works for objects
        if (is_object())
        {
            // if pointer resolves a value, return it or use default value
            try
            {
                return ptr.get_checked(this);
            }
            catch (std::out_of_range&)
            {
                return default_value;
            }
        }
        else
        {
            throw std::domain_error("cannot use value() with " + type_name());
        }
    }

    /*!
    @brief overload for a default value of type const char*
    @copydoc basic_json::value(const json_pointer&, ValueType) const
    */
    string_t value(const json_pointer& ptr, const char* default_value) const
    {
        return value(ptr, string_t(default_value));
    }

    /*!
    @brief access the first element

    Returns a reference to the first element in the container. For a JSON
    container `c`, the expression `c.front()` is equivalent to `*c.begin()`.

    @return In case of a structured type (array or object), a reference to the
    first element is returned. In case of number, string, or boolean values, a
    reference to the value is returned.

    @complexity Constant.

    @pre The JSON value must not be `null` (would throw `std::out_of_range`)
    or an empty array or object (undefined behavior, **guarded by
    assertions**).
    @post The JSON value remains unchanged.

    @throw std::out_of_range when called on `null` value

    @liveexample{The following code shows an example for `front()`.,front}

    @sa @ref back() -- access the last element

    @since version 1.0.0
    */
    reference front()
    {
        return *begin();
    }

    /*!
    @copydoc basic_json::front()
    */
    const_reference front() const
    {
        return *cbegin();
    }

    /*!
    @brief access the last element

    Returns a reference to the last element in the container. For a JSON
    container `c`, the expression `c.back()` is equivalent to
    @code {.cpp}
    auto tmp = c.end();
    --tmp;
    return *tmp;
    @endcode

    @return In case of a structured type (array or object), a reference to the
    last element is returned. In case of number, string, or boolean values, a
    reference to the value is returned.

    @complexity Constant.

    @pre The JSON value must not be `null` (would throw `std::out_of_range`)
    or an empty array or object (undefined behavior, **guarded by
    assertions**).
    @post The JSON value remains unchanged.

    @throw std::out_of_range when called on `null` value.

    @liveexample{The following code shows an example for `back()`.,back}

    @sa @ref front() -- access the first element

    @since version 1.0.0
    */
    reference back()
    {
        auto tmp = end();
        --tmp;
        return *tmp;
    }

    /*!
    @copydoc basic_json::back()
    */
    const_reference back() const
    {
        auto tmp = cend();
        --tmp;
        return *tmp;
    }

    /*!
    @brief remove element given an iterator

    Removes the element specified by iterator @a pos. The iterator @a pos must
    be valid and dereferenceable. Thus the `end()` iterator (which is valid,
    but is not dereferenceable) cannot be used as a value for @a pos.

    If called on a primitive type other than `null`, the resulting JSON value
    will be `null`.

    @param[in] pos iterator to the element to remove
    @return Iterator following the last removed element. If the iterator @a
    pos refers to the last element, the `end()` iterator is returned.

    @tparam IteratorType an @ref iterator or @ref const_iterator

    @post Invalidates iterators and references at or after the point of the
    erase, including the `end()` iterator.

    @throw std::domain_error if called on a `null` value; example: `"cannot
    use erase() with null"`
    @throw std::domain_error if called on an iterator which does not belong to
    the current JSON value; example: `"iterator does not fit current value"`
    @throw std::out_of_range if called on a primitive type with invalid
    iterator (i.e., any iterator which is not `begin()`); example: `"iterator
    out of range"`

    @complexity The complexity depends on the type:
    - objects: amortized constant
    - arrays: linear in distance between pos and the end of the container
    - strings: linear in the length of the string
    - other types: constant

    @liveexample{The example shows the result of `erase()` for different JSON
    types.,erase__IteratorType}

    @sa @ref erase(IteratorType, IteratorType) -- removes the elements in
    the given range
    @sa @ref erase(const typename object_t::key_type&) -- removes the element
    from an object at the given key
    @sa @ref erase(const size_type) -- removes the element from an array at
    the given index

    @since version 1.0.0
    */
    template<class IteratorType, typename std::enable_if<
                 std::is_same<IteratorType, typename basic_json_t::iterator>::value or
                 std::is_same<IteratorType, typename basic_json_t::const_iterator>::value, int>::type
             = 0>
    IteratorType erase(IteratorType pos)
    {
        // make sure iterator fits the current value
        if (this != pos.m_object)
        {
            throw std::domain_error("iterator does not fit current value");
        }

        IteratorType result = end();

        switch (m_type)
        {
            case value_t::boolean:
            case value_t::number_float:
            case value_t::number_integer:
            case value_t::number_unsigned:
            case value_t::string:
            {
                if (not pos.m_it.primitive_iterator.is_begin())
                {
                    throw std::out_of_range("iterator out of range");
                }

                if (is_string())
                {
                    AllocatorType<string_t> alloc;
                    alloc.destroy(m_value.string);
                    alloc.deallocate(m_value.string, 1);
                    m_value.string = nullptr;
                }

                m_type = value_t::null;
                assert_invariant();
                break;
            }

            case value_t::object:
            {
                result.m_it.object_iterator = m_value.object->erase(pos.m_it.object_iterator);
                break;
            }

            case value_t::array:
            {
                result.m_it.array_iterator = m_value.array->erase(pos.m_it.array_iterator);
                break;
            }

            default:
            {
                throw std::domain_error("cannot use erase() with " + type_name());
            }
        }

        return result;
    }

    /*!
    @brief remove elements given an iterator range

    Removes the element specified by the range `[first; last)`. The iterator
    @a first does not need to be dereferenceable if `first == last`: erasing
    an empty range is a no-op.

    If called on a primitive type other than `null`, the resulting JSON value
    will be `null`.

    @param[in] first iterator to the beginning of the range to remove
    @param[in] last iterator past the end of the range to remove
    @return Iterator following the last removed element. If the iterator @a
    second refers to the last element, the `end()` iterator is returned.

    @tparam IteratorType an @ref iterator or @ref const_iterator

    @post Invalidates iterators and references at or after the point of the
    erase, including the `end()` iterator.

    @throw std::domain_error if called on a `null` value; example: `"cannot
    use erase() with null"`
    @throw std::domain_error if called on iterators which does not belong to
    the current JSON value; example: `"iterators do not fit current value"`
    @throw std::out_of_range if called on a primitive type with invalid
    iterators (i.e., if `first != begin()` and `last != end()`); example:
    `"iterators out of range"`

    @complexity The complexity depends on the type:
    - objects: `log(size()) + std::distance(first, last)`
    - arrays: linear in the distance between @a first and @a last, plus linear
      in the distance between @a last and end of the container
    - strings: linear in the length of the string
    - other types: constant

    @liveexample{The example shows the result of `erase()` for different JSON
    types.,erase__IteratorType_IteratorType}

    @sa @ref erase(IteratorType) -- removes the element at a given position
    @sa @ref erase(const typename object_t::key_type&) -- removes the element
    from an object at the given key
    @sa @ref erase(const size_type) -- removes the element from an array at
    the given index

    @since version 1.0.0
    */
    template<class IteratorType, typename std::enable_if<
                 std::is_same<IteratorType, typename basic_json_t::iterator>::value or
                 std::is_same<IteratorType, typename basic_json_t::const_iterator>::value, int>::type
             = 0>
    IteratorType erase(IteratorType first, IteratorType last)
    {
        // make sure iterator fits the current value
        if (this != first.m_object or this != last.m_object)
        {
            throw std::domain_error("iterators do not fit current value");
        }

        IteratorType result = end();

        switch (m_type)
        {
            case value_t::boolean:
            case value_t::number_float:
            case value_t::number_integer:
            case value_t::number_unsigned:
            case value_t::string:
            {
                if (not first.m_it.primitive_iterator.is_begin() or not last.m_it.primitive_iterator.is_end())
                {
                    throw std::out_of_range("iterators out of range");
                }

                if (is_string())
                {
                    AllocatorType<string_t> alloc;
                    alloc.destroy(m_value.string);
                    alloc.deallocate(m_value.string, 1);
                    m_value.string = nullptr;
                }

                m_type = value_t::null;
                assert_invariant();
                break;
            }

            case value_t::object:
            {
                result.m_it.object_iterator = m_value.object->erase(first.m_it.object_iterator,
                                              last.m_it.object_iterator);
                break;
            }

            case value_t::array:
            {
                result.m_it.array_iterator = m_value.array->erase(first.m_it.array_iterator,
                                             last.m_it.array_iterator);
                break;
            }

            default:
            {
                throw std::domain_error("cannot use erase() with " + type_name());
            }
        }

        return result;
    }

    /*!
    @brief remove element from a JSON object given a key

    Removes elements from a JSON object with the key value @a key.

    @param[in] key value of the elements to remove

    @return Number of elements removed. If @a ObjectType is the default
    `std::map` type, the return value will always be `0` (@a key was not
    found) or `1` (@a key was found).

    @post References and iterators to the erased elements are invalidated.
    Other references and iterators are not affected.

    @throw std::domain_error when called on a type other than JSON object;
    example: `"cannot use erase() with null"`

    @complexity `log(size()) + count(key)`

    @liveexample{The example shows the effect of `erase()`.,erase__key_type}

    @sa @ref erase(IteratorType) -- removes the element at a given position
    @sa @ref erase(IteratorType, IteratorType) -- removes the elements in
    the given range
    @sa @ref erase(const size_type) -- removes the element from an array at
    the given index

    @since version 1.0.0
    */
    size_type erase(const typename object_t::key_type& key)
    {
        // this erase only works for objects
        if (is_object())
        {
            return m_value.object->erase(key);
        }
        else
        {
            throw std::domain_error("cannot use erase() with " + type_name());
        }
    }

    /*!
    @brief remove element from a JSON array given an index

    Removes element from a JSON array at the index @a idx.

    @param[in] idx index of the element to remove

    @throw std::domain_error when called on a type other than JSON array;
    example: `"cannot use erase() with null"`
    @throw std::out_of_range when `idx >= size()`; example: `"array index 17
    is out of range"`

    @complexity Linear in distance between @a idx and the end of the container.

    @liveexample{The example shows the effect of `erase()`.,erase__size_type}

    @sa @ref erase(IteratorType) -- removes the element at a given position
    @sa @ref erase(IteratorType, IteratorType) -- removes the elements in
    the given range
    @sa @ref erase(const typename object_t::key_type&) -- removes the element
    from an object at the given key

    @since version 1.0.0
    */
    void erase(const size_type idx)
    {
        // this erase only works for arrays
        if (is_array())
        {
            if (idx >= size())
            {
                throw std::out_of_range("array index " + std::to_string(idx) + " is out of range");
            }

            m_value.array->erase(m_value.array->begin() + static_cast<difference_type>(idx));
        }
        else
        {
            throw std::domain_error("cannot use erase() with " + type_name());
        }
    }

    /// @}


    ////////////
    // lookup //
    ////////////

    /// @name lookup
    /// @{

    /*!
    @brief find an element in a JSON object

    Finds an element in a JSON object with key equivalent to @a key. If the
    element is not found or the JSON value is not an object, end() is
    returned.

    @note This method always returns @ref end() when executed on a JSON type
          that is not an object.

    @param[in] key key value of the element to search for

    @return Iterator to an element with key equivalent to @a key. If no such
    element is found or the JSON value is not an object, past-the-end (see
    @ref end()) iterator is returned.

    @complexity Logarithmic in the size of the JSON object.

    @liveexample{The example shows how `find()` is used.,find__key_type}

    @since version 1.0.0
    */
    iterator find(typename object_t::key_type key)
    {
        auto result = end();

        if (is_object())
        {
            result.m_it.object_iterator = m_value.object->find(key);
        }

        return result;
    }

    /*!
    @brief find an element in a JSON object
    @copydoc find(typename object_t::key_type)
    */
    const_iterator find(typename object_t::key_type key) const
    {
        auto result = cend();

        if (is_object())
        {
            result.m_it.object_iterator = m_value.object->find(key);
        }

        return result;
    }

    /*!
    @brief returns the number of occurrences of a key in a JSON object

    Returns the number of elements with key @a key. If ObjectType is the
    default `std::map` type, the return value will always be `0` (@a key was
    not found) or `1` (@a key was found).

    @note This method always returns `0` when executed on a JSON type that is
          not an object.

    @param[in] key key value of the element to count

    @return Number of elements with key @a key. If the JSON value is not an
    object, the return value will be `0`.

    @complexity Logarithmic in the size of the JSON object.

    @liveexample{The example shows how `count()` is used.,count}

    @since version 1.0.0
    */
    size_type count(typename object_t::key_type key) const
    {
        // return 0 for all nonobject types
        return is_object() ? m_value.object->count(key) : 0;
    }

    /// @}


    ///////////////
    // iterators //
    ///////////////

    /// @name iterators
    /// @{

    /*!
    @brief returns an iterator to the first element

    Returns an iterator to the first element.

    @image html range-begin-end.svg "Illustration from cppreference.com"

    @return iterator to the first element

    @complexity Constant.

    @requirement This function helps `basic_json` satisfying the
    [Container](http://en.cppreference.com/w/cpp/concept/Container)
    requirements:
    - The complexity is constant.

    @liveexample{The following code shows an example for `begin()`.,begin}

    @sa @ref cbegin() -- returns a const iterator to the beginning
    @sa @ref end() -- returns an iterator to the end
    @sa @ref cend() -- returns a const iterator to the end

    @since version 1.0.0
    */
    iterator begin() noexcept
    {
        iterator result(this);
        result.set_begin();
        return result;
    }

    /*!
    @copydoc basic_json::cbegin()
    */
    const_iterator begin() const noexcept
    {
        return cbegin();
    }

    /*!
    @brief returns a const iterator to the first element

    Returns a const iterator to the first element.

    @image html range-begin-end.svg "Illustration from cppreference.com"

    @return const iterator to the first element

    @complexity Constant.

    @requirement This function helps `basic_json` satisfying the
    [Container](http://en.cppreference.com/w/cpp/concept/Container)
    requirements:
    - The complexity is constant.
    - Has the semantics of `const_cast<const basic_json&>(*this).begin()`.

    @liveexample{The following code shows an example for `cbegin()`.,cbegin}

    @sa @ref begin() -- returns an iterator to the beginning
    @sa @ref end() -- returns an iterator to the end
    @sa @ref cend() -- returns a const iterator to the end

    @since version 1.0.0
    */
    const_iterator cbegin() const noexcept
    {
        const_iterator result(this);
        result.set_begin();
        return result;
    }

    /*!
    @brief returns an iterator to one past the last element

    Returns an iterator to one past the last element.

    @image html range-begin-end.svg "Illustration from cppreference.com"

    @return iterator one past the last element

    @complexity Constant.

    @requirement This function helps `basic_json` satisfying the
    [Container](http://en.cppreference.com/w/cpp/concept/Container)
    requirements:
    - The complexity is constant.

    @liveexample{The following code shows an example for `end()`.,end}

    @sa @ref cend() -- returns a const iterator to the end
    @sa @ref begin() -- returns an iterator to the beginning
    @sa @ref cbegin() -- returns a const iterator to the beginning

    @since version 1.0.0
    */
    iterator end() noexcept
    {
        iterator result(this);
        result.set_end();
        return result;
    }

    /*!
    @copydoc basic_json::cend()
    */
    const_iterator end() const noexcept
    {
        return cend();
    }

    /*!
    @brief returns a const iterator to one past the last element

    Returns a const iterator to one past the last element.

    @image html range-begin-end.svg "Illustration from cppreference.com"

    @return const iterator one past the last element

    @complexity Constant.

    @requirement This function helps `basic_json` satisfying the
    [Container](http://en.cppreference.com/w/cpp/concept/Container)
    requirements:
    - The complexity is constant.
    - Has the semantics of `const_cast<const basic_json&>(*this).end()`.

    @liveexample{The following code shows an example for `cend()`.,cend}

    @sa @ref end() -- returns an iterator to the end
    @sa @ref begin() -- returns an iterator to the beginning
    @sa @ref cbegin() -- returns a const iterator to the beginning

    @since version 1.0.0
    */
    const_iterator cend() const noexcept
    {
        const_iterator result(this);
        result.set_end();
        return result;
    }

    /*!
    @brief returns an iterator to the reverse-beginning

    Returns an iterator to the reverse-beginning; that is, the last element.

    @image html range-rbegin-rend.svg "Illustration from cppreference.com"

    @complexity Constant.

    @requirement This function helps `basic_json` satisfying the
    [ReversibleContainer](http://en.cppreference.com/w/cpp/concept/ReversibleContainer)
    requirements:
    - The complexity is constant.
    - Has the semantics of `reverse_iterator(end())`.

    @liveexample{The following code shows an example for `rbegin()`.,rbegin}

    @sa @ref crbegin() -- returns a const reverse iterator to the beginning
    @sa @ref rend() -- returns a reverse iterator to the end
    @sa @ref crend() -- returns a const reverse iterator to the end

    @since version 1.0.0
    */
    reverse_iterator rbegin() noexcept
    {
        return reverse_iterator(end());
    }

    /*!
    @copydoc basic_json::crbegin()
    */
    const_reverse_iterator rbegin() const noexcept
    {
        return crbegin();
    }

    /*!
    @brief returns an iterator to the reverse-end

    Returns an iterator to the reverse-end; that is, one before the first
    element.

    @image html range-rbegin-rend.svg "Illustration from cppreference.com"

    @complexity Constant.

    @requirement This function helps `basic_json` satisfying the
    [ReversibleContainer](http://en.cppreference.com/w/cpp/concept/ReversibleContainer)
    requirements:
    - The complexity is constant.
    - Has the semantics of `reverse_iterator(begin())`.

    @liveexample{The following code shows an example for `rend()`.,rend}

    @sa @ref crend() -- returns a const reverse iterator to the end
    @sa @ref rbegin() -- returns a reverse iterator to the beginning
    @sa @ref crbegin() -- returns a const reverse iterator to the beginning

    @since version 1.0.0
    */
    reverse_iterator rend() noexcept
    {
        return reverse_iterator(begin());
    }

    /*!
    @copydoc basic_json::crend()
    */
    const_reverse_iterator rend() const noexcept
    {
        return crend();
    }

    /*!
    @brief returns a const reverse iterator to the last element

    Returns a const iterator to the reverse-beginning; that is, the last
    element.

    @image html range-rbegin-rend.svg "Illustration from cppreference.com"

    @complexity Constant.

    @requirement This function helps `basic_json` satisfying the
    [ReversibleContainer](http://en.cppreference.com/w/cpp/concept/ReversibleContainer)
    requirements:
    - The complexity is constant.
    - Has the semantics of `const_cast<const basic_json&>(*this).rbegin()`.

    @liveexample{The following code shows an example for `crbegin()`.,crbegin}

    @sa @ref rbegin() -- returns a reverse iterator to the beginning
    @sa @ref rend() -- returns a reverse iterator to the end
    @sa @ref crend() -- returns a const reverse iterator to the end

    @since version 1.0.0
    */
    const_reverse_iterator crbegin() const noexcept
    {
        return const_reverse_iterator(cend());
    }

    /*!
    @brief returns a const reverse iterator to one before the first

    Returns a const reverse iterator to the reverse-end; that is, one before
    the first element.

    @image html range-rbegin-rend.svg "Illustration from cppreference.com"

    @complexity Constant.

    @requirement This function helps `basic_json` satisfying the
    [ReversibleContainer](http://en.cppreference.com/w/cpp/concept/ReversibleContainer)
    requirements:
    - The complexity is constant.
    - Has the semantics of `const_cast<const basic_json&>(*this).rend()`.

    @liveexample{The following code shows an example for `crend()`.,crend}

    @sa @ref rend() -- returns a reverse iterator to the end
    @sa @ref rbegin() -- returns a reverse iterator to the beginning
    @sa @ref crbegin() -- returns a const reverse iterator to the beginning

    @since version 1.0.0
    */
    const_reverse_iterator crend() const noexcept
    {
        return const_reverse_iterator(cbegin());
    }

  private:
    // forward declaration
    template<typename IteratorType> class iteration_proxy;

  public:
    /*!
    @brief wrapper to access iterator member functions in range-based for

    This function allows to access @ref iterator::key() and @ref
    iterator::value() during range-based for loops. In these loops, a
    reference to the JSON values is returned, so there is no access to the
    underlying iterator.

    @note The name of this function is not yet final and may change in the
    future.
    */
    static iteration_proxy<iterator> iterator_wrapper(reference cont)
    {
        return iteration_proxy<iterator>(cont);
    }

    /*!
    @copydoc iterator_wrapper(reference)
    */
    static iteration_proxy<const_iterator> iterator_wrapper(const_reference cont)
    {
        return iteration_proxy<const_iterator>(cont);
    }

    /// @}


    //////////////
    // capacity //
    //////////////

    /// @name capacity
    /// @{

    /*!
    @brief checks whether the container is empty

    Checks if a JSON value has no elements.

    @return The return value depends on the different types and is
            defined as follows:
            Value type  | return value
            ----------- | -------------
            null        | `true`
            boolean     | `false`
            string      | `false`
            number      | `false`
            object      | result of function `object_t::empty()`
            array       | result of function `array_t::empty()`

    @note This function does not return whether a string stored as JSON value
    is empty - it returns whether the JSON container itself is empty which is
    false in the case of a string.

    @complexity Constant, as long as @ref array_t and @ref object_t satisfy
    the Container concept; that is, their `empty()` functions have constant
    complexity.

    @requirement This function helps `basic_json` satisfying the
    [Container](http://en.cppreference.com/w/cpp/concept/Container)
    requirements:
    - The complexity is constant.
    - Has the semantics of `begin() == end()`.

    @liveexample{The following code uses `empty()` to check if a JSON
    object contains any elements.,empty}

    @sa @ref size() -- returns the number of elements

    @since version 1.0.0
    */
    bool empty() const noexcept
    {
        switch (m_type)
        {
            case value_t::null:
            {
                // null values are empty
                return true;
            }

            case value_t::array:
            {
                // delegate call to array_t::empty()
                return m_value.array->empty();
            }

            case value_t::object:
            {
                // delegate call to object_t::empty()
                return m_value.object->empty();
            }

            default:
            {
                // all other types are nonempty
                return false;
            }
        }
    }

    /*!
    @brief returns the number of elements

    Returns the number of elements in a JSON value.

    @return The return value depends on the different types and is
            defined as follows:
            Value type  | return value
            ----------- | -------------
            null        | `0`
            boolean     | `1`
            string      | `1`
            number      | `1`
            object      | result of function object_t::size()
            array       | result of function array_t::size()

    @note This function does not return the length of a string stored as JSON
    value - it returns the number of elements in the JSON value which is 1 in
    the case of a string.

    @complexity Constant, as long as @ref array_t and @ref object_t satisfy
    the Container concept; that is, their size() functions have constant
    complexity.

    @requirement This function helps `basic_json` satisfying the
    [Container](http://en.cppreference.com/w/cpp/concept/Container)
    requirements:
    - The complexity is constant.
    - Has the semantics of `std::distance(begin(), end())`.

    @liveexample{The following code calls `size()` on the different value
    types.,size}

    @sa @ref empty() -- checks whether the container is empty
    @sa @ref max_size() -- returns the maximal number of elements

    @since version 1.0.0
    */
    size_type size() const noexcept
    {
        switch (m_type)
        {
            case value_t::null:
            {
                // null values are empty
                return 0;
            }

            case value_t::array:
            {
                // delegate call to array_t::size()
                return m_value.array->size();
            }

            case value_t::object:
            {
                // delegate call to object_t::size()
                return m_value.object->size();
            }

            default:
            {
                // all other types have size 1
                return 1;
            }
        }
    }

    /*!
    @brief returns the maximum possible number of elements

    Returns the maximum number of elements a JSON value is able to hold due to
    system or library implementation limitations, i.e. `std::distance(begin(),
    end())` for the JSON value.

    @return The return value depends on the different types and is
            defined as follows:
            Value type  | return value
            ----------- | -------------
            null        | `0` (same as `size()`)
            boolean     | `1` (same as `size()`)
            string      | `1` (same as `size()`)
            number      | `1` (same as `size()`)
            object      | result of function `object_t::max_size()`
            array       | result of function `array_t::max_size()`

    @complexity Constant, as long as @ref array_t and @ref object_t satisfy
    the Container concept; that is, their `max_size()` functions have constant
    complexity.

    @requirement This function helps `basic_json` satisfying the
    [Container](http://en.cppreference.com/w/cpp/concept/Container)
    requirements:
    - The complexity is constant.
    - Has the semantics of returning `b.size()` where `b` is the largest
      possible JSON value.

    @liveexample{The following code calls `max_size()` on the different value
    types. Note the output is implementation specific.,max_size}

    @sa @ref size() -- returns the number of elements

    @since version 1.0.0
    */
    size_type max_size() const noexcept
    {
        switch (m_type)
        {
            case value_t::array:
            {
                // delegate call to array_t::max_size()
                return m_value.array->max_size();
            }

            case value_t::object:
            {
                // delegate call to object_t::max_size()
                return m_value.object->max_size();
            }

            default:
            {
                // all other types have max_size() == size()
                return size();
            }
        }
    }

    /// @}


    ///////////////
    // modifiers //
    ///////////////

    /// @name modifiers
    /// @{

    /*!
    @brief clears the contents

    Clears the content of a JSON value and resets it to the default value as
    if @ref basic_json(value_t) would have been called:

    Value type  | initial value
    ----------- | -------------
    null        | `null`
    boolean     | `false`
    string      | `""`
    number      | `0`
    object      | `{}`
    array       | `[]`

    @complexity Linear in the size of the JSON value.

    @liveexample{The example below shows the effect of `clear()` to different
    JSON types.,clear}

    @since version 1.0.0
    */
    void clear() noexcept
    {
        switch (m_type)
        {
            case value_t::number_integer:
            {
                m_value.number_integer = 0;
                break;
            }

            case value_t::number_unsigned:
            {
                m_value.number_unsigned = 0;
                break;
            }

            case value_t::number_float:
            {
                m_value.number_float = 0.0;
                break;
            }

            case value_t::boolean:
            {
                m_value.boolean = false;
                break;
            }

            case value_t::string:
            {
                m_value.string->clear();
                break;
            }

            case value_t::array:
            {
                m_value.array->clear();
                break;
            }

            case value_t::object:
            {
                m_value.object->clear();
                break;
            }

            default:
            {
                break;
            }
        }
    }

    /*!
    @brief add an object to an array

    Appends the given element @a val to the end of the JSON value. If the
    function is called on a JSON null value, an empty array is created before
    appending @a val.

    @param[in] val the value to add to the JSON array

    @throw std::domain_error when called on a type other than JSON array or
    null; example: `"cannot use push_back() with number"`

    @complexity Amortized constant.

    @liveexample{The example shows how `push_back()` and `+=` can be used to
    add elements to a JSON array. Note how the `null` value was silently
    converted to a JSON array.,push_back}

    @since version 1.0.0
    */
    void push_back(basic_json&& val)
    {
        // push_back only works for null objects or arrays
        if (not(is_null() or is_array()))
        {
            throw std::domain_error("cannot use push_back() with " + type_name());
        }

        // transform null object into an array
        if (is_null())
        {
            m_type = value_t::array;
            m_value = value_t::array;
            assert_invariant();
        }

        // add element to array (move semantics)
        m_value.array->push_back(std::move(val));
        // invalidate object
        val.m_type = value_t::null;
    }

    /*!
    @brief add an object to an array
    @copydoc push_back(basic_json&&)
    */
    reference operator+=(basic_json&& val)
    {
        push_back(std::move(val));
        return *this;
    }

    /*!
    @brief add an object to an array
    @copydoc push_back(basic_json&&)
    */
    void push_back(const basic_json& val)
    {
        // push_back only works for null objects or arrays
        if (not(is_null() or is_array()))
        {
            throw std::domain_error("cannot use push_back() with " + type_name());
        }

        // transform null object into an array
        if (is_null())
        {
            m_type = value_t::array;
            m_value = value_t::array;
            assert_invariant();
        }

        // add element to array
        m_value.array->push_back(val);
    }

    /*!
    @brief add an object to an array
    @copydoc push_back(basic_json&&)
    */
    reference operator+=(const basic_json& val)
    {
        push_back(val);
        return *this;
    }

    /*!
    @brief add an object to an object

    Inserts the given element @a val to the JSON object. If the function is
    called on a JSON null value, an empty object is created before inserting
    @a val.

    @param[in] val the value to add to the JSON object

    @throw std::domain_error when called on a type other than JSON object or
    null; example: `"cannot use push_back() with number"`

    @complexity Logarithmic in the size of the container, O(log(`size()`)).

    @liveexample{The example shows how `push_back()` and `+=` can be used to
    add elements to a JSON object. Note how the `null` value was silently
    converted to a JSON object.,push_back__object_t__value}

    @since version 1.0.0
    */
    void push_back(const typename object_t::value_type& val)
    {
        // push_back only works for null objects or objects
        if (not(is_null() or is_object()))
        {
            throw std::domain_error("cannot use push_back() with " + type_name());
        }

        // transform null object into an object
        if (is_null())
        {
            m_type = value_t::object;
            m_value = value_t::object;
            assert_invariant();
        }

        // add element to array
        m_value.object->insert(val);
    }

    /*!
    @brief add an object to an object
    @copydoc push_back(const typename object_t::value_type&)
    */
    reference operator+=(const typename object_t::value_type& val)
    {
        push_back(val);
        return *this;
    }

    /*!
    @brief add an object to an object

    This function allows to use `push_back` with an initializer list. In case

    1. the current value is an object,
    2. the initializer list @a init contains only two elements, and
    3. the first element of @a init is a string,

    @a init is converted into an object element and added using
    @ref push_back(const typename object_t::value_type&). Otherwise, @a init
    is converted to a JSON value and added using @ref push_back(basic_json&&).

    @param init  an initializer list

    @complexity Linear in the size of the initializer list @a init.

    @note This function is required to resolve an ambiguous overload error,
          because pairs like `{"key", "value"}` can be both interpreted as
          `object_t::value_type` or `std::initializer_list<basic_json>`, see
          https://github.com/nlohmann/json/issues/235 for more information.

    @liveexample{The example shows how initializer lists are treated as
    objects when possible.,push_back__initializer_list}
    */
    void push_back(std::initializer_list<basic_json> init)
    {
        if (is_object() and init.size() == 2 and init.begin()->is_string())
        {
            const string_t key = *init.begin();
            push_back(typename object_t::value_type(key, *(init.begin() + 1)));
        }
        else
        {
            push_back(basic_json(init));
        }
    }

    /*!
    @brief add an object to an object
    @copydoc push_back(std::initializer_list<basic_json>)
    */
    reference operator+=(std::initializer_list<basic_json> init)
    {
        push_back(init);
        return *this;
    }

    /*!
    @brief add an object to an array

    Creates a JSON value from the passed parameters @a args to the end of the
    JSON value. If the function is called on a JSON null value, an empty array
    is created before appending the value created from @a args.

    @param[in] args arguments to forward to a constructor of @ref basic_json
    @tparam Args compatible types to create a @ref basic_json object

    @throw std::domain_error when called on a type other than JSON array or
    null; example: `"cannot use emplace_back() with number"`

    @complexity Amortized constant.

    @liveexample{The example shows how `push_back()` can be used to add
    elements to a JSON array. Note how the `null` value was silently converted
    to a JSON array.,emplace_back}

    @since version 2.0.8
    */
    template<class... Args>
    void emplace_back(Args&& ... args)
    {
        // emplace_back only works for null objects or arrays
        if (not(is_null() or is_array()))
        {
            throw std::domain_error("cannot use emplace_back() with " + type_name());
        }

        // transform null object into an array
        if (is_null())
        {
            m_type = value_t::array;
            m_value = value_t::array;
            assert_invariant();
        }

        // add element to array (perfect forwarding)
        m_value.array->emplace_back(std::forward<Args>(args)...);
    }

    /*!
    @brief add an object to an object if key does not exist

    Inserts a new element into a JSON object constructed in-place with the given
    @a args if there is no element with the key in the container. If the
    function is called on a JSON null value, an empty object is created before
    appending the value created from @a args.

    @param[in] args arguments to forward to a constructor of @ref basic_json
    @tparam Args compatible types to create a @ref basic_json object

    @return a pair consisting of an iterator to the inserted element, or the
            already-existing element if no insertion happened, and a bool
            denoting whether the insertion took place.

    @throw std::domain_error when called on a type other than JSON object or
    null; example: `"cannot use emplace() with number"`

    @complexity Logarithmic in the size of the container, O(log(`size()`)).

    @liveexample{The example shows how `emplace()` can be used to add elements
    to a JSON object. Note how the `null` value was silently converted to a
    JSON object. Further note how no value is added if there was already one
    value stored with the same key.,emplace}

    @since version 2.0.8
    */
    template<class... Args>
    std::pair<iterator, bool> emplace(Args&& ... args)
    {
        // emplace only works for null objects or arrays
        if (not(is_null() or is_object()))
        {
            throw std::domain_error("cannot use emplace() with " + type_name());
        }

        // transform null object into an object
        if (is_null())
        {
            m_type = value_t::object;
            m_value = value_t::object;
            assert_invariant();
        }

        // add element to array (perfect forwarding)
        auto res = m_value.object->emplace(std::forward<Args>(args)...);
        // create result iterator and set iterator to the result of emplace
        auto it = begin();
        it.m_it.object_iterator = res.first;

        // return pair of iterator and boolean
        return {it, res.second};
    }

    /*!
    @brief inserts element

    Inserts element @a val before iterator @a pos.

    @param[in] pos iterator before which the content will be inserted; may be
    the end() iterator
    @param[in] val element to insert
    @return iterator pointing to the inserted @a val.

    @throw std::domain_error if called on JSON values other than arrays;
    example: `"cannot use insert() with string"`
    @throw std::domain_error if @a pos is not an iterator of *this; example:
    `"iterator does not fit current value"`

    @complexity Constant plus linear in the distance between pos and end of the
    container.

    @liveexample{The example shows how `insert()` is used.,insert}

    @since version 1.0.0
    */
    iterator insert(const_iterator pos, const basic_json& val)
    {
        // insert only works for arrays
        if (is_array())
        {
            // check if iterator pos fits to this JSON value
            if (pos.m_object != this)
            {
                throw std::domain_error("iterator does not fit current value");
            }

            // insert to array and return iterator
            iterator result(this);
            result.m_it.array_iterator = m_value.array->insert(pos.m_it.array_iterator, val);
            return result;
        }
        else
        {
            throw std::domain_error("cannot use insert() with " + type_name());
        }
    }

    /*!
    @brief inserts element
    @copydoc insert(const_iterator, const basic_json&)
    */
    iterator insert(const_iterator pos, basic_json&& val)
    {
        return insert(pos, val);
    }

    /*!
    @brief inserts elements

    Inserts @a cnt copies of @a val before iterator @a pos.

    @param[in] pos iterator before which the content will be inserted; may be
    the end() iterator
    @param[in] cnt number of copies of @a val to insert
    @param[in] val element to insert
    @return iterator pointing to the first element inserted, or @a pos if
    `cnt==0`

    @throw std::domain_error if called on JSON values other than arrays;
    example: `"cannot use insert() with string"`
    @throw std::domain_error if @a pos is not an iterator of *this; example:
    `"iterator does not fit current value"`

    @complexity Linear in @a cnt plus linear in the distance between @a pos
    and end of the container.

    @liveexample{The example shows how `insert()` is used.,insert__count}

    @since version 1.0.0
    */
    iterator insert(const_iterator pos, size_type cnt, const basic_json& val)
    {
        // insert only works for arrays
        if (is_array())
        {
            // check if iterator pos fits to this JSON value
            if (pos.m_object != this)
            {
                throw std::domain_error("iterator does not fit current value");
            }

            // insert to array and return iterator
            iterator result(this);
            result.m_it.array_iterator = m_value.array->insert(pos.m_it.array_iterator, cnt, val);
            return result;
        }
        else
        {
            throw std::domain_error("cannot use insert() with " + type_name());
        }
    }

    /*!
    @brief inserts elements

    Inserts elements from range `[first, last)` before iterator @a pos.

    @param[in] pos iterator before which the content will be inserted; may be
    the end() iterator
    @param[in] first begin of the range of elements to insert
    @param[in] last end of the range of elements to insert

    @throw std::domain_error if called on JSON values other than arrays;
    example: `"cannot use insert() with string"`
    @throw std::domain_error if @a pos is not an iterator of *this; example:
    `"iterator does not fit current value"`
    @throw std::domain_error if @a first and @a last do not belong to the same
    JSON value; example: `"iterators do not fit"`
    @throw std::domain_error if @a first or @a last are iterators into
    container for which insert is called; example: `"passed iterators may not
    belong to container"`

    @return iterator pointing to the first element inserted, or @a pos if
    `first==last`

    @complexity Linear in `std::distance(first, last)` plus linear in the
    distance between @a pos and end of the container.

    @liveexample{The example shows how `insert()` is used.,insert__range}

    @since version 1.0.0
    */
    iterator insert(const_iterator pos, const_iterator first, const_iterator last)
    {
        // insert only works for arrays
        if (not is_array())
        {
            throw std::domain_error("cannot use insert() with " + type_name());
        }

        // check if iterator pos fits to this JSON value
        if (pos.m_object != this)
        {
            throw std::domain_error("iterator does not fit current value");
        }

        // check if range iterators belong to the same JSON object
        if (first.m_object != last.m_object)
        {
            throw std::domain_error("iterators do not fit");
        }

        if (first.m_object == this or last.m_object == this)
        {
            throw std::domain_error("passed iterators may not belong to container");
        }

        // insert to array and return iterator
        iterator result(this);
        result.m_it.array_iterator = m_value.array->insert(
                                         pos.m_it.array_iterator,
                                         first.m_it.array_iterator,
                                         last.m_it.array_iterator);
        return result;
    }

    /*!
    @brief inserts elements

    Inserts elements from initializer list @a ilist before iterator @a pos.

    @param[in] pos iterator before which the content will be inserted; may be
    the end() iterator
    @param[in] ilist initializer list to insert the values from

    @throw std::domain_error if called on JSON values other than arrays;
    example: `"cannot use insert() with string"`
    @throw std::domain_error if @a pos is not an iterator of *this; example:
    `"iterator does not fit current value"`

    @return iterator pointing to the first element inserted, or @a pos if
    `ilist` is empty

    @complexity Linear in `ilist.size()` plus linear in the distance between
    @a pos and end of the container.

    @liveexample{The example shows how `insert()` is used.,insert__ilist}

    @since version 1.0.0
    */
    iterator insert(const_iterator pos, std::initializer_list<basic_json> ilist)
    {
        // insert only works for arrays
        if (not is_array())
        {
            throw std::domain_error("cannot use insert() with " + type_name());
        }

        // check if iterator pos fits to this JSON value
        if (pos.m_object != this)
        {
            throw std::domain_error("iterator does not fit current value");
        }

        // insert to array and return iterator
        iterator result(this);
        result.m_it.array_iterator = m_value.array->insert(pos.m_it.array_iterator, ilist);
        return result;
    }

    /*!
    @brief exchanges the values

    Exchanges the contents of the JSON value with those of @a other. Does not
    invoke any move, copy, or swap operations on individual elements. All
    iterators and references remain valid. The past-the-end iterator is
    invalidated.

    @param[in,out] other JSON value to exchange the contents with

    @complexity Constant.

    @liveexample{The example below shows how JSON values can be swapped with
    `swap()`.,swap__reference}

    @since version 1.0.0
    */
    void swap(reference other) noexcept (
        std::is_nothrow_move_constructible<value_t>::value and
        std::is_nothrow_move_assignable<value_t>::value and
        std::is_nothrow_move_constructible<json_value>::value and
        std::is_nothrow_move_assignable<json_value>::value
    )
    {
        std::swap(m_type, other.m_type);
        std::swap(m_value, other.m_value);
        assert_invariant();
    }

    /*!
    @brief exchanges the values

    Exchanges the contents of a JSON array with those of @a other. Does not
    invoke any move, copy, or swap operations on individual elements. All
    iterators and references remain valid. The past-the-end iterator is
    invalidated.

    @param[in,out] other array to exchange the contents with

    @throw std::domain_error when JSON value is not an array; example: `"cannot
    use swap() with string"`

    @complexity Constant.

    @liveexample{The example below shows how arrays can be swapped with
    `swap()`.,swap__array_t}

    @since version 1.0.0
    */
    void swap(array_t& other)
    {
        // swap only works for arrays
        if (is_array())
        {
            std::swap(*(m_value.array), other);
        }
        else
        {
            throw std::domain_error("cannot use swap() with " + type_name());
        }
    }

    /*!
    @brief exchanges the values

    Exchanges the contents of a JSON object with those of @a other. Does not
    invoke any move, copy, or swap operations on individual elements. All
    iterators and references remain valid. The past-the-end iterator is
    invalidated.

    @param[in,out] other object to exchange the contents with

    @throw std::domain_error when JSON value is not an object; example:
    `"cannot use swap() with string"`

    @complexity Constant.

    @liveexample{The example below shows how objects can be swapped with
    `swap()`.,swap__object_t}

    @since version 1.0.0
    */
    void swap(object_t& other)
    {
        // swap only works for objects
        if (is_object())
        {
            std::swap(*(m_value.object), other);
        }
        else
        {
            throw std::domain_error("cannot use swap() with " + type_name());
        }
    }

    /*!
    @brief exchanges the values

    Exchanges the contents of a JSON string with those of @a other. Does not
    invoke any move, copy, or swap operations on individual elements. All
    iterators and references remain valid. The past-the-end iterator is
    invalidated.

    @param[in,out] other string to exchange the contents with

    @throw std::domain_error when JSON value is not a string; example: `"cannot
    use swap() with boolean"`

    @complexity Constant.

    @liveexample{The example below shows how strings can be swapped with
    `swap()`.,swap__string_t}

    @since version 1.0.0
    */
    void swap(string_t& other)
    {
        // swap only works for strings
        if (is_string())
        {
            std::swap(*(m_value.string), other);
        }
        else
        {
            throw std::domain_error("cannot use swap() with " + type_name());
        }
    }

    /// @}


    //////////////////////////////////////////
    // lexicographical comparison operators //
    //////////////////////////////////////////

    /// @name lexicographical comparison operators
    /// @{

  private:
    /*!
    @brief comparison operator for JSON types

    Returns an ordering that is similar to Python:
    - order: null < boolean < number < object < array < string
    - furthermore, each type is not smaller than itself

    @since version 1.0.0
    */
    friend bool operator<(const value_t lhs, const value_t rhs) noexcept
    {
        static constexpr std::array<uint8_t, 8> order = {{
                0, // null
                3, // object
                4, // array
                5, // string
                1, // boolean
                2, // integer
                2, // unsigned
                2, // float
            }
        };

        // discarded values are not comparable
        if (lhs == value_t::discarded or rhs == value_t::discarded)
        {
            return false;
        }

        return order[static_cast<std::size_t>(lhs)] < order[static_cast<std::size_t>(rhs)];
    }

  public:
    /*!
    @brief comparison: equal

    Compares two JSON values for equality according to the following rules:
    - Two JSON values are equal if (1) they are from the same type and (2)
      their stored values are the same.
    - Integer and floating-point numbers are automatically converted before
      comparison. Floating-point numbers are compared indirectly: two
      floating-point numbers `f1` and `f2` are considered equal if neither
      `f1 > f2` nor `f2 > f1` holds.
    - Two JSON null values are equal.

    @param[in] lhs  first JSON value to consider
    @param[in] rhs  second JSON value to consider
    @return whether the values @a lhs and @a rhs are equal

    @complexity Linear.

    @liveexample{The example demonstrates comparing several JSON
    types.,operator__equal}

    @since version 1.0.0
    */
    friend bool operator==(const_reference lhs, const_reference rhs) noexcept
    {
        const auto lhs_type = lhs.type();
        const auto rhs_type = rhs.type();

        if (lhs_type == rhs_type)
        {
            switch (lhs_type)
            {
                case value_t::array:
                {
                    return *lhs.m_value.array == *rhs.m_value.array;
                }
                case value_t::object:
                {
                    return *lhs.m_value.object == *rhs.m_value.object;
                }
                case value_t::null:
                {
                    return true;
                }
                case value_t::string:
                {
                    return *lhs.m_value.string == *rhs.m_value.string;
                }
                case value_t::boolean:
                {
                    return lhs.m_value.boolean == rhs.m_value.boolean;
                }
                case value_t::number_integer:
                {
                    return lhs.m_value.number_integer == rhs.m_value.number_integer;
                }
                case value_t::number_unsigned:
                {
                    return lhs.m_value.number_unsigned == rhs.m_value.number_unsigned;
                }
                case value_t::number_float:
                {
                    return lhs.m_value.number_float == rhs.m_value.number_float;
                }
                default:
                {
                    return false;
                }
            }
        }
        else if (lhs_type == value_t::number_integer and rhs_type == value_t::number_float)
        {
            return static_cast<number_float_t>(lhs.m_value.number_integer) == rhs.m_value.number_float;
        }
        else if (lhs_type == value_t::number_float and rhs_type == value_t::number_integer)
        {
            return lhs.m_value.number_float == static_cast<number_float_t>(rhs.m_value.number_integer);
        }
        else if (lhs_type == value_t::number_unsigned and rhs_type == value_t::number_float)
        {
            return static_cast<number_float_t>(lhs.m_value.number_unsigned) == rhs.m_value.number_float;
        }
        else if (lhs_type == value_t::number_float and rhs_type == value_t::number_unsigned)
        {
            return lhs.m_value.number_float == static_cast<number_float_t>(rhs.m_value.number_unsigned);
        }
        else if (lhs_type == value_t::number_unsigned and rhs_type == value_t::number_integer)
        {
            return static_cast<number_integer_t>(lhs.m_value.number_unsigned) == rhs.m_value.number_integer;
        }
        else if (lhs_type == value_t::number_integer and rhs_type == value_t::number_unsigned)
        {
            return lhs.m_value.number_integer == static_cast<number_integer_t>(rhs.m_value.number_unsigned);
        }

        return false;
    }

    /*!
    @brief comparison: equal

    The functions compares the given JSON value against a null pointer. As the
    null pointer can be used to initialize a JSON value to null, a comparison
    of JSON value @a v with a null pointer should be equivalent to call
    `v.is_null()`.

    @param[in] v  JSON value to consider
    @return whether @a v is null

    @complexity Constant.

    @liveexample{The example compares several JSON types to the null pointer.
    ,operator__equal__nullptr_t}

    @since version 1.0.0
    */
    friend bool operator==(const_reference v, std::nullptr_t) noexcept
    {
        return v.is_null();
    }

    /*!
    @brief comparison: equal
    @copydoc operator==(const_reference, std::nullptr_t)
    */
    friend bool operator==(std::nullptr_t, const_reference v) noexcept
    {
        return v.is_null();
    }

    /*!
    @brief comparison: not equal

    Compares two JSON values for inequality by calculating `not (lhs == rhs)`.

    @param[in] lhs  first JSON value to consider
    @param[in] rhs  second JSON value to consider
    @return whether the values @a lhs and @a rhs are not equal

    @complexity Linear.

    @liveexample{The example demonstrates comparing several JSON
    types.,operator__notequal}

    @since version 1.0.0
    */
    friend bool operator!=(const_reference lhs, const_reference rhs) noexcept
    {
        return not (lhs == rhs);
    }

    /*!
    @brief comparison: not equal

    The functions compares the given JSON value against a null pointer. As the
    null pointer can be used to initialize a JSON value to null, a comparison
    of JSON value @a v with a null pointer should be equivalent to call
    `not v.is_null()`.

    @param[in] v  JSON value to consider
    @return whether @a v is not null

    @complexity Constant.

    @liveexample{The example compares several JSON types to the null pointer.
    ,operator__notequal__nullptr_t}

    @since version 1.0.0
    */
    friend bool operator!=(const_reference v, std::nullptr_t) noexcept
    {
        return not v.is_null();
    }

    /*!
    @brief comparison: not equal
    @copydoc operator!=(const_reference, std::nullptr_t)
    */
    friend bool operator!=(std::nullptr_t, const_reference v) noexcept
    {
        return not v.is_null();
    }

    /*!
    @brief comparison: less than

    Compares whether one JSON value @a lhs is less than another JSON value @a
    rhs according to the following rules:
    - If @a lhs and @a rhs have the same type, the values are compared using
      the default `<` operator.
    - Integer and floating-point numbers are automatically converted before
      comparison
    - In case @a lhs and @a rhs have different types, the values are ignored
      and the order of the types is considered, see
      @ref operator<(const value_t, const value_t).

    @param[in] lhs  first JSON value to consider
    @param[in] rhs  second JSON value to consider
    @return whether @a lhs is less than @a rhs

    @complexity Linear.

    @liveexample{The example demonstrates comparing several JSON
    types.,operator__less}

    @since version 1.0.0
    */
    friend bool operator<(const_reference lhs, const_reference rhs) noexcept
    {
        const auto lhs_type = lhs.type();
        const auto rhs_type = rhs.type();

        if (lhs_type == rhs_type)
        {
            switch (lhs_type)
            {
                case value_t::array:
                {
                    return *lhs.m_value.array < *rhs.m_value.array;
                }
                case value_t::object:
                {
                    return *lhs.m_value.object < *rhs.m_value.object;
                }
                case value_t::null:
                {
                    return false;
                }
                case value_t::string:
                {
                    return *lhs.m_value.string < *rhs.m_value.string;
                }
                case value_t::boolean:
                {
                    return lhs.m_value.boolean < rhs.m_value.boolean;
                }
                case value_t::number_integer:
                {
                    return lhs.m_value.number_integer < rhs.m_value.number_integer;
                }
                case value_t::number_unsigned:
                {
                    return lhs.m_value.number_unsigned < rhs.m_value.number_unsigned;
                }
                case value_t::number_float:
                {
                    return lhs.m_value.number_float < rhs.m_value.number_float;
                }
                default:
                {
                    return false;
                }
            }
        }
        else if (lhs_type == value_t::number_integer and rhs_type == value_t::number_float)
        {
            return static_cast<number_float_t>(lhs.m_value.number_integer) < rhs.m_value.number_float;
        }
        else if (lhs_type == value_t::number_float and rhs_type == value_t::number_integer)
        {
            return lhs.m_value.number_float < static_cast<number_float_t>(rhs.m_value.number_integer);
        }
        else if (lhs_type == value_t::number_unsigned and rhs_type == value_t::number_float)
        {
            return static_cast<number_float_t>(lhs.m_value.number_unsigned) < rhs.m_value.number_float;
        }
        else if (lhs_type == value_t::number_float and rhs_type == value_t::number_unsigned)
        {
            return lhs.m_value.number_float < static_cast<number_float_t>(rhs.m_value.number_unsigned);
        }
        else if (lhs_type == value_t::number_integer and rhs_type == value_t::number_unsigned)
        {
            return lhs.m_value.number_integer < static_cast<number_integer_t>(rhs.m_value.number_unsigned);
        }
        else if (lhs_type == value_t::number_unsigned and rhs_type == value_t::number_integer)
        {
            return static_cast<number_integer_t>(lhs.m_value.number_unsigned) < rhs.m_value.number_integer;
        }

        // We only reach this line if we cannot compare values. In that case,
        // we compare types. Note we have to call the operator explicitly,
        // because MSVC has problems otherwise.
        return operator<(lhs_type, rhs_type);
    }

    /*!
    @brief comparison: less than or equal

    Compares whether one JSON value @a lhs is less than or equal to another
    JSON value by calculating `not (rhs < lhs)`.

    @param[in] lhs  first JSON value to consider
    @param[in] rhs  second JSON value to consider
    @return whether @a lhs is less than or equal to @a rhs

    @complexity Linear.

    @liveexample{The example demonstrates comparing several JSON
    types.,operator__greater}

    @since version 1.0.0
    */
    friend bool operator<=(const_reference lhs, const_reference rhs) noexcept
    {
        return not (rhs < lhs);
    }

    /*!
    @brief comparison: greater than

    Compares whether one JSON value @a lhs is greater than another
    JSON value by calculating `not (lhs <= rhs)`.

    @param[in] lhs  first JSON value to consider
    @param[in] rhs  second JSON value to consider
    @return whether @a lhs is greater than to @a rhs

    @complexity Linear.

    @liveexample{The example demonstrates comparing several JSON
    types.,operator__lessequal}

    @since version 1.0.0
    */
    friend bool operator>(const_reference lhs, const_reference rhs) noexcept
    {
        return not (lhs <= rhs);
    }

    /*!
    @brief comparison: greater than or equal

    Compares whether one JSON value @a lhs is greater than or equal to another
    JSON value by calculating `not (lhs < rhs)`.

    @param[in] lhs  first JSON value to consider
    @param[in] rhs  second JSON value to consider
    @return whether @a lhs is greater than or equal to @a rhs

    @complexity Linear.

    @liveexample{The example demonstrates comparing several JSON
    types.,operator__greaterequal}

    @since version 1.0.0
    */
    friend bool operator>=(const_reference lhs, const_reference rhs) noexcept
    {
        return not (lhs < rhs);
    }

    /// @}


    ///////////////////
    // serialization //
    ///////////////////

    /// @name serialization
    /// @{

    /*!
    @brief serialize to stream

    Serialize the given JSON value @a j to the output stream @a o. The JSON
    value will be serialized using the @ref dump member function. The
    indentation of the output can be controlled with the member variable
    `width` of the output stream @a o. For instance, using the manipulator
    `std::setw(4)` on @a o sets the indentation level to `4` and the
    serialization result is the same as calling `dump(4)`.

    @note During serializaion, the locale and the precision of the output
    stream @a o are changed. The original values are restored when the
    function returns.

    @param[in,out] o  stream to serialize to
    @param[in] j  JSON value to serialize

    @return the stream @a o

    @complexity Linear.

    @liveexample{The example below shows the serialization with different
    parameters to `width` to adjust the indentation level.,operator_serialize}

    @since version 1.0.0
    */
    friend std::ostream& operator<<(std::ostream& o, const basic_json& j)
    {
        // read width member and use it as indentation parameter if nonzero
        const bool pretty_print = (o.width() > 0);
        const auto indentation = (pretty_print ? o.width() : 0);

        // reset width to 0 for subsequent calls to this stream
        o.width(0);

        // fix locale problems
        const auto old_locale = o.imbue(std::locale::classic());
        // set precision

        // 6, 15 or 16 digits of precision allows round-trip IEEE 754
        // string->float->string, string->double->string or string->long
        // double->string; to be safe, we read this value from
        // std::numeric_limits<number_float_t>::digits10
        const auto old_precision = o.precision(std::numeric_limits<double>::digits10);

        // do the actual serialization
        j.dump(o, pretty_print, static_cast<unsigned int>(indentation));

        // reset locale and precision
        o.imbue(old_locale);
        o.precision(old_precision);
        return o;
    }

    /*!
    @brief serialize to stream
    @copydoc operator<<(std::ostream&, const basic_json&)
    */
    friend std::ostream& operator>>(const basic_json& j, std::ostream& o)
    {
        return o << j;
    }

    /// @}


    /////////////////////
    // deserialization //
    /////////////////////

    /// @name deserialization
    /// @{

    /*!
    @brief deserialize from an array

    This function reads from an array of 1-byte values.

    @pre Each element of the container has a size of 1 byte. Violating this
    precondition yields undefined behavior. **This precondition is enforced
    with a static assertion.**

    @param[in] array  array to read from
    @param[in] cb  a parser callback function of type @ref parser_callback_t
    which is used to control the deserialization by filtering unwanted values
    (optional)

    @return result of the deserialization

    @complexity Linear in the length of the input. The parser is a predictive
    LL(1) parser. The complexity can be higher if the parser callback function
    @a cb has a super-linear complexity.

    @note A UTF-8 byte order mark is silently ignored.

    @liveexample{The example below demonstrates the `parse()` function reading
    from an array.,parse__array__parser_callback_t}

    @since version 2.0.3
    */
    template<class T, std::size_t N>
    static basic_json parse(T (&array)[N],
                            const parser_callback_t cb = nullptr)
    {
        // delegate the call to the iterator-range parse overload
        return parse(std::begin(array), std::end(array), cb);
    }

    /*!
    @brief deserialize from string literal

    @tparam CharT character/literal type with size of 1 byte
    @param[in] s  string literal to read a serialized JSON value from
    @param[in] cb a parser callback function of type @ref parser_callback_t
    which is used to control the deserialization by filtering unwanted values
    (optional)

    @return result of the deserialization

    @complexity Linear in the length of the input. The parser is a predictive
    LL(1) parser. The complexity can be higher if the parser callback function
    @a cb has a super-linear complexity.

    @note A UTF-8 byte order mark is silently ignored.
    @note String containers like `std::string` or @ref string_t can be parsed
          with @ref parse(const ContiguousContainer&, const parser_callback_t)

    @liveexample{The example below demonstrates the `parse()` function with
    and without callback function.,parse__string__parser_callback_t}

    @sa @ref parse(std::istream&, const parser_callback_t) for a version that
    reads from an input stream

    @since version 1.0.0 (originally for @ref string_t)
    */
    template<typename CharT, typename std::enable_if<
                 std::is_pointer<CharT>::value and
                 std::is_integral<typename std::remove_pointer<CharT>::type>::value and
                 sizeof(typename std::remove_pointer<CharT>::type) == 1, int>::type = 0>
    static basic_json parse(const CharT s,
                            const parser_callback_t cb = nullptr)
    {
        return parser(reinterpret_cast<const char*>(s), cb).parse();
    }

    /*!
    @brief deserialize from stream

    @param[in,out] i  stream to read a serialized JSON value from
    @param[in] cb a parser callback function of type @ref parser_callback_t
    which is used to control the deserialization by filtering unwanted values
    (optional)

    @return result of the deserialization

    @complexity Linear in the length of the input. The parser is a predictive
    LL(1) parser. The complexity can be higher if the parser callback function
    @a cb has a super-linear complexity.

    @note A UTF-8 byte order mark is silently ignored.

    @liveexample{The example below demonstrates the `parse()` function with
    and without callback function.,parse__istream__parser_callback_t}

    @sa @ref parse(const CharT, const parser_callback_t) for a version
    that reads from a string

    @since version 1.0.0
    */
    static basic_json parse(std::istream& i,
                            const parser_callback_t cb = nullptr)
    {
        return parser(i, cb).parse();
    }

    /*!
    @copydoc parse(std::istream&, const parser_callback_t)
    */
    static basic_json parse(std::istream&& i,
                            const parser_callback_t cb = nullptr)
    {
        return parser(i, cb).parse();
    }

    /*!
    @brief deserialize from an iterator range with contiguous storage

    This function reads from an iterator range of a container with contiguous
    storage of 1-byte values. Compatible container types include
    `std::vector`, `std::string`, `std::array`, `std::valarray`, and
    `std::initializer_list`. Furthermore, C-style arrays can be used with
    `std::begin()`/`std::end()`. User-defined containers can be used as long
    as they implement random-access iterators and a contiguous storage.

    @pre The iterator range is contiguous. Violating this precondition yields
    undefined behavior. **This precondition is enforced with an assertion.**
    @pre Each element in the range has a size of 1 byte. Violating this
    precondition yields undefined behavior. **This precondition is enforced
    with a static assertion.**

    @warning There is no way to enforce all preconditions at compile-time. If
             the function is called with noncompliant iterators and with
             assertions switched off, the behavior is undefined and will most
             likely yield segmentation violation.

    @tparam IteratorType iterator of container with contiguous storage
    @param[in] first  begin of the range to parse (included)
    @param[in] last  end of the range to parse (excluded)
    @param[in] cb  a parser callback function of type @ref parser_callback_t
    which is used to control the deserialization by filtering unwanted values
    (optional)

    @return result of the deserialization

    @complexity Linear in the length of the input. The parser is a predictive
    LL(1) parser. The complexity can be higher if the parser callback function
    @a cb has a super-linear complexity.

    @note A UTF-8 byte order mark is silently ignored.

    @liveexample{The example below demonstrates the `parse()` function reading
    from an iterator range.,parse__iteratortype__parser_callback_t}

    @since version 2.0.3
    */
    template<class IteratorType, typename std::enable_if<
                 std::is_base_of<
                     std::random_access_iterator_tag,
                     typename std::iterator_traits<IteratorType>::iterator_category>::value, int>::type = 0>
    static basic_json parse(IteratorType first, IteratorType last,
                            const parser_callback_t cb = nullptr)
    {
        // assertion to check that the iterator range is indeed contiguous,
        // see http://stackoverflow.com/a/35008842/266378 for more discussion
        assert(std::accumulate(first, last, std::make_pair<bool, int>(true, 0),
                               [&first](std::pair<bool, int> res, decltype(*first) val)
        {
            res.first &= (val == *(std::next(std::addressof(*first), res.second++)));
            return res;
        }).first);

        // assertion to check that each element is 1 byte long
        static_assert(sizeof(typename std::iterator_traits<IteratorType>::value_type) == 1,
                      "each element in the iterator range must have the size of 1 byte");

        // if iterator range is empty, create a parser with an empty string
        // to generate "unexpected EOF" error message
        if (std::distance(first, last) <= 0)
        {
            return parser("").parse();
        }

        return parser(first, last, cb).parse();
    }

    /*!
    @brief deserialize from a container with contiguous storage

    This function reads from a container with contiguous storage of 1-byte
    values. Compatible container types include `std::vector`, `std::string`,
    `std::array`, and `std::initializer_list`. User-defined containers can be
    used as long as they implement random-access iterators and a contiguous
    storage.

    @pre The container storage is contiguous. Violating this precondition
    yields undefined behavior. **This precondition is enforced with an
    assertion.**
    @pre Each element of the container has a size of 1 byte. Violating this
    precondition yields undefined behavior. **This precondition is enforced
    with a static assertion.**

    @warning There is no way to enforce all preconditions at compile-time. If
             the function is called with a noncompliant container and with
             assertions switched off, the behavior is undefined and will most
             likely yield segmentation violation.

    @tparam ContiguousContainer container type with contiguous storage
    @param[in] c  container to read from
    @param[in] cb  a parser callback function of type @ref parser_callback_t
    which is used to control the deserialization by filtering unwanted values
    (optional)

    @return result of the deserialization

    @complexity Linear in the length of the input. The parser is a predictive
    LL(1) parser. The complexity can be higher if the parser callback function
    @a cb has a super-linear complexity.

    @note A UTF-8 byte order mark is silently ignored.

    @liveexample{The example below demonstrates the `parse()` function reading
    from a contiguous container.,parse__contiguouscontainer__parser_callback_t}

    @since version 2.0.3
    */
    template<class ContiguousContainer, typename std::enable_if<
                 not std::is_pointer<ContiguousContainer>::value and
                 std::is_base_of<
                     std::random_access_iterator_tag,
                     typename std::iterator_traits<decltype(std::begin(std::declval<ContiguousContainer const>()))>::iterator_category>::value
                 , int>::type = 0>
    static basic_json parse(const ContiguousContainer& c,
                            const parser_callback_t cb = nullptr)
    {
        // delegate the call to the iterator-range parse overload
        return parse(std::begin(c), std::end(c), cb);
    }

    /*!
    @brief deserialize from stream

    Deserializes an input stream to a JSON value.

    @param[in,out] i  input stream to read a serialized JSON value from
    @param[in,out] j  JSON value to write the deserialized input to

    @throw std::invalid_argument in case of parse errors

    @complexity Linear in the length of the input. The parser is a predictive
    LL(1) parser.

    @note A UTF-8 byte order mark is silently ignored.

    @liveexample{The example below shows how a JSON value is constructed by
    reading a serialization from a stream.,operator_deserialize}

    @sa parse(std::istream&, const parser_callback_t) for a variant with a
    parser callback function to filter values while parsing

    @since version 1.0.0
    */
    friend std::istream& operator<<(basic_json& j, std::istream& i)
    {
        j = parser(i).parse();
        return i;
    }

    /*!
    @brief deserialize from stream
    @copydoc operator<<(basic_json&, std::istream&)
    */
    friend std::istream& operator>>(std::istream& i, basic_json& j)
    {
        j = parser(i).parse();
        return i;
    }

    /// @}

    //////////////////////////////////////////
    // binary serialization/deserialization //
    //////////////////////////////////////////

    /// @name binary serialization/deserialization support
    /// @{

  private:
    template<typename T>
    static void add_to_vector(std::vector<uint8_t>& vec, size_t bytes, const T number)
    {
        assert(bytes == 1 or bytes == 2 or bytes == 4 or bytes == 8);

        switch (bytes)
        {
            case 8:
            {
                vec.push_back(static_cast<uint8_t>((number >> 070) & 0xff));
                vec.push_back(static_cast<uint8_t>((number >> 060) & 0xff));
                vec.push_back(static_cast<uint8_t>((number >> 050) & 0xff));
                vec.push_back(static_cast<uint8_t>((number >> 040) & 0xff));
                // intentional fall-through
            }

            case 4:
            {
                vec.push_back(static_cast<uint8_t>((number >> 030) & 0xff));
                vec.push_back(static_cast<uint8_t>((number >> 020) & 0xff));
                // intentional fall-through
            }

            case 2:
            {
                vec.push_back(static_cast<uint8_t>((number >> 010) & 0xff));
                // intentional fall-through
            }

            case 1:
            {
                vec.push_back(static_cast<uint8_t>(number & 0xff));
                break;
            }
        }
    }

    /*!
    @brief take sufficient bytes from a vector to fill an integer variable

    In the context of binary serialization formats, we need to read several
    bytes from a byte vector and combine them to multi-byte integral data
    types.

    @param[in] vec  byte vector to read from
    @param[in] current_index  the position in the vector after which to read

    @return the next sizeof(T) bytes from @a vec, in reverse order as T

    @tparam T the integral return type

    @throw std::out_of_range if there are less than sizeof(T)+1 bytes in the
           vector @a vec to read

    In the for loop, the bytes from the vector are copied in reverse order into
    the return value. In the figures below, let sizeof(T)=4 and `i` be the loop
    variable.

    Precondition:

    vec:   |   |   | a | b | c | d |      T: |   |   |   |   |
                 ^               ^             ^                ^
           current_index         i            ptr        sizeof(T)

    Postcondition:

    vec:   |   |   | a | b | c | d |      T: | d | c | b | a |
                 ^   ^                                     ^
                 |   i                                    ptr
           current_index

    @sa Code adapted from <http://stackoverflow.com/a/41031865/266378>.
    */
    template<typename T>
    static T get_from_vector(const std::vector<uint8_t>& vec, const size_t current_index)
    {
        if (current_index + sizeof(T) + 1 > vec.size())
        {
            throw std::out_of_range("cannot read " + std::to_string(sizeof(T)) + " bytes from vector");
        }

        T result;
        uint8_t* ptr = reinterpret_cast<uint8_t*>(&result);
        for (size_t i = 0; i < sizeof(T); ++i)
        {
            *ptr++ = vec[current_index + sizeof(T) - i];
        }
        return result;
    }

    /*!
    @brief create a MessagePack serialization of a given JSON value

    This is a straightforward implementation of the MessagePack specification.

    @param[in] j  JSON value to serialize
    @param[in,out] v  byte vector to write the serialization to

    @sa https://github.com/msgpack/msgpack/blob/master/spec.md
    */
    static void to_msgpack_internal(const basic_json& j, std::vector<uint8_t>& v)
    {
        switch (j.type())
        {
            case value_t::null:
            {
                // nil
                v.push_back(0xc0);
                break;
            }

            case value_t::boolean:
            {
                // true and false
                v.push_back(j.m_value.boolean ? 0xc3 : 0xc2);
                break;
            }

            case value_t::number_integer:
            {
                if (j.m_value.number_integer >= 0)
                {
                    // MessagePack does not differentiate between positive
                    // signed integers and unsigned integers. Therefore, we used
                    // the code from the value_t::number_unsigned case here.
                    if (j.m_value.number_unsigned < 128)
                    {
                        // positive fixnum
                        add_to_vector(v, 1, j.m_value.number_unsigned);
                    }
                    else if (j.m_value.number_unsigned <= UINT8_MAX)
                    {
                        // uint 8
                        v.push_back(0xcc);
                        add_to_vector(v, 1, j.m_value.number_unsigned);
                    }
                    else if (j.m_value.number_unsigned <= UINT16_MAX)
                    {
                        // uint 16
                        v.push_back(0xcd);
                        add_to_vector(v, 2, j.m_value.number_unsigned);
                    }
                    else if (j.m_value.number_unsigned <= UINT32_MAX)
                    {
                        // uint 32
                        v.push_back(0xce);
                        add_to_vector(v, 4, j.m_value.number_unsigned);
                    }
                    else if (j.m_value.number_unsigned <= UINT64_MAX)
                    {
                        // uint 64
                        v.push_back(0xcf);
                        add_to_vector(v, 8, j.m_value.number_unsigned);
                    }
                }
                else
                {
                    if (j.m_value.number_integer >= -32)
                    {
                        // negative fixnum
                        add_to_vector(v, 1, j.m_value.number_integer);
                    }
                    else if (j.m_value.number_integer >= INT8_MIN and j.m_value.number_integer <= INT8_MAX)
                    {
                        // int 8
                        v.push_back(0xd0);
                        add_to_vector(v, 1, j.m_value.number_integer);
                    }
                    else if (j.m_value.number_integer >= INT16_MIN and j.m_value.number_integer <= INT16_MAX)
                    {
                        // int 16
                        v.push_back(0xd1);
                        add_to_vector(v, 2, j.m_value.number_integer);
                    }
                    else if (j.m_value.number_integer >= INT32_MIN and j.m_value.number_integer <= INT32_MAX)
                    {
                        // int 32
                        v.push_back(0xd2);
                        add_to_vector(v, 4, j.m_value.number_integer);
                    }
                    else if (j.m_value.number_integer >= INT64_MIN and j.m_value.number_integer <= INT64_MAX)
                    {
                        // int 64
                        v.push_back(0xd3);
                        add_to_vector(v, 8, j.m_value.number_integer);
                    }
                }
                break;
            }

            case value_t::number_unsigned:
            {
                if (j.m_value.number_unsigned < 128)
                {
                    // positive fixnum
                    add_to_vector(v, 1, j.m_value.number_unsigned);
                }
                else if (j.m_value.number_unsigned <= UINT8_MAX)
                {
                    // uint 8
                    v.push_back(0xcc);
                    add_to_vector(v, 1, j.m_value.number_unsigned);
                }
                else if (j.m_value.number_unsigned <= UINT16_MAX)
                {
                    // uint 16
                    v.push_back(0xcd);
                    add_to_vector(v, 2, j.m_value.number_unsigned);
                }
                else if (j.m_value.number_unsigned <= UINT32_MAX)
                {
                    // uint 32
                    v.push_back(0xce);
                    add_to_vector(v, 4, j.m_value.number_unsigned);
                }
                else if (j.m_value.number_unsigned <= UINT64_MAX)
                {
                    // uint 64
                    v.push_back(0xcf);
                    add_to_vector(v, 8, j.m_value.number_unsigned);
                }
                break;
            }

            case value_t::number_float:
            {
                // float 64
                v.push_back(0xcb);
                const uint8_t* helper = reinterpret_cast<const uint8_t*>(&(j.m_value.number_float));
                for (size_t i = 0; i < 8; ++i)
                {
                    v.push_back(helper[7 - i]);
                }
                break;
            }

            case value_t::string:
            {
                const auto N = j.m_value.string->size();
                if (N <= 31)
                {
                    // fixstr
                    v.push_back(static_cast<uint8_t>(0xa0 | N));
                }
                else if (N <= 255)
                {
                    // str 8
                    v.push_back(0xd9);
                    add_to_vector(v, 1, N);
                }
                else if (N <= 65535)
                {
                    // str 16
                    v.push_back(0xda);
                    add_to_vector(v, 2, N);
                }
                else if (N <= 4294967295)
                {
                    // str 32
                    v.push_back(0xdb);
                    add_to_vector(v, 4, N);
                }

                // append string
                std::copy(j.m_value.string->begin(), j.m_value.string->end(),
                          std::back_inserter(v));
                break;
            }

            case value_t::array:
            {
                const auto N = j.m_value.array->size();
                if (N <= 15)
                {
                    // fixarray
                    v.push_back(static_cast<uint8_t>(0x90 | N));
                }
                else if (N <= 0xffff)
                {
                    // array 16
                    v.push_back(0xdc);
                    add_to_vector(v, 2, N);
                }
                else if (N <= 0xffffffff)
                {
                    // array 32
                    v.push_back(0xdd);
                    add_to_vector(v, 4, N);
                }

                // append each element
                for (const auto& el : *j.m_value.array)
                {
                    to_msgpack_internal(el, v);
                }
                break;
            }

            case value_t::object:
            {
                const auto N = j.m_value.object->size();
                if (N <= 15)
                {
                    // fixmap
                    v.push_back(static_cast<uint8_t>(0x80 | (N & 0xf)));
                }
                else if (N <= 65535)
                {
                    // map 16
                    v.push_back(0xde);
                    add_to_vector(v, 2, N);
                }
                else if (N <= 4294967295)
                {
                    // map 32
                    v.push_back(0xdf);
                    add_to_vector(v, 4, N);
                }

                // append each element
                for (const auto& el : *j.m_value.object)
                {
                    to_msgpack_internal(el.first, v);
                    to_msgpack_internal(el.second, v);
                }
                break;
            }

            default:
            {
                break;
            }
        }
    }

    /*!
    @brief create a CBOR serialization of a given JSON value

    This is a straightforward implementation of the CBOR specification.

    @param[in] j  JSON value to serialize
    @param[in,out] v  byte vector to write the serialization to

    @sa https://tools.ietf.org/html/rfc7049
    */
    static void to_cbor_internal(const basic_json& j, std::vector<uint8_t>& v)
    {
        switch (j.type())
        {
            case value_t::null:
            {
                v.push_back(0xf6);
                break;
            }

            case value_t::boolean:
            {
                v.push_back(j.m_value.boolean ? 0xf5 : 0xf4);
                break;
            }

            case value_t::number_integer:
            {
                if (j.m_value.number_integer >= 0)
                {
                    // CBOR does not differentiate between positive signed
                    // integers and unsigned integers. Therefore, we used the
                    // code from the value_t::number_unsigned case here.
                    if (j.m_value.number_integer <= 0x17)
                    {
                        add_to_vector(v, 1, j.m_value.number_integer);
                    }
                    else if (j.m_value.number_integer <= UINT8_MAX)
                    {
                        v.push_back(0x18);
                        // one-byte uint8_t
                        add_to_vector(v, 1, j.m_value.number_integer);
                    }
                    else if (j.m_value.number_integer <= UINT16_MAX)
                    {
                        v.push_back(0x19);
                        // two-byte uint16_t
                        add_to_vector(v, 2, j.m_value.number_integer);
                    }
                    else if (j.m_value.number_integer <= UINT32_MAX)
                    {
                        v.push_back(0x1a);
                        // four-byte uint32_t
                        add_to_vector(v, 4, j.m_value.number_integer);
                    }
                    else
                    {
                        v.push_back(0x1b);
                        // eight-byte uint64_t
                        add_to_vector(v, 8, j.m_value.number_integer);
                    }
                }
                else
                {
                    // The conversions below encode the sign in the first byte,
                    // and the value is converted to a positive number.
                    const auto positive_number = -1 - j.m_value.number_integer;
                    if (j.m_value.number_integer >= -24)
                    {
                        v.push_back(static_cast<uint8_t>(0x20 + positive_number));
                    }
                    else if (positive_number <= UINT8_MAX)
                    {
                        // int 8
                        v.push_back(0x38);
                        add_to_vector(v, 1, positive_number);
                    }
                    else if (positive_number <= UINT16_MAX)
                    {
                        // int 16
                        v.push_back(0x39);
                        add_to_vector(v, 2, positive_number);
                    }
                    else if (positive_number <= UINT32_MAX)
                    {
                        // int 32
                        v.push_back(0x3a);
                        add_to_vector(v, 4, positive_number);
                    }
                    else
                    {
                        // int 64
                        v.push_back(0x3b);
                        add_to_vector(v, 8, positive_number);
                    }
                }
                break;
            }

            case value_t::number_unsigned:
            {
                if (j.m_value.number_unsigned <= 0x17)
                {
                    v.push_back(static_cast<uint8_t>(j.m_value.number_unsigned));
                }
                else if (j.m_value.number_unsigned <= 0xff)
                {
                    v.push_back(0x18);
                    // one-byte uint8_t
                    add_to_vector(v, 1, j.m_value.number_unsigned);
                }
                else if (j.m_value.number_unsigned <= 0xffff)
                {
                    v.push_back(0x19);
                    // two-byte uint16_t
                    add_to_vector(v, 2, j.m_value.number_unsigned);
                }
                else if (j.m_value.number_unsigned <= 0xffffffff)
                {
                    v.push_back(0x1a);
                    // four-byte uint32_t
                    add_to_vector(v, 4, j.m_value.number_unsigned);
                }
                else if (j.m_value.number_unsigned <= 0xffffffffffffffff)
                {
                    v.push_back(0x1b);
                    // eight-byte uint64_t
                    add_to_vector(v, 8, j.m_value.number_unsigned);
                }
                break;
            }

            case value_t::number_float:
            {
                // Double-Precision Float
                v.push_back(0xfb);
                const uint8_t* helper = reinterpret_cast<const uint8_t*>(&(j.m_value.number_float));
                for (size_t i = 0; i < 8; ++i)
                {
                    v.push_back(helper[7 - i]);
                }
                break;
            }

            case value_t::string:
            {
                const auto N = j.m_value.string->size();
                if (N <= 0x17)
                {
                    v.push_back(0x60 + N);  // 1 byte for string + size
                }
                else if (N <= 0xff)
                {
                    v.push_back(0x78);  // one-byte uint8_t for N
                    add_to_vector(v, 1, N);
                }
                else if (N <= 0xffff)
                {
                    v.push_back(0x79);  // two-byte uint16_t for N
                    add_to_vector(v, 2, N);
                }
                else if (N <= 0xffffffff)
                {
                    v.push_back(0x7a); // four-byte uint32_t for N
                    add_to_vector(v, 4, N);
                }
                // LCOV_EXCL_START
                else if (N <= 0xffffffffffffffff)
                {
                    v.push_back(0x7b);  // eight-byte uint64_t for N
                    add_to_vector(v, 8, N);
                }
                // LCOV_EXCL_STOP

                // append string
                std::copy(j.m_value.string->begin(), j.m_value.string->end(),
                          std::back_inserter(v));
                break;
            }

            case value_t::array:
            {
                const auto N = j.m_value.array->size();
                if (N <= 0x17)
                {
                    v.push_back(0x80 + N);  // 1 byte for array + size
                }
                else if (N <= 0xff)
                {
                    v.push_back(0x98);  // one-byte uint8_t for N
                    add_to_vector(v, 1, N);
                }
                else if (N <= 0xffff)
                {
                    v.push_back(0x99);  // two-byte uint16_t for N
                    add_to_vector(v, 2, N);
                }
                else if (N <= 0xffffffff)
                {
                    v.push_back(0x9a);  // four-byte uint32_t for N
                    add_to_vector(v, 4, N);
                }
                // LCOV_EXCL_START
                else if (N <= 0xffffffffffffffff)
                {
                    v.push_back(0x9b);  // eight-byte uint64_t for N
                    add_to_vector(v, 8, N);
                }
                // LCOV_EXCL_STOP

                // append each element
                for (const auto& el : *j.m_value.array)
                {
                    to_cbor_internal(el, v);
                }
                break;
            }

            case value_t::object:
            {
                const auto N = j.m_value.object->size();
                if (N <= 0x17)
                {
                    v.push_back(0xa0 + N);  // 1 byte for object + size
                }
                else if (N <= 0xff)
                {
                    v.push_back(0xb8);
                    add_to_vector(v, 1, N);  // one-byte uint8_t for N
                }
                else if (N <= 0xffff)
                {
                    v.push_back(0xb9);
                    add_to_vector(v, 2, N);  // two-byte uint16_t for N
                }
                else if (N <= 0xffffffff)
                {
                    v.push_back(0xba);
                    add_to_vector(v, 4, N);  // four-byte uint32_t for N
                }
                // LCOV_EXCL_START
                else if (N <= 0xffffffffffffffff)
                {
                    v.push_back(0xbb);
                    add_to_vector(v, 8, N);  // eight-byte uint64_t for N
                }
                // LCOV_EXCL_STOP

                // append each element
                for (const auto& el : *j.m_value.object)
                {
                    to_cbor_internal(el.first, v);
                    to_cbor_internal(el.second, v);
                }
                break;
            }

            default:
            {
                break;
            }
        }
    }


    /*
    @brief checks if given lengths do not exceed the size of a given vector

    To secure the access to the byte vector during CBOR/MessagePack
    deserialization, bytes are copied from the vector into buffers. This
    function checks if the number of bytes to copy (@a len) does not exceed the
    size @s size of the vector. Additionally, an @a offset is given from where
    to start reading the bytes.

    This function checks whether reading the bytes is safe; that is, offset is a
    valid index in the vector, offset+len

    @param[in] size    size of the byte vector
    @param[in] len     number of bytes to read
    @param[in] offset  offset where to start reading

    vec:  x x x x x X X X X X
          ^         ^         ^
          0         offset    len

    @throws out_of_range if `len > v.size()`
    */
    static void check_length(const size_t size, const size_t len, const size_t offset)
    {
        // simple case: requested length is greater than the vector's length
        if (len > size or offset > size)
        {
            throw std::out_of_range("len out of range");
        }

        // second case: adding offset would result in overflow
        if ((size > (std::numeric_limits<size_t>::max() - offset)))
        {
            throw std::out_of_range("len+offset out of range");
        }

        // last case: reading past the end of the vector
        if (len + offset > size)
        {
            throw std::out_of_range("len+offset out of range");
        }
    }

    /*!
    @brief create a JSON value from a given MessagePack vector

    @param[in] v  MessagePack serialization
    @param[in] idx  byte index to start reading from @a v

    @return deserialized JSON value

    @throw std::invalid_argument if unsupported features from MessagePack were
    used in the given vector @a v or if the input is not valid MessagePack
    @throw std::out_of_range if the given vector ends prematurely

    @sa https://github.com/msgpack/msgpack/blob/master/spec.md
    */
    static basic_json from_msgpack_internal(const std::vector<uint8_t>& v, size_t& idx)
    {
        // make sure reading 1 byte is safe
        check_length(v.size(), 1, idx);

        // store and increment index
        const size_t current_idx = idx++;

        if (v[current_idx] <= 0xbf)
        {
            if (v[current_idx] <= 0x7f) // positive fixint
            {
                return v[current_idx];
            }
            else if (v[current_idx] <= 0x8f) // fixmap
            {
                basic_json result = value_t::object;
                const size_t len = v[current_idx] & 0x0f;
                for (size_t i = 0; i < len; ++i)
                {
                    std::string key = from_msgpack_internal(v, idx);
                    result[key] = from_msgpack_internal(v, idx);
                }
                return result;
            }
            else if (v[current_idx] <= 0x9f) // fixarray
            {
                basic_json result = value_t::array;
                const size_t len = v[current_idx] & 0x0f;
                for (size_t i = 0; i < len; ++i)
                {
                    result.push_back(from_msgpack_internal(v, idx));
                }
                return result;
            }
            else // fixstr
            {
                const size_t len = v[current_idx] & 0x1f;
                const size_t offset = current_idx + 1;
                idx += len; // skip content bytes
                check_length(v.size(), len, offset);
                return std::string(reinterpret_cast<const char*>(v.data()) + offset, len);
            }
        }
        else if (v[current_idx] >= 0xe0) // negative fixint
        {
            return static_cast<int8_t>(v[current_idx]);
        }
        else
        {
            switch (v[current_idx])
            {
                case 0xc0: // nil
                {
                    return value_t::null;
                }

                case 0xc2: // false
                {
                    return false;
                }

                case 0xc3: // true
                {
                    return true;
                }

                case 0xca: // float 32
                {
                    // copy bytes in reverse order into the double variable
                    check_length(v.size(), sizeof(float), 1);
                    float res;
                    for (size_t byte = 0; byte < sizeof(float); ++byte)
                    {
                        reinterpret_cast<uint8_t*>(&res)[sizeof(float) - byte - 1] = v[current_idx + 1 + byte];
                    }
                    idx += sizeof(float); // skip content bytes
                    return res;
                }

                case 0xcb: // float 64
                {
                    // copy bytes in reverse order into the double variable
                    check_length(v.size(), sizeof(double), 1);
                    double res;
                    for (size_t byte = 0; byte < sizeof(double); ++byte)
                    {
                        reinterpret_cast<uint8_t*>(&res)[sizeof(double) - byte - 1] = v[current_idx + 1 + byte];
                    }
                    idx += sizeof(double); // skip content bytes
                    return res;
                }

                case 0xcc: // uint 8
                {
                    idx += 1; // skip content byte
                    return get_from_vector<uint8_t>(v, current_idx);
                }

                case 0xcd: // uint 16
                {
                    idx += 2; // skip 2 content bytes
                    return get_from_vector<uint16_t>(v, current_idx);
                }

                case 0xce: // uint 32
                {
                    idx += 4; // skip 4 content bytes
                    return get_from_vector<uint32_t>(v, current_idx);
                }

                case 0xcf: // uint 64
                {
                    idx += 8; // skip 8 content bytes
                    return get_from_vector<uint64_t>(v, current_idx);
                }

                case 0xd0: // int 8
                {
                    idx += 1; // skip content byte
                    return get_from_vector<int8_t>(v, current_idx);
                }

                case 0xd1: // int 16
                {
                    idx += 2; // skip 2 content bytes
                    return get_from_vector<int16_t>(v, current_idx);
                }

                case 0xd2: // int 32
                {
                    idx += 4; // skip 4 content bytes
                    return get_from_vector<int32_t>(v, current_idx);
                }

                case 0xd3: // int 64
                {
                    idx += 8; // skip 8 content bytes
                    return get_from_vector<int64_t>(v, current_idx);
                }

                case 0xd9: // str 8
                {
                    const auto len = static_cast<size_t>(get_from_vector<uint8_t>(v, current_idx));
                    const size_t offset = current_idx + 2;
                    idx += len + 1; // skip size byte + content bytes
                    check_length(v.size(), len, offset);
                    return std::string(reinterpret_cast<const char*>(v.data()) + offset, len);
                }

                case 0xda: // str 16
                {
                    const auto len = static_cast<size_t>(get_from_vector<uint16_t>(v, current_idx));
                    const size_t offset = current_idx + 3;
                    idx += len + 2; // skip 2 size bytes + content bytes
                    check_length(v.size(), len, offset);
                    return std::string(reinterpret_cast<const char*>(v.data()) + offset, len);
                }

                case 0xdb: // str 32
                {
                    const auto len = static_cast<size_t>(get_from_vector<uint32_t>(v, current_idx));
                    const size_t offset = current_idx + 5;
                    idx += len + 4; // skip 4 size bytes + content bytes
                    check_length(v.size(), len, offset);
                    return std::string(reinterpret_cast<const char*>(v.data()) + offset, len);
                }

                case 0xdc: // array 16
                {
                    basic_json result = value_t::array;
                    const auto len = static_cast<size_t>(get_from_vector<uint16_t>(v, current_idx));
                    idx += 2; // skip 2 size bytes
                    for (size_t i = 0; i < len; ++i)
                    {
                        result.push_back(from_msgpack_internal(v, idx));
                    }
                    return result;
                }

                case 0xdd: // array 32
                {
                    basic_json result = value_t::array;
                    const auto len = static_cast<size_t>(get_from_vector<uint32_t>(v, current_idx));
                    idx += 4; // skip 4 size bytes
                    for (size_t i = 0; i < len; ++i)
                    {
                        result.push_back(from_msgpack_internal(v, idx));
                    }
                    return result;
                }

                case 0xde: // map 16
                {
                    basic_json result = value_t::object;
                    const auto len = static_cast<size_t>(get_from_vector<uint16_t>(v, current_idx));
                    idx += 2; // skip 2 size bytes
                    for (size_t i = 0; i < len; ++i)
                    {
                        std::string key = from_msgpack_internal(v, idx);
                        result[key] = from_msgpack_internal(v, idx);
                    }
                    return result;
                }

                case 0xdf: // map 32
                {
                    basic_json result = value_t::object;
                    const auto len = static_cast<size_t>(get_from_vector<uint32_t>(v, current_idx));
                    idx += 4; // skip 4 size bytes
                    for (size_t i = 0; i < len; ++i)
                    {
                        std::string key = from_msgpack_internal(v, idx);
                        result[key] = from_msgpack_internal(v, idx);
                    }
                    return result;
                }

                default:
                {
                    throw std::invalid_argument("error parsing a msgpack @ " + std::to_string(current_idx) + ": " + std::to_string(static_cast<int>(v[current_idx])));
                }
            }
        }
    }

    /*!
    @brief create a JSON value from a given CBOR vector

    @param[in] v  CBOR serialization
    @param[in] idx  byte index to start reading from @a v

    @return deserialized JSON value

    @throw std::invalid_argument if unsupported features from CBOR were used in
    the given vector @a v or if the input is not valid CBOR
    @throw std::out_of_range if the given vector ends prematurely

    @sa https://tools.ietf.org/html/rfc7049
    */
    static basic_json from_cbor_internal(const std::vector<uint8_t>& v, size_t& idx)
    {
        // store and increment index
        const size_t current_idx = idx++;

        switch (v.at(current_idx))
        {
            // Integer 0x00..0x17 (0..23)
            case 0x00:
            case 0x01:
            case 0x02:
            case 0x03:
            case 0x04:
            case 0x05:
            case 0x06:
            case 0x07:
            case 0x08:
            case 0x09:
            case 0x0a:
            case 0x0b:
            case 0x0c:
            case 0x0d:
            case 0x0e:
            case 0x0f:
            case 0x10:
            case 0x11:
            case 0x12:
            case 0x13:
            case 0x14:
            case 0x15:
            case 0x16:
            case 0x17:
            {
                return v[current_idx];
            }

            case 0x18: // Unsigned integer (one-byte uint8_t follows)
            {
                idx += 1; // skip content byte
                return get_from_vector<uint8_t>(v, current_idx);
            }

            case 0x19: // Unsigned integer (two-byte uint16_t follows)
            {
                idx += 2; // skip 2 content bytes
                return get_from_vector<uint16_t>(v, current_idx);
            }

            case 0x1a: // Unsigned integer (four-byte uint32_t follows)
            {
                idx += 4; // skip 4 content bytes
                return get_from_vector<uint32_t>(v, current_idx);
            }

            case 0x1b: // Unsigned integer (eight-byte uint64_t follows)
            {
                idx += 8; // skip 8 content bytes
                return get_from_vector<uint64_t>(v, current_idx);
            }

            // Negative integer -1-0x00..-1-0x17 (-1..-24)
            case 0x20:
            case 0x21:
            case 0x22:
            case 0x23:
            case 0x24:
            case 0x25:
            case 0x26:
            case 0x27:
            case 0x28:
            case 0x29:
            case 0x2a:
            case 0x2b:
            case 0x2c:
            case 0x2d:
            case 0x2e:
            case 0x2f:
            case 0x30:
            case 0x31:
            case 0x32:
            case 0x33:
            case 0x34:
            case 0x35:
            case 0x36:
            case 0x37:
            {
                return static_cast<int8_t>(0x20 - 1 - v[current_idx]);
            }

            case 0x38: // Negative integer (one-byte uint8_t follows)
            {
                idx += 1; // skip content byte
                // must be uint8_t !
                return static_cast<number_integer_t>(-1) - get_from_vector<uint8_t>(v, current_idx);
            }

            case 0x39: // Negative integer -1-n (two-byte uint16_t follows)
            {
                idx += 2; // skip 2 content bytes
                return static_cast<number_integer_t>(-1) - get_from_vector<uint16_t>(v, current_idx);
            }

            case 0x3a: // Negative integer -1-n (four-byte uint32_t follows)
            {
                idx += 4; // skip 4 content bytes
                return static_cast<number_integer_t>(-1) - get_from_vector<uint32_t>(v, current_idx);
            }

            case 0x3b: // Negative integer -1-n (eight-byte uint64_t follows)
            {
                idx += 8; // skip 8 content bytes
                return static_cast<number_integer_t>(-1) - static_cast<number_integer_t>(get_from_vector<uint64_t>(v, current_idx));
            }

            // UTF-8 string (0x00..0x17 bytes follow)
            case 0x60:
            case 0x61:
            case 0x62:
            case 0x63:
            case 0x64:
            case 0x65:
            case 0x66:
            case 0x67:
            case 0x68:
            case 0x69:
            case 0x6a:
            case 0x6b:
            case 0x6c:
            case 0x6d:
            case 0x6e:
            case 0x6f:
            case 0x70:
            case 0x71:
            case 0x72:
            case 0x73:
            case 0x74:
            case 0x75:
            case 0x76:
            case 0x77:
            {
                const auto len = static_cast<size_t>(v[current_idx] - 0x60);
                const size_t offset = current_idx + 1;
                idx += len; // skip content bytes
                check_length(v.size(), len, offset);
                return std::string(reinterpret_cast<const char*>(v.data()) + offset, len);
            }

            case 0x78: // UTF-8 string (one-byte uint8_t for n follows)
            {
                const auto len = static_cast<size_t>(get_from_vector<uint8_t>(v, current_idx));
                const size_t offset = current_idx + 2;
                idx += len + 1; // skip size byte + content bytes
                check_length(v.size(), len, offset);
                return std::string(reinterpret_cast<const char*>(v.data()) + offset, len);
            }

            case 0x79: // UTF-8 string (two-byte uint16_t for n follow)
            {
                const auto len = static_cast<size_t>(get_from_vector<uint16_t>(v, current_idx));
                const size_t offset = current_idx + 3;
                idx += len + 2; // skip 2 size bytes + content bytes
                check_length(v.size(), len, offset);
                return std::string(reinterpret_cast<const char*>(v.data()) + offset, len);
            }

            case 0x7a: // UTF-8 string (four-byte uint32_t for n follow)
            {
                const auto len = static_cast<size_t>(get_from_vector<uint32_t>(v, current_idx));
                const size_t offset = current_idx + 5;
                idx += len + 4; // skip 4 size bytes + content bytes
                check_length(v.size(), len, offset);
                return std::string(reinterpret_cast<const char*>(v.data()) + offset, len);
            }

            case 0x7b: // UTF-8 string (eight-byte uint64_t for n follow)
            {
                const auto len = static_cast<size_t>(get_from_vector<uint64_t>(v, current_idx));
                const size_t offset = current_idx + 9;
                idx += len + 8; // skip 8 size bytes + content bytes
                check_length(v.size(), len, offset);
                return std::string(reinterpret_cast<const char*>(v.data()) + offset, len);
            }

            case 0x7f: // UTF-8 string (indefinite length)
            {
                std::string result;
                while (v.at(idx) != 0xff)
                {
                    string_t s = from_cbor_internal(v, idx);
                    result += s;
                }
                // skip break byte (0xFF)
                idx += 1;
                return result;
            }

            // array (0x00..0x17 data items follow)
            case 0x80:
            case 0x81:
            case 0x82:
            case 0x83:
            case 0x84:
            case 0x85:
            case 0x86:
            case 0x87:
            case 0x88:
            case 0x89:
            case 0x8a:
            case 0x8b:
            case 0x8c:
            case 0x8d:
            case 0x8e:
            case 0x8f:
            case 0x90:
            case 0x91:
            case 0x92:
            case 0x93:
            case 0x94:
            case 0x95:
            case 0x96:
            case 0x97:
            {
                basic_json result = value_t::array;
                const auto len = static_cast<size_t>(v[current_idx] - 0x80);
                for (size_t i = 0; i < len; ++i)
                {
                    result.push_back(from_cbor_internal(v, idx));
                }
                return result;
            }

            case 0x98: // array (one-byte uint8_t for n follows)
            {
                basic_json result = value_t::array;
                const auto len = static_cast<size_t>(get_from_vector<uint8_t>(v, current_idx));
                idx += 1; // skip 1 size byte
                for (size_t i = 0; i < len; ++i)
                {
                    result.push_back(from_cbor_internal(v, idx));
                }
                return result;
            }

            case 0x99: // array (two-byte uint16_t for n follow)
            {
                basic_json result = value_t::array;
                const auto len = static_cast<size_t>(get_from_vector<uint16_t>(v, current_idx));
                idx += 2; // skip 4 size bytes
                for (size_t i = 0; i < len; ++i)
                {
                    result.push_back(from_cbor_internal(v, idx));
                }
                return result;
            }

            case 0x9a: // array (four-byte uint32_t for n follow)
            {
                basic_json result = value_t::array;
                const auto len = static_cast<size_t>(get_from_vector<uint32_t>(v, current_idx));
                idx += 4; // skip 4 size bytes
                for (size_t i = 0; i < len; ++i)
                {
                    result.push_back(from_cbor_internal(v, idx));
                }
                return result;
            }

            case 0x9b: // array (eight-byte uint64_t for n follow)
            {
                basic_json result = value_t::array;
                const auto len = static_cast<size_t>(get_from_vector<uint64_t>(v, current_idx));
                idx += 8; // skip 8 size bytes
                for (size_t i = 0; i < len; ++i)
                {
                    result.push_back(from_cbor_internal(v, idx));
                }
                return result;
            }

            case 0x9f: // array (indefinite length)
            {
                basic_json result = value_t::array;
                while (v.at(idx) != 0xff)
                {
                    result.push_back(from_cbor_internal(v, idx));
                }
                // skip break byte (0xFF)
                idx += 1;
                return result;
            }

            // map (0x00..0x17 pairs of data items follow)
            case 0xa0:
            case 0xa1:
            case 0xa2:
            case 0xa3:
            case 0xa4:
            case 0xa5:
            case 0xa6:
            case 0xa7:
            case 0xa8:
            case 0xa9:
            case 0xaa:
            case 0xab:
            case 0xac:
            case 0xad:
            case 0xae:
            case 0xaf:
            case 0xb0:
            case 0xb1:
            case 0xb2:
            case 0xb3:
            case 0xb4:
            case 0xb5:
            case 0xb6:
            case 0xb7:
            {
                basic_json result = value_t::object;
                const auto len = static_cast<size_t>(v[current_idx] - 0xa0);
                for (size_t i = 0; i < len; ++i)
                {
                    std::string key = from_cbor_internal(v, idx);
                    result[key] = from_cbor_internal(v, idx);
                }
                return result;
            }

            case 0xb8: // map (one-byte uint8_t for n follows)
            {
                basic_json result = value_t::object;
                const auto len = static_cast<size_t>(get_from_vector<uint8_t>(v, current_idx));
                idx += 1; // skip 1 size byte
                for (size_t i = 0; i < len; ++i)
                {
                    std::string key = from_cbor_internal(v, idx);
                    result[key] = from_cbor_internal(v, idx);
                }
                return result;
            }

            case 0xb9: // map (two-byte uint16_t for n follow)
            {
                basic_json result = value_t::object;
                const auto len = static_cast<size_t>(get_from_vector<uint16_t>(v, current_idx));
                idx += 2; // skip 2 size bytes
                for (size_t i = 0; i < len; ++i)
                {
                    std::string key = from_cbor_internal(v, idx);
                    result[key] = from_cbor_internal(v, idx);
                }
                return result;
            }

            case 0xba: // map (four-byte uint32_t for n follow)
            {
                basic_json result = value_t::object;
                const auto len = static_cast<size_t>(get_from_vector<uint32_t>(v, current_idx));
                idx += 4; // skip 4 size bytes
                for (size_t i = 0; i < len; ++i)
                {
                    std::string key = from_cbor_internal(v, idx);
                    result[key] = from_cbor_internal(v, idx);
                }
                return result;
            }

            case 0xbb: // map (eight-byte uint64_t for n follow)
            {
                basic_json result = value_t::object;
                const auto len = static_cast<size_t>(get_from_vector<uint64_t>(v, current_idx));
                idx += 8; // skip 8 size bytes
                for (size_t i = 0; i < len; ++i)
                {
                    std::string key = from_cbor_internal(v, idx);
                    result[key] = from_cbor_internal(v, idx);
                }
                return result;
            }

            case 0xbf: // map (indefinite length)
            {
                basic_json result = value_t::object;
                while (v.at(idx) != 0xff)
                {
                    std::string key = from_cbor_internal(v, idx);
                    result[key] = from_cbor_internal(v, idx);
                }
                // skip break byte (0xFF)
                idx += 1;
                return result;
            }

            case 0xf4: // false
            {
                return false;
            }

            case 0xf5: // true
            {
                return true;
            }

            case 0xf6: // null
            {
                return value_t::null;
            }

            case 0xf9: // Half-Precision Float (two-byte IEEE 754)
            {
                check_length(v.size(), 2, 1);
                idx += 2; // skip two content bytes

                // code from RFC 7049, Appendix D, Figure 3:
                // As half-precision floating-point numbers were only added to
                // IEEE 754 in 2008, today's programming platforms often still
                // only have limited support for them. It is very easy to
                // include at least decoding support for them even without such
                // support. An example of a small decoder for half-precision
                // floating-point numbers in the C language is shown in Fig. 3.
                const int half = (v[current_idx + 1] << 8) + v[current_idx + 2];
                const int exp = (half >> 10) & 0x1f;
                const int mant = half & 0x3ff;
                double val;
                if (exp == 0)
                {
                    val = std::ldexp(mant, -24);
                }
                else if (exp != 31)
                {
                    val = std::ldexp(mant + 1024, exp - 25);
                }
                else
                {
                    val = mant == 0 ? INFINITY : NAN;
                }
                return half & 0x8000 ? -val : val;
            }

            case 0xfa: // Single-Precision Float (four-byte IEEE 754)
            {
                // copy bytes in reverse order into the float variable
                check_length(v.size(), sizeof(float), 1);
                float res;
                for (size_t byte = 0; byte < sizeof(float); ++byte)
                {
                    reinterpret_cast<uint8_t*>(&res)[sizeof(float) - byte - 1] = v[current_idx + 1 + byte];
                }
                idx += sizeof(float); // skip content bytes
                return res;
            }

            case 0xfb: // Double-Precision Float (eight-byte IEEE 754)
            {
                check_length(v.size(), sizeof(double), 1);
                // copy bytes in reverse order into the double variable
                double res;
                for (size_t byte = 0; byte < sizeof(double); ++byte)
                {
                    reinterpret_cast<uint8_t*>(&res)[sizeof(double) - byte - 1] = v[current_idx + 1 + byte];
                }
                idx += sizeof(double); // skip content bytes
                return res;
            }

            default: // anything else (0xFF is handled inside the other types)
            {
                throw std::invalid_argument("error parsing a CBOR @ " + std::to_string(current_idx) + ": " + std::to_string(static_cast<int>(v[current_idx])));
            }
        }
    }

  public:
    /*!
    @brief create a MessagePack serialization of a given JSON value

    Serializes a given JSON value @a j to a byte vector using the MessagePack
    serialization format. MessagePack is a binary serialization format which
    aims to be more compact than JSON itself, yet more efficient to parse.

    @param[in] j  JSON value to serialize
    @return MessagePack serialization as byte vector

    @complexity Linear in the size of the JSON value @a j.

    @liveexample{The example shows the serialization of a JSON value to a byte
    vector in MessagePack format.,to_msgpack}

    @sa http://msgpack.org
    @sa @ref from_msgpack(const std::vector<uint8_t>&) for the analogous
        deserialization
    @sa @ref to_cbor(const basic_json& for the related CBOR format
    */
    static std::vector<uint8_t> to_msgpack(const basic_json& j)
    {
        std::vector<uint8_t> result;
        to_msgpack_internal(j, result);
        return result;
    }

    /*!
    @brief create a JSON value from a byte vector in MessagePack format

    Deserializes a given byte vector @a v to a JSON value using the MessagePack
    serialization format.

    @param[in] v  a byte vector in MessagePack format
    @return deserialized JSON value

    @throw std::invalid_argument if unsupported features from MessagePack were
    used in the given vector @a v or if the input is not valid MessagePack
    @throw std::out_of_range if the given vector ends prematurely

    @complexity Linear in the size of the byte vector @a v.

    @liveexample{The example shows the deserialization of a byte vector in
    MessagePack format to a JSON value.,from_msgpack}

    @sa http://msgpack.org
    @sa @ref to_msgpack(const basic_json&) for the analogous serialization
    @sa @ref from_cbor(const std::vector<uint8_t>&) for the related CBOR format
    */
    static basic_json from_msgpack(const std::vector<uint8_t>& v)
    {
        size_t i = 0;
        return from_msgpack_internal(v, i);
    }

    /*!
    @brief create a MessagePack serialization of a given JSON value

    Serializes a given JSON value @a j to a byte vector using the CBOR (Concise
    Binary Object Representation) serialization format. CBOR is a binary
    serialization format which aims to be more compact than JSON itself, yet
    more efficient to parse.

    @param[in] j  JSON value to serialize
    @return MessagePack serialization as byte vector

    @complexity Linear in the size of the JSON value @a j.

    @liveexample{The example shows the serialization of a JSON value to a byte
    vector in CBOR format.,to_cbor}

    @sa http://cbor.io
    @sa @ref from_cbor(const std::vector<uint8_t>&) for the analogous
        deserialization
    @sa @ref to_msgpack(const basic_json& for the related MessagePack format
    */
    static std::vector<uint8_t> to_cbor(const basic_json& j)
    {
        std::vector<uint8_t> result;
        to_cbor_internal(j, result);
        return result;
    }

    /*!
    @brief create a JSON value from a byte vector in CBOR format

    Deserializes a given byte vector @a v to a JSON value using the CBOR
    (Concise Binary Object Representation) serialization format.

    @param[in] v  a byte vector in CBOR format
    @return deserialized JSON value

    @throw std::invalid_argument if unsupported features from CBOR were used in
    the given vector @a v or if the input is not valid MessagePack
    @throw std::out_of_range if the given vector ends prematurely

    @complexity Linear in the size of the byte vector @a v.

    @liveexample{The example shows the deserialization of a byte vector in CBOR
    format to a JSON value.,from_cbor}

    @sa http://cbor.io
    @sa @ref to_cbor(const basic_json&) for the analogous serialization
    @sa @ref from_msgpack(const std::vector<uint8_t>&) for the related
        MessagePack format
    */
    static basic_json from_cbor(const std::vector<uint8_t>& v)
    {
        size_t i = 0;
        return from_cbor_internal(v, i);
    }

    /// @}

  private:
    ///////////////////////////
    // convenience functions //
    ///////////////////////////

    /*!
    @brief return the type as string

    Returns the type name as string to be used in error messages - usually to
    indicate that a function was called on a wrong JSON type.

    @return basically a string representation of a the @a m_type member

    @complexity Constant.

    @since version 1.0.0
    */
    std::string type_name() const
    {
        switch (m_type)
        {
            case value_t::null:
                return "null";
            case value_t::object:
                return "object";
            case value_t::array:
                return "array";
            case value_t::string:
                return "string";
            case value_t::boolean:
                return "boolean";
            case value_t::discarded:
                return "discarded";
            default:
                return "number";
        }
    }

    /*!
    @brief calculates the extra space to escape a JSON string

    @param[in] s  the string to escape
    @return the number of characters required to escape string @a s

    @complexity Linear in the length of string @a s.
    */
    static std::size_t extra_space(const string_t& s) noexcept
    {
        return std::accumulate(s.begin(), s.end(), size_t{},
                               [](size_t res, typename string_t::value_type c)
        {
            switch (c)
            {
                case '"':
                case '\\':
                case '\b':
                case '\f':
                case '\n':
                case '\r':
                case '\t':
                {
                    // from c (1 byte) to \x (2 bytes)
                    return res + 1;
                }

                default:
                {
                    if (c >= 0x00 and c <= 0x1f)
                    {
                        // from c (1 byte) to \uxxxx (6 bytes)
                        return res + 5;
                    }
                    else
                    {
                        return res;
                    }
                }
            }
        });
    }

    /*!
    @brief escape a string

    Escape a string by replacing certain special characters by a sequence of
    an escape character (backslash) and another character and other control
    characters by a sequence of "\u" followed by a four-digit hex
    representation.

    @param[in] s  the string to escape
    @return  the escaped string

    @complexity Linear in the length of string @a s.
    */
    static string_t escape_string(const string_t& s)
    {
        const auto space = extra_space(s);
        if (space == 0)
        {
            return s;
        }

        // create a result string of necessary size
        string_t result(s.size() + space, '\\');
        std::size_t pos = 0;

        for (const auto& c : s)
        {
            switch (c)
            {
                // quotation mark (0x22)
                case '"':
                {
                    result[pos + 1] = '"';
                    pos += 2;
                    break;
                }

                // reverse solidus (0x5c)
                case '\\':
                {
                    // nothing to change
                    pos += 2;
                    break;
                }

                // backspace (0x08)
                case '\b':
                {
                    result[pos + 1] = 'b';
                    pos += 2;
                    break;
                }

                // formfeed (0x0c)
                case '\f':
                {
                    result[pos + 1] = 'f';
                    pos += 2;
                    break;
                }

                // newline (0x0a)
                case '\n':
                {
                    result[pos + 1] = 'n';
                    pos += 2;
                    break;
                }

                // carriage return (0x0d)
                case '\r':
                {
                    result[pos + 1] = 'r';
                    pos += 2;
                    break;
                }

                // horizontal tab (0x09)
                case '\t':
                {
                    result[pos + 1] = 't';
                    pos += 2;
                    break;
                }

                default:
                {
                    if (c >= 0x00 and c <= 0x1f)
                    {
                        // convert a number 0..15 to its hex representation
                        // (0..f)
                        static const char hexify[16] =
                        {
                            '0', '1', '2', '3', '4', '5', '6', '7',
                            '8', '9', 'a', 'b', 'c', 'd', 'e', 'f'
                        };

                        // print character c as \uxxxx
                        for (const char m :
                    { 'u', '0', '0', hexify[c >> 4], hexify[c & 0x0f]
                        })
                        {
                            result[++pos] = m;
                        }

                        ++pos;
                    }
                    else
                    {
                        // all other characters are added as-is
                        result[pos++] = c;
                    }
                    break;
                }
            }
        }

        return result;
    }

    /*!
    @brief internal implementation of the serialization function

    This function is called by the public member function dump and organizes
    the serialization internally. The indentation level is propagated as
    additional parameter. In case of arrays and objects, the function is
    called recursively. Note that

    - strings and object keys are escaped using `escape_string()`
    - integer numbers are converted implicitly via `operator<<`
    - floating-point numbers are converted to a string using `"%g"` format

    @param[out] o              stream to write to
    @param[in] pretty_print    whether the output shall be pretty-printed
    @param[in] indent_step     the indent level
    @param[in] current_indent  the current indent level (only used internally)
    */
    void dump(std::ostream& o,
              const bool pretty_print,
              const unsigned int indent_step,
              const unsigned int current_indent = 0) const
    {
        // variable to hold indentation for recursive calls
        unsigned int new_indent = current_indent;

        switch (m_type)
        {
            case value_t::object:
            {
                if (m_value.object->empty())
                {
                    o << "{}";
                    return;
                }

                o << "{";

                // increase indentation
                if (pretty_print)
                {
                    new_indent += indent_step;
                    o << "\n";
                }

                for (auto i = m_value.object->cbegin(); i != m_value.object->cend(); ++i)
                {
                    if (i != m_value.object->cbegin())
                    {
                        o << (pretty_print ? ",\n" : ",");
                    }
                    o << string_t(new_indent, ' ') << "\""
                      << escape_string(i->first) << "\":"
                      << (pretty_print ? " " : "");
                    i->second.dump(o, pretty_print, indent_step, new_indent);
                }

                // decrease indentation
                if (pretty_print)
                {
                    new_indent -= indent_step;
                    o << "\n";
                }

                o << string_t(new_indent, ' ') + "}";
                return;
            }

            case value_t::array:
            {
                if (m_value.array->empty())
                {
                    o << "[]";
                    return;
                }

                o << "[";

                // increase indentation
                if (pretty_print)
                {
                    new_indent += indent_step;
                    o << "\n";
                }

                for (auto i = m_value.array->cbegin(); i != m_value.array->cend(); ++i)
                {
                    if (i != m_value.array->cbegin())
                    {
                        o << (pretty_print ? ",\n" : ",");
                    }
                    o << string_t(new_indent, ' ');
                    i->dump(o, pretty_print, indent_step, new_indent);
                }

                // decrease indentation
                if (pretty_print)
                {
                    new_indent -= indent_step;
                    o << "\n";
                }

                o << string_t(new_indent, ' ') << "]";
                return;
            }

            case value_t::string:
            {
                o << string_t("\"") << escape_string(*m_value.string) << "\"";
                return;
            }

            case value_t::boolean:
            {
                o << (m_value.boolean ? "true" : "false");
                return;
            }

            case value_t::number_integer:
            {
                o << m_value.number_integer;
                return;
            }

            case value_t::number_unsigned:
            {
                o << m_value.number_unsigned;
                return;
            }

            case value_t::number_float:
            {
                if (m_value.number_float == 0)
                {
                    // special case for zero to get "0.0"/"-0.0"
                    o << (std::signbit(m_value.number_float) ? "-0.0" : "0.0");
                }
                else
                {
                    o << m_value.number_float;
                }
                return;
            }

            case value_t::discarded:
            {
                o << "<discarded>";
                return;
            }

            case value_t::null:
            {
                o << "null";
                return;
            }
        }
    }

  private:
    //////////////////////
    // member variables //
    //////////////////////

    /// the type of the current element
    value_t m_type = value_t::null;

    /// the value of the current element
    json_value m_value = {};


  private:
    ///////////////
    // iterators //
    ///////////////

    /*!
    @brief an iterator for primitive JSON types

    This class models an iterator for primitive JSON types (boolean, number,
    string). It's only purpose is to allow the iterator/const_iterator classes
    to "iterate" over primitive values. Internally, the iterator is modeled by
    a `difference_type` variable. Value begin_value (`0`) models the begin,
    end_value (`1`) models past the end.
    */
    class primitive_iterator_t
    {
      public:
        /// set iterator to a defined beginning
        void set_begin() noexcept
        {
            m_it = begin_value;
        }

        /// set iterator to a defined past the end
        void set_end() noexcept
        {
            m_it = end_value;
        }

        /// return whether the iterator can be dereferenced
        constexpr bool is_begin() const noexcept
        {
            return (m_it == begin_value);
        }

        /// return whether the iterator is at end
        constexpr bool is_end() const noexcept
        {
            return (m_it == end_value);
        }

        /// return reference to the value to change and compare
        operator difference_type& () noexcept
        {
            return m_it;
        }

        /// return value to compare
        constexpr operator difference_type () const noexcept
        {
            return m_it;
        }

      private:
        static constexpr difference_type begin_value = 0;
        static constexpr difference_type end_value = begin_value + 1;

        /// iterator as signed integer type
        difference_type m_it = std::numeric_limits<std::ptrdiff_t>::denorm_min();
    };

    /*!
    @brief an iterator value

    @note This structure could easily be a union, but MSVC currently does not
    allow unions members with complex constructors, see
    https://github.com/nlohmann/json/pull/105.
    */
    struct internal_iterator
    {
        /// iterator for JSON objects
        typename object_t::iterator object_iterator;
        /// iterator for JSON arrays
        typename array_t::iterator array_iterator;
        /// generic iterator for all other types
        primitive_iterator_t primitive_iterator;

        /// create an uninitialized internal_iterator
        internal_iterator() noexcept
            : object_iterator(), array_iterator(), primitive_iterator()
        {}
    };

    /// proxy class for the iterator_wrapper functions
    template<typename IteratorType>
    class iteration_proxy
    {
      private:
        /// helper class for iteration
        class iteration_proxy_internal
        {
          private:
            /// the iterator
            IteratorType anchor;
            /// an index for arrays (used to create key names)
            size_t array_index = 0;

          public:
            explicit iteration_proxy_internal(IteratorType it) noexcept
                : anchor(it)
            {}

            /// dereference operator (needed for range-based for)
            iteration_proxy_internal& operator*()
            {
                return *this;
            }

            /// increment operator (needed for range-based for)
            iteration_proxy_internal& operator++()
            {
                ++anchor;
                ++array_index;

                return *this;
            }

            /// inequality operator (needed for range-based for)
            bool operator!= (const iteration_proxy_internal& o) const
            {
                return anchor != o.anchor;
            }

            /// return key of the iterator
            typename basic_json::string_t key() const
            {
                assert(anchor.m_object != nullptr);

                switch (anchor.m_object->type())
                {
                    // use integer array index as key
                    case value_t::array:
                    {
                        return std::to_string(array_index);
                    }

                    // use key from the object
                    case value_t::object:
                    {
                        return anchor.key();
                    }

                    // use an empty key for all primitive types
                    default:
                    {
                        return "";
                    }
                }
            }

            /// return value of the iterator
            typename IteratorType::reference value() const
            {
                return anchor.value();
            }
        };

        /// the container to iterate
        typename IteratorType::reference container;

      public:
        /// construct iteration proxy from a container
        explicit iteration_proxy(typename IteratorType::reference cont)
            : container(cont)
        {}

        /// return iterator begin (needed for range-based for)
        iteration_proxy_internal begin() noexcept
        {
            return iteration_proxy_internal(container.begin());
        }

        /// return iterator end (needed for range-based for)
        iteration_proxy_internal end() noexcept
        {
            return iteration_proxy_internal(container.end());
        }
    };

  public:
    /*!
    @brief a template for a random access iterator for the @ref basic_json class

    This class implements a both iterators (iterator and const_iterator) for the
    @ref basic_json class.

    @note An iterator is called *initialized* when a pointer to a JSON value
          has been set (e.g., by a constructor or a copy assignment). If the
          iterator is default-constructed, it is *uninitialized* and most
          methods are undefined. **The library uses assertions to detect calls
          on uninitialized iterators.**

    @requirement The class satisfies the following concept requirements:
    - [RandomAccessIterator](http://en.cppreference.com/w/cpp/concept/RandomAccessIterator):
      The iterator that can be moved to point (forward and backward) to any
      element in constant time.

    @since version 1.0.0, simplified in version 2.0.9
    */
    template<typename U>
    class iter_impl : public std::iterator<std::random_access_iterator_tag, U>
    {
        /// allow basic_json to access private members
        friend class basic_json;

        // make sure U is basic_json or const basic_json
        static_assert(std::is_same<U, basic_json>::value
                      or std::is_same<U, const basic_json>::value,
                      "iter_impl only accepts (const) basic_json");

      public:
        /// the type of the values when the iterator is dereferenced
        using value_type = typename basic_json::value_type;
        /// a type to represent differences between iterators
        using difference_type = typename basic_json::difference_type;
        /// defines a pointer to the type iterated over (value_type)
        using pointer = typename std::conditional<std::is_const<U>::value,
              typename basic_json::const_pointer,
              typename basic_json::pointer>::type;
        /// defines a reference to the type iterated over (value_type)
        using reference = typename std::conditional<std::is_const<U>::value,
              typename basic_json::const_reference,
              typename basic_json::reference>::type;
        /// the category of the iterator
        using iterator_category = std::bidirectional_iterator_tag;

        /// default constructor
        iter_impl() = default;

        /*!
        @brief constructor for a given JSON instance
        @param[in] object  pointer to a JSON object for this iterator
        @pre object != nullptr
        @post The iterator is initialized; i.e. `m_object != nullptr`.
        */
        explicit iter_impl(pointer object) noexcept
            : m_object(object)
        {
            assert(m_object != nullptr);

            switch (m_object->m_type)
            {
                case basic_json::value_t::object:
                {
                    m_it.object_iterator = typename object_t::iterator();
                    break;
                }

                case basic_json::value_t::array:
                {
                    m_it.array_iterator = typename array_t::iterator();
                    break;
                }

                default:
                {
                    m_it.primitive_iterator = primitive_iterator_t();
                    break;
                }
            }
        }

        /*
        Use operator `const_iterator` instead of `const_iterator(const iterator&
        other) noexcept` to avoid two class definitions for @ref iterator and
        @ref const_iterator.

        This function is only called if this class is an @ref iterator. If this
        class is a @ref const_iterator this function is not called.
        */
        operator const_iterator() const
        {
            const_iterator ret;

            if (m_object)
            {
                ret.m_object = m_object;
                ret.m_it = m_it;
            }

            return ret;
        }

        /*!
        @brief copy constructor
        @param[in] other  iterator to copy from
        @note It is not checked whether @a other is initialized.
        */
        iter_impl(const iter_impl& other) noexcept
            : m_object(other.m_object), m_it(other.m_it)
        {}

        /*!
        @brief copy assignment
        @param[in,out] other  iterator to copy from
        @note It is not checked whether @a other is initialized.
        */
        iter_impl& operator=(iter_impl other) noexcept(
            std::is_nothrow_move_constructible<pointer>::value and
            std::is_nothrow_move_assignable<pointer>::value and
            std::is_nothrow_move_constructible<internal_iterator>::value and
            std::is_nothrow_move_assignable<internal_iterator>::value
        )
        {
            std::swap(m_object, other.m_object);
            std::swap(m_it, other.m_it);
            return *this;
        }

      private:
        /*!
        @brief set the iterator to the first value
        @pre The iterator is initialized; i.e. `m_object != nullptr`.
        */
        void set_begin() noexcept
        {
            assert(m_object != nullptr);

            switch (m_object->m_type)
            {
                case basic_json::value_t::object:
                {
                    m_it.object_iterator = m_object->m_value.object->begin();
                    break;
                }

                case basic_json::value_t::array:
                {
                    m_it.array_iterator = m_object->m_value.array->begin();
                    break;
                }

                case basic_json::value_t::null:
                {
                    // set to end so begin()==end() is true: null is empty
                    m_it.primitive_iterator.set_end();
                    break;
                }

                default:
                {
                    m_it.primitive_iterator.set_begin();
                    break;
                }
            }
        }

        /*!
        @brief set the iterator past the last value
        @pre The iterator is initialized; i.e. `m_object != nullptr`.
        */
        void set_end() noexcept
        {
            assert(m_object != nullptr);

            switch (m_object->m_type)
            {
                case basic_json::value_t::object:
                {
                    m_it.object_iterator = m_object->m_value.object->end();
                    break;
                }

                case basic_json::value_t::array:
                {
                    m_it.array_iterator = m_object->m_value.array->end();
                    break;
                }

                default:
                {
                    m_it.primitive_iterator.set_end();
                    break;
                }
            }
        }

      public:
        /*!
        @brief return a reference to the value pointed to by the iterator
        @pre The iterator is initialized; i.e. `m_object != nullptr`.
        */
        reference operator*() const
        {
            assert(m_object != nullptr);

            switch (m_object->m_type)
            {
                case basic_json::value_t::object:
                {
                    assert(m_it.object_iterator != m_object->m_value.object->end());
                    return m_it.object_iterator->second;
                }

                case basic_json::value_t::array:
                {
                    assert(m_it.array_iterator != m_object->m_value.array->end());
                    return *m_it.array_iterator;
                }

                case basic_json::value_t::null:
                {
                    throw std::out_of_range("cannot get value");
                }

                default:
                {
                    if (m_it.primitive_iterator.is_begin())
                    {
                        return *m_object;
                    }
                    else
                    {
                        throw std::out_of_range("cannot get value");
                    }
                }
            }
        }

        /*!
        @brief dereference the iterator
        @pre The iterator is initialized; i.e. `m_object != nullptr`.
        */
        pointer operator->() const
        {
            assert(m_object != nullptr);

            switch (m_object->m_type)
            {
                case basic_json::value_t::object:
                {
                    assert(m_it.object_iterator != m_object->m_value.object->end());
                    return &(m_it.object_iterator->second);
                }

                case basic_json::value_t::array:
                {
                    assert(m_it.array_iterator != m_object->m_value.array->end());
                    return &*m_it.array_iterator;
                }

                default:
                {
                    if (m_it.primitive_iterator.is_begin())
                    {
                        return m_object;
                    }
                    else
                    {
                        throw std::out_of_range("cannot get value");
                    }
                }
            }
        }

        /*!
        @brief post-increment (it++)
        @pre The iterator is initialized; i.e. `m_object != nullptr`.
        */
        iter_impl operator++(int)
        {
            auto result = *this;
            ++(*this);
            return result;
        }

        /*!
        @brief pre-increment (++it)
        @pre The iterator is initialized; i.e. `m_object != nullptr`.
        */
        iter_impl& operator++()
        {
            assert(m_object != nullptr);

            switch (m_object->m_type)
            {
                case basic_json::value_t::object:
                {
                    std::advance(m_it.object_iterator, 1);
                    break;
                }

                case basic_json::value_t::array:
                {
                    std::advance(m_it.array_iterator, 1);
                    break;
                }

                default:
                {
                    ++m_it.primitive_iterator;
                    break;
                }
            }

            return *this;
        }

        /*!
        @brief post-decrement (it--)
        @pre The iterator is initialized; i.e. `m_object != nullptr`.
        */
        iter_impl operator--(int)
        {
            auto result = *this;
            --(*this);
            return result;
        }

        /*!
        @brief pre-decrement (--it)
        @pre The iterator is initialized; i.e. `m_object != nullptr`.
        */
        iter_impl& operator--()
        {
            assert(m_object != nullptr);

            switch (m_object->m_type)
            {
                case basic_json::value_t::object:
                {
                    std::advance(m_it.object_iterator, -1);
                    break;
                }

                case basic_json::value_t::array:
                {
                    std::advance(m_it.array_iterator, -1);
                    break;
                }

                default:
                {
                    --m_it.primitive_iterator;
                    break;
                }
            }

            return *this;
        }

        /*!
        @brief  comparison: equal
        @pre The iterator is initialized; i.e. `m_object != nullptr`.
        */
        bool operator==(const iter_impl& other) const
        {
            // if objects are not the same, the comparison is undefined
            if (m_object != other.m_object)
            {
                throw std::domain_error("cannot compare iterators of different containers");
            }

            assert(m_object != nullptr);

            switch (m_object->m_type)
            {
                case basic_json::value_t::object:
                {
                    return (m_it.object_iterator == other.m_it.object_iterator);
                }

                case basic_json::value_t::array:
                {
                    return (m_it.array_iterator == other.m_it.array_iterator);
                }

                default:
                {
                    return (m_it.primitive_iterator == other.m_it.primitive_iterator);
                }
            }
        }

        /*!
        @brief  comparison: not equal
        @pre The iterator is initialized; i.e. `m_object != nullptr`.
        */
        bool operator!=(const iter_impl& other) const
        {
            return not operator==(other);
        }

        /*!
        @brief  comparison: smaller
        @pre The iterator is initialized; i.e. `m_object != nullptr`.
        */
        bool operator<(const iter_impl& other) const
        {
            // if objects are not the same, the comparison is undefined
            if (m_object != other.m_object)
            {
                throw std::domain_error("cannot compare iterators of different containers");
            }

            assert(m_object != nullptr);

            switch (m_object->m_type)
            {
                case basic_json::value_t::object:
                {
                    throw std::domain_error("cannot compare order of object iterators");
                }

                case basic_json::value_t::array:
                {
                    return (m_it.array_iterator < other.m_it.array_iterator);
                }

                default:
                {
                    return (m_it.primitive_iterator < other.m_it.primitive_iterator);
                }
            }
        }

        /*!
        @brief  comparison: less than or equal
        @pre The iterator is initialized; i.e. `m_object != nullptr`.
        */
        bool operator<=(const iter_impl& other) const
        {
            return not other.operator < (*this);
        }

        /*!
        @brief  comparison: greater than
        @pre The iterator is initialized; i.e. `m_object != nullptr`.
        */
        bool operator>(const iter_impl& other) const
        {
            return not operator<=(other);
        }

        /*!
        @brief  comparison: greater than or equal
        @pre The iterator is initialized; i.e. `m_object != nullptr`.
        */
        bool operator>=(const iter_impl& other) const
        {
            return not operator<(other);
        }

        /*!
        @brief  add to iterator
        @pre The iterator is initialized; i.e. `m_object != nullptr`.
        */
        iter_impl& operator+=(difference_type i)
        {
            assert(m_object != nullptr);

            switch (m_object->m_type)
            {
                case basic_json::value_t::object:
                {
                    throw std::domain_error("cannot use offsets with object iterators");
                }

                case basic_json::value_t::array:
                {
                    std::advance(m_it.array_iterator, i);
                    break;
                }

                default:
                {
                    m_it.primitive_iterator += i;
                    break;
                }
            }

            return *this;
        }

        /*!
        @brief  subtract from iterator
        @pre The iterator is initialized; i.e. `m_object != nullptr`.
        */
        iter_impl& operator-=(difference_type i)
        {
            return operator+=(-i);
        }

        /*!
        @brief  add to iterator
        @pre The iterator is initialized; i.e. `m_object != nullptr`.
        */
        iter_impl operator+(difference_type i)
        {
            auto result = *this;
            result += i;
            return result;
        }

        /*!
        @brief  subtract from iterator
        @pre The iterator is initialized; i.e. `m_object != nullptr`.
        */
        iter_impl operator-(difference_type i)
        {
            auto result = *this;
            result -= i;
            return result;
        }

        /*!
        @brief  return difference
        @pre The iterator is initialized; i.e. `m_object != nullptr`.
        */
        difference_type operator-(const iter_impl& other) const
        {
            assert(m_object != nullptr);

            switch (m_object->m_type)
            {
                case basic_json::value_t::object:
                {
                    throw std::domain_error("cannot use offsets with object iterators");
                }

                case basic_json::value_t::array:
                {
                    return m_it.array_iterator - other.m_it.array_iterator;
                }

                default:
                {
                    return m_it.primitive_iterator - other.m_it.primitive_iterator;
                }
            }
        }

        /*!
        @brief  access to successor
        @pre The iterator is initialized; i.e. `m_object != nullptr`.
        */
        reference operator[](difference_type n) const
        {
            assert(m_object != nullptr);

            switch (m_object->m_type)
            {
                case basic_json::value_t::object:
                {
                    throw std::domain_error("cannot use operator[] for object iterators");
                }

                case basic_json::value_t::array:
                {
                    return *std::next(m_it.array_iterator, n);
                }

                case basic_json::value_t::null:
                {
                    throw std::out_of_range("cannot get value");
                }

                default:
                {
                    if (m_it.primitive_iterator == -n)
                    {
                        return *m_object;
                    }
                    else
                    {
                        throw std::out_of_range("cannot get value");
                    }
                }
            }
        }

        /*!
        @brief  return the key of an object iterator
        @pre The iterator is initialized; i.e. `m_object != nullptr`.
        */
        typename object_t::key_type key() const
        {
            assert(m_object != nullptr);

            if (m_object->is_object())
            {
                return m_it.object_iterator->first;
            }
            else
            {
                throw std::domain_error("cannot use key() for non-object iterators");
            }
        }

        /*!
        @brief  return the value of an iterator
        @pre The iterator is initialized; i.e. `m_object != nullptr`.
        */
        reference value() const
        {
            return operator*();
        }

      private:
        /// associated JSON instance
        pointer m_object = nullptr;
        /// the actual iterator of the associated instance
        internal_iterator m_it = internal_iterator();
    };

    /*!
    @brief a template for a reverse iterator class

    @tparam Base the base iterator type to reverse. Valid types are @ref
    iterator (to create @ref reverse_iterator) and @ref const_iterator (to
    create @ref const_reverse_iterator).

    @requirement The class satisfies the following concept requirements:
    - [RandomAccessIterator](http://en.cppreference.com/w/cpp/concept/RandomAccessIterator):
      The iterator that can be moved to point (forward and backward) to any
      element in constant time.
    - [OutputIterator](http://en.cppreference.com/w/cpp/concept/OutputIterator):
      It is possible to write to the pointed-to element (only if @a Base is
      @ref iterator).

    @since version 1.0.0
    */
    template<typename Base>
    class json_reverse_iterator : public std::reverse_iterator<Base>
    {
      public:
        /// shortcut to the reverse iterator adaptor
        using base_iterator = std::reverse_iterator<Base>;
        /// the reference type for the pointed-to element
        using reference = typename Base::reference;

        /// create reverse iterator from iterator
        json_reverse_iterator(const typename base_iterator::iterator_type& it) noexcept
            : base_iterator(it)
        {}

        /// create reverse iterator from base class
        json_reverse_iterator(const base_iterator& it) noexcept
            : base_iterator(it)
        {}

        /// post-increment (it++)
        json_reverse_iterator operator++(int)
        {
            return base_iterator::operator++(1);
        }

        /// pre-increment (++it)
        json_reverse_iterator& operator++()
        {
            base_iterator::operator++();
            return *this;
        }

        /// post-decrement (it--)
        json_reverse_iterator operator--(int)
        {
            return base_iterator::operator--(1);
        }

        /// pre-decrement (--it)
        json_reverse_iterator& operator--()
        {
            base_iterator::operator--();
            return *this;
        }

        /// add to iterator
        json_reverse_iterator& operator+=(difference_type i)
        {
            base_iterator::operator+=(i);
            return *this;
        }

        /// add to iterator
        json_reverse_iterator operator+(difference_type i) const
        {
            auto result = *this;
            result += i;
            return result;
        }

        /// subtract from iterator
        json_reverse_iterator operator-(difference_type i) const
        {
            auto result = *this;
            result -= i;
            return result;
        }

        /// return difference
        difference_type operator-(const json_reverse_iterator& other) const
        {
            return this->base() - other.base();
        }

        /// access to successor
        reference operator[](difference_type n) const
        {
            return *(this->operator+(n));
        }

        /// return the key of an object iterator
        typename object_t::key_type key() const
        {
            auto it = --this->base();
            return it.key();
        }

        /// return the value of an iterator
        reference value() const
        {
            auto it = --this->base();
            return it.operator * ();
        }
    };


  private:
    //////////////////////
    // lexer and parser //
    //////////////////////

    /*!
    @brief lexical analysis

    This class organizes the lexical analysis during JSON deserialization. The
    core of it is a scanner generated by [re2c](http://re2c.org) that
    processes a buffer and recognizes tokens according to RFC 7159.
    */
    class lexer
    {
      public:
        /// token types for the parser
        enum class token_type
        {
            uninitialized,   ///< indicating the scanner is uninitialized
            literal_true,    ///< the `true` literal
            literal_false,   ///< the `false` literal
            literal_null,    ///< the `null` literal
            value_string,    ///< a string -- use get_string() for actual value
            value_number,    ///< a number -- use get_number() for actual value
            begin_array,     ///< the character for array begin `[`
            begin_object,    ///< the character for object begin `{`
            end_array,       ///< the character for array end `]`
            end_object,      ///< the character for object end `}`
            name_separator,  ///< the name separator `:`
            value_separator, ///< the value separator `,`
            parse_error,     ///< indicating a parse error
            end_of_input     ///< indicating the end of the input buffer
        };

        /// the char type to use in the lexer
        using lexer_char_t = unsigned char;

        /// a lexer from a buffer with given length
        lexer(const lexer_char_t* buff, const size_t len) noexcept
            : m_content(buff)
        {
            assert(m_content != nullptr);
            m_start = m_cursor = m_content;
            m_limit = m_content + len;
        }

        /// a lexer from an input stream
        explicit lexer(std::istream& s)
            : m_stream(&s), m_line_buffer()
        {
            // immediately abort if stream is erroneous
            if (s.fail())
            {
                throw std::invalid_argument("stream error");
            }

            // fill buffer
            fill_line_buffer();

            // skip UTF-8 byte-order mark
            if (m_line_buffer.size() >= 3 and m_line_buffer.substr(0, 3) == "\xEF\xBB\xBF")
            {
                m_line_buffer[0] = ' ';
                m_line_buffer[1] = ' ';
                m_line_buffer[2] = ' ';
            }
        }

        // switch off unwanted functions (due to pointer members)
        lexer() = delete;
        lexer(const lexer&) = delete;
        lexer operator=(const lexer&) = delete;

        /*!
        @brief create a string from one or two Unicode code points

        There are two cases: (1) @a codepoint1 is in the Basic Multilingual
        Plane (U+0000 through U+FFFF) and @a codepoint2 is 0, or (2)
        @a codepoint1 and @a codepoint2 are a UTF-16 surrogate pair to
        represent a code point above U+FFFF.

        @param[in] codepoint1  the code point (can be high surrogate)
        @param[in] codepoint2  the code point (can be low surrogate or 0)

        @return string representation of the code point; the length of the
        result string is between 1 and 4 characters.

        @throw std::out_of_range if code point is > 0x10ffff; example: `"code
        points above 0x10FFFF are invalid"`
        @throw std::invalid_argument if the low surrogate is invalid; example:
        `""missing or wrong low surrogate""`

        @complexity Constant.

        @see <http://en.wikipedia.org/wiki/UTF-8#Sample_code>
        */
        static string_t to_unicode(const std::size_t codepoint1,
                                   const std::size_t codepoint2 = 0)
        {
            // calculate the code point from the given code points
            std::size_t codepoint = codepoint1;

            // check if codepoint1 is a high surrogate
            if (codepoint1 >= 0xD800 and codepoint1 <= 0xDBFF)
            {
                // check if codepoint2 is a low surrogate
                if (codepoint2 >= 0xDC00 and codepoint2 <= 0xDFFF)
                {
                    codepoint =
                        // high surrogate occupies the most significant 22 bits
                        (codepoint1 << 10)
                        // low surrogate occupies the least significant 15 bits
                        + codepoint2
                        // there is still the 0xD800, 0xDC00 and 0x10000 noise
                        // in the result so we have to subtract with:
                        // (0xD800 << 10) + DC00 - 0x10000 = 0x35FDC00
                        - 0x35FDC00;
                }
                else
                {
                    throw std::invalid_argument("missing or wrong low surrogate");
                }
            }

            string_t result;

            if (codepoint < 0x80)
            {
                // 1-byte characters: 0xxxxxxx (ASCII)
                result.append(1, static_cast<typename string_t::value_type>(codepoint));
            }
            else if (codepoint <= 0x7ff)
            {
                // 2-byte characters: 110xxxxx 10xxxxxx
                result.append(1, static_cast<typename string_t::value_type>(0xC0 | ((codepoint >> 6) & 0x1F)));
                result.append(1, static_cast<typename string_t::value_type>(0x80 | (codepoint & 0x3F)));
            }
            else if (codepoint <= 0xffff)
            {
                // 3-byte characters: 1110xxxx 10xxxxxx 10xxxxxx
                result.append(1, static_cast<typename string_t::value_type>(0xE0 | ((codepoint >> 12) & 0x0F)));
                result.append(1, static_cast<typename string_t::value_type>(0x80 | ((codepoint >> 6) & 0x3F)));
                result.append(1, static_cast<typename string_t::value_type>(0x80 | (codepoint & 0x3F)));
            }
            else if (codepoint <= 0x10ffff)
            {
                // 4-byte characters: 11110xxx 10xxxxxx 10xxxxxx 10xxxxxx
                result.append(1, static_cast<typename string_t::value_type>(0xF0 | ((codepoint >> 18) & 0x07)));
                result.append(1, static_cast<typename string_t::value_type>(0x80 | ((codepoint >> 12) & 0x3F)));
                result.append(1, static_cast<typename string_t::value_type>(0x80 | ((codepoint >> 6) & 0x3F)));
                result.append(1, static_cast<typename string_t::value_type>(0x80 | (codepoint & 0x3F)));
            }
            else
            {
                throw std::out_of_range("code points above 0x10FFFF are invalid");
            }

            return result;
        }

        /// return name of values of type token_type (only used for errors)
        static std::string token_type_name(const token_type t)
        {
            switch (t)
            {
                case token_type::uninitialized:
                    return "<uninitialized>";
                case token_type::literal_true:
                    return "true literal";
                case token_type::literal_false:
                    return "false literal";
                case token_type::literal_null:
                    return "null literal";
                case token_type::value_string:
                    return "string literal";
                case token_type::value_number:
                    return "number literal";
                case token_type::begin_array:
                    return "'['";
                case token_type::begin_object:
                    return "'{'";
                case token_type::end_array:
                    return "']'";
                case token_type::end_object:
                    return "'}'";
                case token_type::name_separator:
                    return "':'";
                case token_type::value_separator:
                    return "','";
                case token_type::parse_error:
                    return "<parse error>";
                case token_type::end_of_input:
                    return "end of input";
                default:
                {
                    // catch non-enum values
                    return "unknown token"; // LCOV_EXCL_LINE
                }
            }
        }

        /*!
        This function implements a scanner for JSON. It is specified using
        regular expressions that try to follow RFC 7159 as close as possible.
        These regular expressions are then translated into a minimized
        deterministic finite automaton (DFA) by the tool
        [re2c](http://re2c.org). As a result, the translated code for this
        function consists of a large block of code with `goto` jumps.

        @return the class of the next token read from the buffer

        @complexity Linear in the length of the input.\n

        Proposition: The loop below will always terminate for finite input.\n

        Proof (by contradiction): Assume a finite input. To loop forever, the
        loop must never hit code with a `break` statement. The only code
        snippets without a `break` statement are the continue statements for
        whitespace and byte-order-marks. To loop forever, the input must be an
        infinite sequence of whitespace or byte-order-marks. This contradicts
        the assumption of finite input, q.e.d.
        */
        token_type scan()
        {
            while (true)
            {
                // pointer for backtracking information
                m_marker = nullptr;

                // remember the begin of the token
                m_start = m_cursor;
                assert(m_start != nullptr);

                /*!re2c
                    re2c:define:YYCTYPE      = lexer_char_t;
                    re2c:define:YYCURSOR     = m_cursor;
                    re2c:define:YYLIMIT      = m_limit;
                    re2c:define:YYMARKER     = m_marker;
                    re2c:define:YYFILL       = "fill_line_buffer(@@); // LCOV_EXCL_LINE";
                    re2c:define:YYFILL:naked = 1;
                    re2c:yyfill:enable       = 1;
                    re2c:indent:string       = "    ";
                    re2c:indent:top          = 1;
                    re2c:labelprefix         = "basic_json_parser_";

                    // ignore whitespace
                    ws = [ \t\n\r]+;
                    ws   { continue; }

                    // structural characters
                    "[" { last_token_type = token_type::begin_array; break; }
                    "]" { last_token_type = token_type::end_array; break; }
                    "{" { last_token_type = token_type::begin_object; break; }
                    "}" { last_token_type = token_type::end_object; break; }
                    "," { last_token_type = token_type::value_separator; break; }
                    ":" { last_token_type = token_type::name_separator; break; }

                    // literal names
                    "null"  { last_token_type = token_type::literal_null; break; }
                    "true"  { last_token_type = token_type::literal_true; break; }
                    "false" { last_token_type = token_type::literal_false; break; }

                    // number
                    decimal_point = ".";
                    digit         = [0-9];
                    digit_1_9     = [1-9];
                    e             = "e" | "E";
                    minus         = "-";
                    plus          = "+";
                    zero          = "0";
                    exp           = e (minus | plus)? digit+;
                    frac          = decimal_point digit+;
                    int           = (zero | digit_1_9 digit*);
                    number        = minus? int frac? exp?;
                    number        { last_token_type = token_type::value_number; break; }

                    // string
                    quotation_mark  = "\"";
                    escape          = "\\";
                    unescaped       = [^"\\\x00-\x1f];
                    single_escaped  = "\"" | "\\" | "/" | "b" | "f" | "n" | "r" | "t";
                    unicode_escaped = "u" [0-9a-fA-F]{4};
                    escaped         = escape (single_escaped | unicode_escaped);
                    char            = unescaped | escaped;
                    string          = quotation_mark char* quotation_mark;
                    string          { last_token_type = token_type::value_string; break; }

                    // end of file
                    "\x00"         { last_token_type = token_type::end_of_input; break; }

                    // anything else is an error
                    *              { last_token_type = token_type::parse_error; break; }
                */
            }

            return last_token_type;
        }

        /*!
        @brief append data from the stream to the line buffer

        This function is called by the scan() function when the end of the
        buffer (`m_limit`) is reached and the `m_cursor` pointer cannot be
        incremented without leaving the limits of the line buffer. Note re2c
        decides when to call this function.

        If the lexer reads from contiguous storage, there is no trailing null
        byte. Therefore, this function must make sure to add these padding
        null bytes.

        If the lexer reads from an input stream, this function reads the next
        line of the input.

        @pre
            p p p p p p u u u u u x . . . . . .
            ^           ^       ^   ^
            m_content   m_start |   m_limit
                                m_cursor

        @post
            u u u u u x x x x x x x . . . . . .
            ^       ^               ^
            |       m_cursor        m_limit
            m_start
            m_content
        */
        void fill_line_buffer(size_t n = 0)
        {
            // if line buffer is used, m_content points to its data
            assert(m_line_buffer.empty()
                   or m_content == reinterpret_cast<const lexer_char_t*>(m_line_buffer.data()));

            // if line buffer is used, m_limit is set past the end of its data
            assert(m_line_buffer.empty()
                   or m_limit == m_content + m_line_buffer.size());

            // pointer relationships
            assert(m_content <= m_start);
            assert(m_start <= m_cursor);
            assert(m_cursor <= m_limit);
            assert(m_marker == nullptr or m_marker  <= m_limit);

            // number of processed characters (p)
            const size_t num_processed_chars = static_cast<size_t>(m_start - m_content);
            // offset for m_marker wrt. to m_start
            const auto offset_marker = (m_marker == nullptr) ? 0 : m_marker - m_start;
            // number of unprocessed characters (u)
            const auto offset_cursor = m_cursor - m_start;

            // no stream is used or end of file is reached
            if (m_stream == nullptr or m_stream->eof())
            {
                // m_start may or may not be pointing into m_line_buffer at
                // this point. We trust the standand library to do the right
                // thing. See http://stackoverflow.com/q/28142011/266378
                m_line_buffer.assign(m_start, m_limit);

                // append n characters to make sure that there is sufficient
                // space between m_cursor and m_limit
                m_line_buffer.append(1, '\x00');
                if (n > 0)
                {
                    m_line_buffer.append(n - 1, '\x01');
                }
            }
            else
            {
                // delete processed characters from line buffer
                m_line_buffer.erase(0, num_processed_chars);
                // read next line from input stream
                m_line_buffer_tmp.clear();
                std::getline(*m_stream, m_line_buffer_tmp, '\n');

                // add line with newline symbol to the line buffer
                m_line_buffer += m_line_buffer_tmp;
                m_line_buffer.push_back('\n');
            }

            // set pointers
            m_content = reinterpret_cast<const lexer_char_t*>(m_line_buffer.data());
            assert(m_content != nullptr);
            m_start  = m_content;
            m_marker = m_start + offset_marker;
            m_cursor = m_start + offset_cursor;
            m_limit  = m_start + m_line_buffer.size();
        }

        /// return string representation of last read token
        string_t get_token_string() const
        {
            assert(m_start != nullptr);
            return string_t(reinterpret_cast<typename string_t::const_pointer>(m_start),
                            static_cast<size_t>(m_cursor - m_start));
        }

        /*!
        @brief return string value for string tokens

        The function iterates the characters between the opening and closing
        quotes of the string value. The complete string is the range
        [m_start,m_cursor). Consequently, we iterate from m_start+1 to
        m_cursor-1.

        We differentiate two cases:

        1. Escaped characters. In this case, a new character is constructed
           according to the nature of the escape. Some escapes create new
           characters (e.g., `"\\n"` is replaced by `"\n"`), some are copied
           as is (e.g., `"\\\\"`). Furthermore, Unicode escapes of the shape
           `"\\uxxxx"` need special care. In this case, to_unicode takes care
           of the construction of the values.
        2. Unescaped characters are copied as is.

        @pre `m_cursor - m_start >= 2`, meaning the length of the last token
        is at least 2 bytes which is trivially true for any string (which
        consists of at least two quotes).

            " c1 c2 c3 ... "
            ^                ^
            m_start          m_cursor

        @complexity Linear in the length of the string.\n

        Lemma: The loop body will always terminate.\n

        Proof (by contradiction): Assume the loop body does not terminate. As
        the loop body does not contain another loop, one of the called
        functions must never return. The called functions are `std::strtoul`
        and to_unicode. Neither function can loop forever, so the loop body
        will never loop forever which contradicts the assumption that the loop
        body does not terminate, q.e.d.\n

        Lemma: The loop condition for the for loop is eventually false.\n

        Proof (by contradiction): Assume the loop does not terminate. Due to
        the above lemma, this can only be due to a tautological loop
        condition; that is, the loop condition i < m_cursor - 1 must always be
        true. Let x be the change of i for any loop iteration. Then
        m_start + 1 + x < m_cursor - 1 must hold to loop indefinitely. This
        can be rephrased to m_cursor - m_start - 2 > x. With the
        precondition, we x <= 0, meaning that the loop condition holds
        indefinitly if i is always decreased. However, observe that the value
        of i is strictly increasing with each iteration, as it is incremented
        by 1 in the iteration expression and never decremented inside the loop
        body. Hence, the loop condition will eventually be false which
        contradicts the assumption that the loop condition is a tautology,
        q.e.d.

        @return string value of current token without opening and closing
        quotes
        @throw std::out_of_range if to_unicode fails
        */
        string_t get_string() const
        {
            assert(m_cursor - m_start >= 2);

            string_t result;
            result.reserve(static_cast<size_t>(m_cursor - m_start - 2));

            // iterate the result between the quotes
            for (const lexer_char_t* i = m_start + 1; i < m_cursor - 1; ++i)
            {
                // find next escape character
                auto e = std::find(i, m_cursor - 1, '\\');
                if (e != i)
                {
                    // see https://github.com/nlohmann/json/issues/365#issuecomment-262874705
                    for (auto k = i; k < e; k++)
                    {
                        result.push_back(static_cast<typename string_t::value_type>(*k));
                    }
                    i = e - 1; // -1 because of ++i
                }
                else
                {
                    // processing escaped character
                    // read next character
                    ++i;

                    switch (*i)
                    {
                        // the default escapes
                        case 't':
                        {
                            result += "\t";
                            break;
                        }
                        case 'b':
                        {
                            result += "\b";
                            break;
                        }
                        case 'f':
                        {
                            result += "\f";
                            break;
                        }
                        case 'n':
                        {
                            result += "\n";
                            break;
                        }
                        case 'r':
                        {
                            result += "\r";
                            break;
                        }
                        case '\\':
                        {
                            result += "\\";
                            break;
                        }
                        case '/':
                        {
                            result += "/";
                            break;
                        }
                        case '"':
                        {
                            result += "\"";
                            break;
                        }

                        // unicode
                        case 'u':
                        {
                            // get code xxxx from uxxxx
                            auto codepoint = std::strtoul(std::string(reinterpret_cast<typename string_t::const_pointer>(i + 1),
                                                          4).c_str(), nullptr, 16);

                            // check if codepoint is a high surrogate
                            if (codepoint >= 0xD800 and codepoint <= 0xDBFF)
                            {
                                // make sure there is a subsequent unicode
                                if ((i + 6 >= m_limit) or * (i + 5) != '\\' or * (i + 6) != 'u')
                                {
                                    throw std::invalid_argument("missing low surrogate");
                                }

                                // get code yyyy from uxxxx\uyyyy
                                auto codepoint2 = std::strtoul(std::string(reinterpret_cast<typename string_t::const_pointer>
                                                               (i + 7), 4).c_str(), nullptr, 16);
                                result += to_unicode(codepoint, codepoint2);
                                // skip the next 10 characters (xxxx\uyyyy)
                                i += 10;
                            }
                            else if (codepoint >= 0xDC00 and codepoint <= 0xDFFF)
                            {
                                // we found a lone low surrogate
                                throw std::invalid_argument("missing high surrogate");
                            }
                            else
                            {
                                // add unicode character(s)
                                result += to_unicode(codepoint);
                                // skip the next four characters (xxxx)
                                i += 4;
                            }
                            break;
                        }
                    }
                }
            }

            return result;
        }

        /*!
        @brief parse floating point number

        This function (and its overloads) serves to select the most approprate
        standard floating point number parsing function based on the type
        supplied via the first parameter.  Set this to @a
        static_cast<number_float_t*>(nullptr).

        @param[in,out] endptr recieves a pointer to the first character after
        the number

        @return the floating point number
        */
        long double str_to_float_t(long double* /* type */, char** endptr) const
        {
            return std::strtold(reinterpret_cast<typename string_t::const_pointer>(m_start), endptr);
        }

        /*!
        @brief parse floating point number

        This function (and its overloads) serves to select the most approprate
        standard floating point number parsing function based on the type
        supplied via the first parameter.  Set this to @a
        static_cast<number_float_t*>(nullptr).

        @param[in,out] endptr  recieves a pointer to the first character after
        the number

        @return the floating point number
        */
        double str_to_float_t(double* /* type */, char** endptr) const
        {
            return std::strtod(reinterpret_cast<typename string_t::const_pointer>(m_start), endptr);
        }

        /*!
        @brief parse floating point number

        This function (and its overloads) serves to select the most approprate
        standard floating point number parsing function based on the type
        supplied via the first parameter.  Set this to @a
        static_cast<number_float_t*>(nullptr).

        @param[in,out] endptr  recieves a pointer to the first character after
        the number

        @return the floating point number
        */
        float str_to_float_t(float* /* type */, char** endptr) const
        {
            return std::strtof(reinterpret_cast<typename string_t::const_pointer>(m_start), endptr);
        }

        /*!
        @brief return number value for number tokens

        This function translates the last token into the most appropriate
        number type (either integer, unsigned integer or floating point),
        which is passed back to the caller via the result parameter.

        This function parses the integer component up to the radix point or
        exponent while collecting information about the 'floating point
        representation', which it stores in the result parameter. If there is
        no radix point or exponent, and the number can fit into a @ref
        number_integer_t or @ref number_unsigned_t then it sets the result
        parameter accordingly.

        If the number is a floating point number the number is then parsed
        using @a std:strtod (or @a std:strtof or @a std::strtold).

        @param[out] result  @ref basic_json object to receive the number, or
        NAN if the conversion read past the current token. The latter case
        needs to be treated by the caller function.
        */
        void get_number(basic_json& result) const
        {
            assert(m_start != nullptr);

            const lexer::lexer_char_t* curptr = m_start;

            // accumulate the integer conversion result (unsigned for now)
            number_unsigned_t value = 0;

            // maximum absolute value of the relevant integer type
            number_unsigned_t max;

            // temporarily store the type to avoid unecessary bitfield access
            value_t type;

            // look for sign
            if (*curptr == '-')
            {
                type = value_t::number_integer;
                max = static_cast<uint64_t>((std::numeric_limits<number_integer_t>::max)()) + 1;
                curptr++;
            }
            else
            {
                type = value_t::number_unsigned;
                max = static_cast<uint64_t>((std::numeric_limits<number_unsigned_t>::max)());
            }

            // count the significant figures
            for (; curptr < m_cursor; curptr++)
            {
                // quickly skip tests if a digit
                if (*curptr < '0' || *curptr > '9')
                {
                    if (*curptr == '.')
                    {
                        // don't count '.' but change to float
                        type = value_t::number_float;
                        continue;
                    }
                    // assume exponent (if not then will fail parse): change to
                    // float, stop counting and record exponent details
                    type = value_t::number_float;
                    break;
                }

                // skip if definitely not an integer
                if (type != value_t::number_float)
                {
                    auto digit = static_cast<number_unsigned_t>(*curptr - '0');

                    // overflow if value * 10 + digit > max, move terms around
                    // to avoid overflow in intermediate values
                    if (value > (max - digit) / 10)
                    {
                        // overflow
                        type = value_t::number_float;
                    }
                    else
                    {
                        // no overflow
                        value = value * 10 + digit;
                    }
                }
            }

            // save the value (if not a float)
            if (type == value_t::number_unsigned)
            {
                result.m_value.number_unsigned = value;
            }
            else if (type == value_t::number_integer)
            {
                // invariant: if we parsed a '-', the absolute value is between
                // 0 (we allow -0) and max == -INT64_MIN
                assert(value >= 0);
                assert(value <= max);

                if (value == max)
                {
                    // we cannot simply negate value (== max == -INT64_MIN),
                    // see https://github.com/nlohmann/json/issues/389
                    result.m_value.number_integer = static_cast<number_integer_t>(INT64_MIN);
                }
                else
                {
                    // all other values can be negated safely
                    result.m_value.number_integer = -static_cast<number_integer_t>(value);
                }
            }
            else
            {
                // parse with strtod
                result.m_value.number_float = str_to_float_t(static_cast<number_float_t*>(nullptr), NULL);

                // replace infinity and NAN by null
                if (not std::isfinite(result.m_value.number_float))
                {
                    type = value_t::null;
                    result.m_value = basic_json::json_value();
                }
            }

            // save the type
            result.m_type = type;
        }

      private:
        /// optional input stream
        std::istream* m_stream = nullptr;
        /// line buffer buffer for m_stream
        string_t m_line_buffer {};
        /// used for filling m_line_buffer
        string_t m_line_buffer_tmp {};
        /// the buffer pointer
        const lexer_char_t* m_content = nullptr;
        /// pointer to the beginning of the current symbol
        const lexer_char_t* m_start = nullptr;
        /// pointer for backtracking information
        const lexer_char_t* m_marker = nullptr;
        /// pointer to the current symbol
        const lexer_char_t* m_cursor = nullptr;
        /// pointer to the end of the buffer
        const lexer_char_t* m_limit = nullptr;
        /// the last token type
        token_type last_token_type = token_type::end_of_input;
    };

    /*!
    @brief syntax analysis

    This class implements a recursive decent parser.
    */
    class parser
    {
      public:
        /// a parser reading from a string literal
        parser(const char* buff, const parser_callback_t cb = nullptr)
            : callback(cb),
              m_lexer(reinterpret_cast<const typename lexer::lexer_char_t*>(buff), std::strlen(buff))
        {}

        /// a parser reading from an input stream
        parser(std::istream& is, const parser_callback_t cb = nullptr)
            : callback(cb), m_lexer(is)
        {}

        /// a parser reading from an iterator range with contiguous storage
        template<class IteratorType, typename std::enable_if<
                     std::is_same<typename std::iterator_traits<IteratorType>::iterator_category, std::random_access_iterator_tag>::value
                     , int>::type
                 = 0>
        parser(IteratorType first, IteratorType last, const parser_callback_t cb = nullptr)
            : callback(cb),
              m_lexer(reinterpret_cast<const typename lexer::lexer_char_t*>(&(*first)),
                      static_cast<size_t>(std::distance(first, last)))
        {}

        /// public parser interface
        basic_json parse()
        {
            // read first token
            get_token();

            basic_json result = parse_internal(true);
            result.assert_invariant();

            expect(lexer::token_type::end_of_input);

            // return parser result and replace it with null in case the
            // top-level value was discarded by the callback function
            return result.is_discarded() ? basic_json() : std::move(result);
        }

      private:
        /// the actual parser
        basic_json parse_internal(bool keep)
        {
            auto result = basic_json(value_t::discarded);

            switch (last_token)
            {
                case lexer::token_type::begin_object:
                {
                    if (keep and (not callback
                                  or ((keep = callback(depth++, parse_event_t::object_start, result)) != 0)))
                    {
                        // explicitly set result to object to cope with {}
                        result.m_type = value_t::object;
                        result.m_value = value_t::object;
                    }

                    // read next token
                    get_token();

                    // closing } -> we are done
                    if (last_token == lexer::token_type::end_object)
                    {
                        get_token();
                        if (keep and callback and not callback(--depth, parse_event_t::object_end, result))
                        {
                            result = basic_json(value_t::discarded);
                        }
                        return result;
                    }

                    // no comma is expected here
                    unexpect(lexer::token_type::value_separator);

                    // otherwise: parse key-value pairs
                    do
                    {
                        // ugly, but could be fixed with loop reorganization
                        if (last_token == lexer::token_type::value_separator)
                        {
                            get_token();
                        }

                        // store key
                        expect(lexer::token_type::value_string);
                        const auto key = m_lexer.get_string();

                        bool keep_tag = false;
                        if (keep)
                        {
                            if (callback)
                            {
                                basic_json k(key);
                                keep_tag = callback(depth, parse_event_t::key, k);
                            }
                            else
                            {
                                keep_tag = true;
                            }
                        }

                        // parse separator (:)
                        get_token();
                        expect(lexer::token_type::name_separator);

                        // parse and add value
                        get_token();
                        auto value = parse_internal(keep);
                        if (keep and keep_tag and not value.is_discarded())
                        {
                            result[key] = std::move(value);
                        }
                    }
                    while (last_token == lexer::token_type::value_separator);

                    // closing }
                    expect(lexer::token_type::end_object);
                    get_token();
                    if (keep and callback and not callback(--depth, parse_event_t::object_end, result))
                    {
                        result = basic_json(value_t::discarded);
                    }

                    return result;
                }

                case lexer::token_type::begin_array:
                {
                    if (keep and (not callback
                                  or ((keep = callback(depth++, parse_event_t::array_start, result)) != 0)))
                    {
                        // explicitly set result to object to cope with []
                        result.m_type = value_t::array;
                        result.m_value = value_t::array;
                    }

                    // read next token
                    get_token();

                    // closing ] -> we are done
                    if (last_token == lexer::token_type::end_array)
                    {
                        get_token();
                        if (callback and not callback(--depth, parse_event_t::array_end, result))
                        {
                            result = basic_json(value_t::discarded);
                        }
                        return result;
                    }

                    // no comma is expected here
                    unexpect(lexer::token_type::value_separator);

                    // otherwise: parse values
                    do
                    {
                        // ugly, but could be fixed with loop reorganization
                        if (last_token == lexer::token_type::value_separator)
                        {
                            get_token();
                        }

                        // parse value
                        auto value = parse_internal(keep);
                        if (keep and not value.is_discarded())
                        {
                            result.push_back(std::move(value));
                        }
                    }
                    while (last_token == lexer::token_type::value_separator);

                    // closing ]
                    expect(lexer::token_type::end_array);
                    get_token();
                    if (keep and callback and not callback(--depth, parse_event_t::array_end, result))
                    {
                        result = basic_json(value_t::discarded);
                    }

                    return result;
                }

                case lexer::token_type::literal_null:
                {
                    get_token();
                    result.m_type = value_t::null;
                    break;
                }

                case lexer::token_type::value_string:
                {
                    const auto s = m_lexer.get_string();
                    get_token();
                    result = basic_json(s);
                    break;
                }

                case lexer::token_type::literal_true:
                {
                    get_token();
                    result.m_type = value_t::boolean;
                    result.m_value = true;
                    break;
                }

                case lexer::token_type::literal_false:
                {
                    get_token();
                    result.m_type = value_t::boolean;
                    result.m_value = false;
                    break;
                }

                case lexer::token_type::value_number:
                {
                    m_lexer.get_number(result);
                    get_token();
                    break;
                }

                default:
                {
                    // the last token was unexpected
                    unexpect(last_token);
                }
            }

            if (keep and callback and not callback(depth, parse_event_t::value, result))
            {
                result = basic_json(value_t::discarded);
            }
            return result;
        }

        /// get next token from lexer
        typename lexer::token_type get_token()
        {
            last_token = m_lexer.scan();
            return last_token;
        }

        void expect(typename lexer::token_type t) const
        {
            if (t != last_token)
            {
                std::string error_msg = "parse error - unexpected ";
                error_msg += (last_token == lexer::token_type::parse_error ? ("'" +  m_lexer.get_token_string() +
                              "'") :
                              lexer::token_type_name(last_token));
                error_msg += "; expected " + lexer::token_type_name(t);
                throw std::invalid_argument(error_msg);
            }
        }

        void unexpect(typename lexer::token_type t) const
        {
            if (t == last_token)
            {
                std::string error_msg = "parse error - unexpected ";
                error_msg += (last_token == lexer::token_type::parse_error ? ("'" +  m_lexer.get_token_string() +
                              "'") :
                              lexer::token_type_name(last_token));
                throw std::invalid_argument(error_msg);
            }
        }

      private:
        /// current level of recursion
        int depth = 0;
        /// callback function
        const parser_callback_t callback = nullptr;
        /// the type of the last read token
        typename lexer::token_type last_token = lexer::token_type::uninitialized;
        /// the lexer
        lexer m_lexer;
    };

  public:
    /*!
    @brief JSON Pointer

    A JSON pointer defines a string syntax for identifying a specific value
    within a JSON document. It can be used with functions `at` and
    `operator[]`. Furthermore, JSON pointers are the base for JSON patches.

    @sa [RFC 6901](https://tools.ietf.org/html/rfc6901)

    @since version 2.0.0
    */
    class json_pointer
    {
        /// allow basic_json to access private members
        friend class basic_json;

      public:
        /*!
        @brief create JSON pointer

        Create a JSON pointer according to the syntax described in
        [Section 3 of RFC6901](https://tools.ietf.org/html/rfc6901#section-3).

        @param[in] s  string representing the JSON pointer; if omitted, the
                      empty string is assumed which references the whole JSON
                      value

        @throw std::domain_error if reference token is nonempty and does not
        begin with a slash (`/`); example: `"JSON pointer must be empty or
        begin with /"`
        @throw std::domain_error if a tilde (`~`) is not followed by `0`
        (representing `~`) or `1` (representing `/`); example: `"escape error:
        ~ must be followed with 0 or 1"`

        @liveexample{The example shows the construction several valid JSON
        pointers as well as the exceptional behavior.,json_pointer}

        @since version 2.0.0
        */
        explicit json_pointer(const std::string& s = "")
            : reference_tokens(split(s))
        {}

        /*!
        @brief return a string representation of the JSON pointer

        @invariant For each JSON pointer `ptr`, it holds:
        @code {.cpp}
        ptr == json_pointer(ptr.to_string());
        @endcode

        @return a string representation of the JSON pointer

        @liveexample{The example shows the result of `to_string`.,
        json_pointer__to_string}

        @since version 2.0.0
        */
        std::string to_string() const noexcept
        {
            return std::accumulate(reference_tokens.begin(),
                                   reference_tokens.end(), std::string{},
                                   [](const std::string & a, const std::string & b)
            {
                return a + "/" + escape(b);
            });
        }

        /// @copydoc to_string()
        operator std::string() const
        {
            return to_string();
        }

      private:
        /// remove and return last reference pointer
        std::string pop_back()
        {
            if (is_root())
            {
                throw std::domain_error("JSON pointer has no parent");
            }

            auto last = reference_tokens.back();
            reference_tokens.pop_back();
            return last;
        }

        /// return whether pointer points to the root document
        bool is_root() const
        {
            return reference_tokens.empty();
        }

        json_pointer top() const
        {
            if (is_root())
            {
                throw std::domain_error("JSON pointer has no parent");
            }

            json_pointer result = *this;
            result.reference_tokens = {reference_tokens[0]};
            return result;
        }

        /*!
        @brief create and return a reference to the pointed to value

        @complexity Linear in the number of reference tokens.
        */
        reference get_and_create(reference j) const
        {
            pointer result = &j;

            // in case no reference tokens exist, return a reference to the
            // JSON value j which will be overwritten by a primitive value
            for (const auto& reference_token : reference_tokens)
            {
                switch (result->m_type)
                {
                    case value_t::null:
                    {
                        if (reference_token == "0")
                        {
                            // start a new array if reference token is 0
                            result = &result->operator[](0);
                        }
                        else
                        {
                            // start a new object otherwise
                            result = &result->operator[](reference_token);
                        }
                        break;
                    }

                    case value_t::object:
                    {
                        // create an entry in the object
                        result = &result->operator[](reference_token);
                        break;
                    }

                    case value_t::array:
                    {
                        // create an entry in the array
                        result = &result->operator[](static_cast<size_type>(std::stoi(reference_token)));
                        break;
                    }

                    /*
                    The following code is only reached if there exists a
                    reference token _and_ the current value is primitive. In
                    this case, we have an error situation, because primitive
                    values may only occur as single value; that is, with an
                    empty list of reference tokens.
                    */
                    default:
                    {
                        throw std::domain_error("invalid value to unflatten");
                    }
                }
            }

            return *result;
        }

        /*!
        @brief return a reference to the pointed to value

        @note This version does not throw if a value is not present, but tries
        to create nested values instead. For instance, calling this function
        with pointer `"/this/that"` on a null value is equivalent to calling
        `operator[]("this").operator[]("that")` on that value, effectively
        changing the null value to an object.

        @param[in] ptr  a JSON value

        @return reference to the JSON value pointed to by the JSON pointer

        @complexity Linear in the length of the JSON pointer.

        @throw std::out_of_range      if the JSON pointer can not be resolved
        @throw std::domain_error      if an array index begins with '0'
        @throw std::invalid_argument  if an array index was not a number
        */
        reference get_unchecked(pointer ptr) const
        {
            for (const auto& reference_token : reference_tokens)
            {
                // convert null values to arrays or objects before continuing
                if (ptr->m_type == value_t::null)
                {
                    // check if reference token is a number
                    const bool nums = std::all_of(reference_token.begin(),
                                                  reference_token.end(),
                                                  [](const char x)
                    {
                        return std::isdigit(x);
                    });

                    // change value to array for numbers or "-" or to object
                    // otherwise
                    if (nums or reference_token == "-")
                    {
                        *ptr = value_t::array;
                    }
                    else
                    {
                        *ptr = value_t::object;
                    }
                }

                switch (ptr->m_type)
                {
                    case value_t::object:
                    {
                        // use unchecked object access
                        ptr = &ptr->operator[](reference_token);
                        break;
                    }

                    case value_t::array:
                    {
                        // error condition (cf. RFC 6901, Sect. 4)
                        if (reference_token.size() > 1 and reference_token[0] == '0')
                        {
                            throw std::domain_error("array index must not begin with '0'");
                        }

                        if (reference_token == "-")
                        {
                            // explicityly treat "-" as index beyond the end
                            ptr = &ptr->operator[](ptr->m_value.array->size());
                        }
                        else
                        {
                            // convert array index to number; unchecked access
                            ptr = &ptr->operator[](static_cast<size_type>(std::stoi(reference_token)));
                        }
                        break;
                    }

                    default:
                    {
                        throw std::out_of_range("unresolved reference token '" + reference_token + "'");
                    }
                }
            }

            return *ptr;
        }

        reference get_checked(pointer ptr) const
        {
            for (const auto& reference_token : reference_tokens)
            {
                switch (ptr->m_type)
                {
                    case value_t::object:
                    {
                        // note: at performs range check
                        ptr = &ptr->at(reference_token);
                        break;
                    }

                    case value_t::array:
                    {
                        if (reference_token == "-")
                        {
                            // "-" always fails the range check
                            throw std::out_of_range("array index '-' (" +
                                                    std::to_string(ptr->m_value.array->size()) +
                                                    ") is out of range");
                        }

                        // error condition (cf. RFC 6901, Sect. 4)
                        if (reference_token.size() > 1 and reference_token[0] == '0')
                        {
                            throw std::domain_error("array index must not begin with '0'");
                        }

                        // note: at performs range check
                        ptr = &ptr->at(static_cast<size_type>(std::stoi(reference_token)));
                        break;
                    }

                    default:
                    {
                        throw std::out_of_range("unresolved reference token '" + reference_token + "'");
                    }
                }
            }

            return *ptr;
        }

        /*!
        @brief return a const reference to the pointed to value

        @param[in] ptr  a JSON value

        @return const reference to the JSON value pointed to by the JSON
                pointer
        */
        const_reference get_unchecked(const_pointer ptr) const
        {
            for (const auto& reference_token : reference_tokens)
            {
                switch (ptr->m_type)
                {
                    case value_t::object:
                    {
                        // use unchecked object access
                        ptr = &ptr->operator[](reference_token);
                        break;
                    }

                    case value_t::array:
                    {
                        if (reference_token == "-")
                        {
                            // "-" cannot be used for const access
                            throw std::out_of_range("array index '-' (" +
                                                    std::to_string(ptr->m_value.array->size()) +
                                                    ") is out of range");
                        }

                        // error condition (cf. RFC 6901, Sect. 4)
                        if (reference_token.size() > 1 and reference_token[0] == '0')
                        {
                            throw std::domain_error("array index must not begin with '0'");
                        }

                        // use unchecked array access
                        ptr = &ptr->operator[](static_cast<size_type>(std::stoi(reference_token)));
                        break;
                    }

                    default:
                    {
                        throw std::out_of_range("unresolved reference token '" + reference_token + "'");
                    }
                }
            }

            return *ptr;
        }

        const_reference get_checked(const_pointer ptr) const
        {
            for (const auto& reference_token : reference_tokens)
            {
                switch (ptr->m_type)
                {
                    case value_t::object:
                    {
                        // note: at performs range check
                        ptr = &ptr->at(reference_token);
                        break;
                    }

                    case value_t::array:
                    {
                        if (reference_token == "-")
                        {
                            // "-" always fails the range check
                            throw std::out_of_range("array index '-' (" +
                                                    std::to_string(ptr->m_value.array->size()) +
                                                    ") is out of range");
                        }

                        // error condition (cf. RFC 6901, Sect. 4)
                        if (reference_token.size() > 1 and reference_token[0] == '0')
                        {
                            throw std::domain_error("array index must not begin with '0'");
                        }

                        // note: at performs range check
                        ptr = &ptr->at(static_cast<size_type>(std::stoi(reference_token)));
                        break;
                    }

                    default:
                    {
                        throw std::out_of_range("unresolved reference token '" + reference_token + "'");
                    }
                }
            }

            return *ptr;
        }

        /// split the string input to reference tokens
        static std::vector<std::string> split(const std::string& reference_string)
        {
            std::vector<std::string> result;

            // special case: empty reference string -> no reference tokens
            if (reference_string.empty())
            {
                return result;
            }

            // check if nonempty reference string begins with slash
            if (reference_string[0] != '/')
            {
                throw std::domain_error("JSON pointer must be empty or begin with '/'");
            }

            // extract the reference tokens:
            // - slash: position of the last read slash (or end of string)
            // - start: position after the previous slash
            for (
                // search for the first slash after the first character
                size_t slash = reference_string.find_first_of("/", 1),
                // set the beginning of the first reference token
                start = 1;
                // we can stop if start == string::npos+1 = 0
                start != 0;
                // set the beginning of the next reference token
                // (will eventually be 0 if slash == std::string::npos)
                start = slash + 1,
                // find next slash
                slash = reference_string.find_first_of("/", start))
            {
                // use the text between the beginning of the reference token
                // (start) and the last slash (slash).
                auto reference_token = reference_string.substr(start, slash - start);

                // check reference tokens are properly escaped
                for (size_t pos = reference_token.find_first_of("~");
                        pos != std::string::npos;
                        pos = reference_token.find_first_of("~", pos + 1))
                {
                    assert(reference_token[pos] == '~');

                    // ~ must be followed by 0 or 1
                    if (pos == reference_token.size() - 1 or
                            (reference_token[pos + 1] != '0' and
                             reference_token[pos + 1] != '1'))
                    {
                        throw std::domain_error("escape error: '~' must be followed with '0' or '1'");
                    }
                }

                // finally, store the reference token
                unescape(reference_token);
                result.push_back(reference_token);
            }

            return result;
        }

      private:
        /*!
        @brief replace all occurrences of a substring by another string

        @param[in,out] s  the string to manipulate; changed so that all
                          occurrences of @a f are replaced with @a t
        @param[in]     f  the substring to replace with @a t
        @param[in]     t  the string to replace @a f

        @pre The search string @a f must not be empty.

        @since version 2.0.0
        */
        static void replace_substring(std::string& s,
                                      const std::string& f,
                                      const std::string& t)
        {
            assert(not f.empty());

            for (
                size_t pos = s.find(f);         // find first occurrence of f
                pos != std::string::npos;       // make sure f was found
                s.replace(pos, f.size(), t),    // replace with t
                pos = s.find(f, pos + t.size()) // find next occurrence of f
            );
        }

        /// escape tilde and slash
        static std::string escape(std::string s)
        {
            // escape "~"" to "~0" and "/" to "~1"
            replace_substring(s, "~", "~0");
            replace_substring(s, "/", "~1");
            return s;
        }

        /// unescape tilde and slash
        static void unescape(std::string& s)
        {
            // first transform any occurrence of the sequence '~1' to '/'
            replace_substring(s, "~1", "/");
            // then transform any occurrence of the sequence '~0' to '~'
            replace_substring(s, "~0", "~");
        }

        /*!
        @param[in] reference_string  the reference string to the current value
        @param[in] value             the value to consider
        @param[in,out] result        the result object to insert values to

        @note Empty objects or arrays are flattened to `null`.
        */
        static void flatten(const std::string& reference_string,
                            const basic_json& value,
                            basic_json& result)
        {
            switch (value.m_type)
            {
                case value_t::array:
                {
                    if (value.m_value.array->empty())
                    {
                        // flatten empty array as null
                        result[reference_string] = nullptr;
                    }
                    else
                    {
                        // iterate array and use index as reference string
                        for (size_t i = 0; i < value.m_value.array->size(); ++i)
                        {
                            flatten(reference_string + "/" + std::to_string(i),
                                    value.m_value.array->operator[](i), result);
                        }
                    }
                    break;
                }

                case value_t::object:
                {
                    if (value.m_value.object->empty())
                    {
                        // flatten empty object as null
                        result[reference_string] = nullptr;
                    }
                    else
                    {
                        // iterate object and use keys as reference string
                        for (const auto& element : *value.m_value.object)
                        {
                            flatten(reference_string + "/" + escape(element.first),
                                    element.second, result);
                        }
                    }
                    break;
                }

                default:
                {
                    // add primitive value with its reference string
                    result[reference_string] = value;
                    break;
                }
            }
        }

        /*!
        @param[in] value  flattened JSON

        @return unflattened JSON
        */
        static basic_json unflatten(const basic_json& value)
        {
            if (not value.is_object())
            {
                throw std::domain_error("only objects can be unflattened");
            }

            basic_json result;

            // iterate the JSON object values
            for (const auto& element : *value.m_value.object)
            {
                if (not element.second.is_primitive())
                {
                    throw std::domain_error("values in object must be primitive");
                }

                // assign value to reference pointed to by JSON pointer; Note
                // that if the JSON pointer is "" (i.e., points to the whole
                // value), function get_and_create returns a reference to
                // result itself. An assignment will then create a primitive
                // value.
                json_pointer(element.first).get_and_create(result) = element.second;
            }

            return result;
        }

      private:
        /// the reference tokens
        std::vector<std::string> reference_tokens {};
    };

    //////////////////////////
    // JSON Pointer support //
    //////////////////////////

    /// @name JSON Pointer functions
    /// @{

    /*!
    @brief access specified element via JSON Pointer

    Uses a JSON pointer to retrieve a reference to the respective JSON value.
    No bound checking is performed. Similar to @ref operator[](const typename
    object_t::key_type&), `null` values are created in arrays and objects if
    necessary.

    In particular:
    - If the JSON pointer points to an object key that does not exist, it
      is created an filled with a `null` value before a reference to it
      is returned.
    - If the JSON pointer points to an array index that does not exist, it
      is created an filled with a `null` value before a reference to it
      is returned. All indices between the current maximum and the given
      index are also filled with `null`.
    - The special value `-` is treated as a synonym for the index past the
      end.

    @param[in] ptr  a JSON pointer

    @return reference to the element pointed to by @a ptr

    @complexity Constant.

    @throw std::out_of_range      if the JSON pointer can not be resolved
    @throw std::domain_error      if an array index begins with '0'
    @throw std::invalid_argument  if an array index was not a number

    @liveexample{The behavior is shown in the example.,operatorjson_pointer}

    @since version 2.0.0
    */
    reference operator[](const json_pointer& ptr)
    {
        return ptr.get_unchecked(this);
    }

    /*!
    @brief access specified element via JSON Pointer

    Uses a JSON pointer to retrieve a reference to the respective JSON value.
    No bound checking is performed. The function does not change the JSON
    value; no `null` values are created. In particular, the the special value
    `-` yields an exception.

    @param[in] ptr  JSON pointer to the desired element

    @return const reference to the element pointed to by @a ptr

    @complexity Constant.

    @throw std::out_of_range      if the JSON pointer can not be resolved
    @throw std::domain_error      if an array index begins with '0'
    @throw std::invalid_argument  if an array index was not a number

    @liveexample{The behavior is shown in the example.,operatorjson_pointer_const}

    @since version 2.0.0
    */
    const_reference operator[](const json_pointer& ptr) const
    {
        return ptr.get_unchecked(this);
    }

    /*!
    @brief access specified element via JSON Pointer

    Returns a reference to the element at with specified JSON pointer @a ptr,
    with bounds checking.

    @param[in] ptr  JSON pointer to the desired element

    @return reference to the element pointed to by @a ptr

    @complexity Constant.

    @throw std::out_of_range      if the JSON pointer can not be resolved
    @throw std::domain_error      if an array index begins with '0'
    @throw std::invalid_argument  if an array index was not a number

    @liveexample{The behavior is shown in the example.,at_json_pointer}

    @since version 2.0.0
    */
    reference at(const json_pointer& ptr)
    {
        return ptr.get_checked(this);
    }

    /*!
    @brief access specified element via JSON Pointer

    Returns a const reference to the element at with specified JSON pointer @a
    ptr, with bounds checking.

    @param[in] ptr  JSON pointer to the desired element

    @return reference to the element pointed to by @a ptr

    @complexity Constant.

    @throw std::out_of_range      if the JSON pointer can not be resolved
    @throw std::domain_error      if an array index begins with '0'
    @throw std::invalid_argument  if an array index was not a number

    @liveexample{The behavior is shown in the example.,at_json_pointer_const}

    @since version 2.0.0
    */
    const_reference at(const json_pointer& ptr) const
    {
        return ptr.get_checked(this);
    }

    /*!
    @brief return flattened JSON value

    The function creates a JSON object whose keys are JSON pointers (see [RFC
    6901](https://tools.ietf.org/html/rfc6901)) and whose values are all
    primitive. The original JSON value can be restored using the @ref
    unflatten() function.

    @return an object that maps JSON pointers to primitve values

    @note Empty objects and arrays are flattened to `null` and will not be
          reconstructed correctly by the @ref unflatten() function.

    @complexity Linear in the size the JSON value.

    @liveexample{The following code shows how a JSON object is flattened to an
    object whose keys consist of JSON pointers.,flatten}

    @sa @ref unflatten() for the reverse function

    @since version 2.0.0
    */
    basic_json flatten() const
    {
        basic_json result(value_t::object);
        json_pointer::flatten("", *this, result);
        return result;
    }

    /*!
    @brief unflatten a previously flattened JSON value

    The function restores the arbitrary nesting of a JSON value that has been
    flattened before using the @ref flatten() function. The JSON value must
    meet certain constraints:
    1. The value must be an object.
    2. The keys must be JSON pointers (see
       [RFC 6901](https://tools.ietf.org/html/rfc6901))
    3. The mapped values must be primitive JSON types.

    @return the original JSON from a flattened version

    @note Empty objects and arrays are flattened by @ref flatten() to `null`
          values and can not unflattened to their original type. Apart from
          this example, for a JSON value `j`, the following is always true:
          `j == j.flatten().unflatten()`.

    @complexity Linear in the size the JSON value.

    @liveexample{The following code shows how a flattened JSON object is
    unflattened into the original nested JSON object.,unflatten}

    @sa @ref flatten() for the reverse function

    @since version 2.0.0
    */
    basic_json unflatten() const
    {
        return json_pointer::unflatten(*this);
    }

    /// @}

    //////////////////////////
    // JSON Patch functions //
    //////////////////////////

    /// @name JSON Patch functions
    /// @{

    /*!
    @brief applies a JSON patch

    [JSON Patch](http://jsonpatch.com) defines a JSON document structure for
    expressing a sequence of operations to apply to a JSON) document. With
    this funcion, a JSON Patch is applied to the current JSON value by
    executing all operations from the patch.

    @param[in] json_patch  JSON patch document
    @return patched document

    @note The application of a patch is atomic: Either all operations succeed
          and the patched document is returned or an exception is thrown. In
          any case, the original value is not changed: the patch is applied
          to a copy of the value.

    @throw std::out_of_range if a JSON pointer inside the patch could not
    be resolved successfully in the current JSON value; example: `"key baz
    not found"`
    @throw invalid_argument if the JSON patch is malformed (e.g., mandatory
    attributes are missing); example: `"operation add must have member path"`

    @complexity Linear in the size of the JSON value and the length of the
    JSON patch. As usually only a fraction of the JSON value is affected by
    the patch, the complexity can usually be neglected.

    @liveexample{The following code shows how a JSON patch is applied to a
    value.,patch}

    @sa @ref diff -- create a JSON patch by comparing two JSON values

    @sa [RFC 6902 (JSON Patch)](https://tools.ietf.org/html/rfc6902)
    @sa [RFC 6901 (JSON Pointer)](https://tools.ietf.org/html/rfc6901)

    @since version 2.0.0
    */
    basic_json patch(const basic_json& json_patch) const
    {
        // make a working copy to apply the patch to
        basic_json result = *this;

        // the valid JSON Patch operations
        enum class patch_operations {add, remove, replace, move, copy, test, invalid};

        const auto get_op = [](const std::string op)
        {
            if (op == "add")
            {
                return patch_operations::add;
            }
            if (op == "remove")
            {
                return patch_operations::remove;
            }
            if (op == "replace")
            {
                return patch_operations::replace;
            }
            if (op == "move")
            {
                return patch_operations::move;
            }
            if (op == "copy")
            {
                return patch_operations::copy;
            }
            if (op == "test")
            {
                return patch_operations::test;
            }

            return patch_operations::invalid;
        };

        // wrapper for "add" operation; add value at ptr
        const auto operation_add = [&result](json_pointer & ptr, basic_json val)
        {
            // adding to the root of the target document means replacing it
            if (ptr.is_root())
            {
                result = val;
            }
            else
            {
                // make sure the top element of the pointer exists
                json_pointer top_pointer = ptr.top();
                if (top_pointer != ptr)
                {
                    result.at(top_pointer);
                }

                // get reference to parent of JSON pointer ptr
                const auto last_path = ptr.pop_back();
                basic_json& parent = result[ptr];

                switch (parent.m_type)
                {
                    case value_t::null:
                    case value_t::object:
                    {
                        // use operator[] to add value
                        parent[last_path] = val;
                        break;
                    }

                    case value_t::array:
                    {
                        if (last_path == "-")
                        {
                            // special case: append to back
                            parent.push_back(val);
                        }
                        else
                        {
                            const auto idx = std::stoi(last_path);
                            if (static_cast<size_type>(idx) > parent.size())
                            {
                                // avoid undefined behavior
                                throw std::out_of_range("array index " + std::to_string(idx) + " is out of range");
                            }
                            else
                            {
                                // default case: insert add offset
                                parent.insert(parent.begin() + static_cast<difference_type>(idx), val);
                            }
                        }
                        break;
                    }

                    default:
                    {
                        // if there exists a parent it cannot be primitive
                        assert(false);  // LCOV_EXCL_LINE
                    }
                }
            }
        };

        // wrapper for "remove" operation; remove value at ptr
        const auto operation_remove = [&result](json_pointer & ptr)
        {
            // get reference to parent of JSON pointer ptr
            const auto last_path = ptr.pop_back();
            basic_json& parent = result.at(ptr);

            // remove child
            if (parent.is_object())
            {
                // perform range check
                auto it = parent.find(last_path);
                if (it != parent.end())
                {
                    parent.erase(it);
                }
                else
                {
                    throw std::out_of_range("key '" + last_path + "' not found");
                }
            }
            else if (parent.is_array())
            {
                // note erase performs range check
                parent.erase(static_cast<size_type>(std::stoi(last_path)));
            }
        };

        // type check
        if (not json_patch.is_array())
        {
            // a JSON patch must be an array of objects
            throw std::invalid_argument("JSON patch must be an array of objects");
        }

        // iterate and apply th eoperations
        for (const auto& val : json_patch)
        {
            // wrapper to get a value for an operation
            const auto get_value = [&val](const std::string & op,
                                          const std::string & member,
                                          bool string_type) -> basic_json&
            {
                // find value
                auto it = val.m_value.object->find(member);

                // context-sensitive error message
                const auto error_msg = (op == "op") ? "operation" : "operation '" + op + "'";

                // check if desired value is present
                if (it == val.m_value.object->end())
                {
                    throw std::invalid_argument(error_msg + " must have member '" + member + "'");
                }

                // check if result is of type string
                if (string_type and not it->second.is_string())
                {
                    throw std::invalid_argument(error_msg + " must have string member '" + member + "'");
                }

                // no error: return value
                return it->second;
            };

            // type check
            if (not val.is_object())
            {
                throw std::invalid_argument("JSON patch must be an array of objects");
            }

            // collect mandatory members
            const std::string op = get_value("op", "op", true);
            const std::string path = get_value(op, "path", true);
            json_pointer ptr(path);

            switch (get_op(op))
            {
                case patch_operations::add:
                {
                    operation_add(ptr, get_value("add", "value", false));
                    break;
                }

                case patch_operations::remove:
                {
                    operation_remove(ptr);
                    break;
                }

                case patch_operations::replace:
                {
                    // the "path" location must exist - use at()
                    result.at(ptr) = get_value("replace", "value", false);
                    break;
                }

                case patch_operations::move:
                {
                    const std::string from_path = get_value("move", "from", true);
                    json_pointer from_ptr(from_path);

                    // the "from" location must exist - use at()
                    basic_json v = result.at(from_ptr);

                    // The move operation is functionally identical to a
                    // "remove" operation on the "from" location, followed
                    // immediately by an "add" operation at the target
                    // location with the value that was just removed.
                    operation_remove(from_ptr);
                    operation_add(ptr, v);
                    break;
                }

                case patch_operations::copy:
                {
                    const std::string from_path = get_value("copy", "from", true);;
                    const json_pointer from_ptr(from_path);

                    // the "from" location must exist - use at()
                    result[ptr] = result.at(from_ptr);
                    break;
                }

                case patch_operations::test:
                {
                    bool success = false;
                    try
                    {
                        // check if "value" matches the one at "path"
                        // the "path" location must exist - use at()
                        success = (result.at(ptr) == get_value("test", "value", false));
                    }
                    catch (std::out_of_range&)
                    {
                        // ignore out of range errors: success remains false
                    }

                    // throw an exception if test fails
                    if (not success)
                    {
                        throw std::domain_error("unsuccessful: " + val.dump());
                    }

                    break;
                }

                case patch_operations::invalid:
                {
                    // op must be "add", "remove", "replace", "move", "copy", or
                    // "test"
                    throw std::invalid_argument("operation value '" + op + "' is invalid");
                }
            }
        }

        return result;
    }

    /*!
    @brief creates a diff as a JSON patch

    Creates a [JSON Patch](http://jsonpatch.com) so that value @a source can
    be changed into the value @a target by calling @ref patch function.

    @invariant For two JSON values @a source and @a target, the following code
    yields always `true`:
    @code {.cpp}
    source.patch(diff(source, target)) == target;
    @endcode

    @note Currently, only `remove`, `add`, and `replace` operations are
          generated.

    @param[in] source  JSON value to copare from
    @param[in] target  JSON value to copare against
    @param[in] path    helper value to create JSON pointers

    @return a JSON patch to convert the @a source to @a target

    @complexity Linear in the lengths of @a source and @a target.

    @liveexample{The following code shows how a JSON patch is created as a
    diff for two JSON values.,diff}

    @sa @ref patch -- apply a JSON patch

    @sa [RFC 6902 (JSON Patch)](https://tools.ietf.org/html/rfc6902)

    @since version 2.0.0
    */
    static basic_json diff(const basic_json& source,
                           const basic_json& target,
                           const std::string& path = "")
    {
        // the patch
        basic_json result(value_t::array);

        // if the values are the same, return empty patch
        if (source == target)
        {
            return result;
        }

        if (source.type() != target.type())
        {
            // different types: replace value
            result.push_back(
            {
                {"op", "replace"},
                {"path", path},
                {"value", target}
            });
        }
        else
        {
            switch (source.type())
            {
                case value_t::array:
                {
                    // first pass: traverse common elements
                    size_t i = 0;
                    while (i < source.size() and i < target.size())
                    {
                        // recursive call to compare array values at index i
                        auto temp_diff = diff(source[i], target[i], path + "/" + std::to_string(i));
                        result.insert(result.end(), temp_diff.begin(), temp_diff.end());
                        ++i;
                    }

                    // i now reached the end of at least one array
                    // in a second pass, traverse the remaining elements

                    // remove my remaining elements
                    const auto end_index = static_cast<difference_type>(result.size());
                    while (i < source.size())
                    {
                        // add operations in reverse order to avoid invalid
                        // indices
                        result.insert(result.begin() + end_index, object(
                        {
                            {"op", "remove"},
                            {"path", path + "/" + std::to_string(i)}
                        }));
                        ++i;
                    }

                    // add other remaining elements
                    while (i < target.size())
                    {
                        result.push_back(
                        {
                            {"op", "add"},
                            {"path", path + "/" + std::to_string(i)},
                            {"value", target[i]}
                        });
                        ++i;
                    }

                    break;
                }

                case value_t::object:
                {
                    // first pass: traverse this object's elements
                    for (auto it = source.begin(); it != source.end(); ++it)
                    {
                        // escape the key name to be used in a JSON patch
                        const auto key = json_pointer::escape(it.key());

                        if (target.find(it.key()) != target.end())
                        {
                            // recursive call to compare object values at key it
                            auto temp_diff = diff(it.value(), target[it.key()], path + "/" + key);
                            result.insert(result.end(), temp_diff.begin(), temp_diff.end());
                        }
                        else
                        {
                            // found a key that is not in o -> remove it
                            result.push_back(object(
                            {
                                {"op", "remove"},
                                {"path", path + "/" + key}
                            }));
                        }
                    }

                    // second pass: traverse other object's elements
                    for (auto it = target.begin(); it != target.end(); ++it)
                    {
                        if (source.find(it.key()) == source.end())
                        {
                            // found a key that is not in this -> add it
                            const auto key = json_pointer::escape(it.key());
                            result.push_back(
                            {
                                {"op", "add"},
                                {"path", path + "/" + key},
                                {"value", it.value()}
                            });
                        }
                    }

                    break;
                }

                default:
                {
                    // both primitive type: replace value
                    result.push_back(
                    {
                        {"op", "replace"},
                        {"path", path},
                        {"value", target}
                    });
                    break;
                }
            }
        }

        return result;
    }

    /// @}
};


/////////////
// presets //
/////////////

/*!
@brief default JSON class

This type is the default specialization of the @ref basic_json class which
uses the standard template types.

@since version 1.0.0
*/
using json = basic_json<>;
}


///////////////////////
// nonmember support //
///////////////////////

// specialization of std::swap, and std::hash
namespace std
{
/*!
@brief exchanges the values of two JSON objects

@since version 1.0.0
*/
template<>
inline void swap(nlohmann::json& j1,
                 nlohmann::json& j2) noexcept(
                     is_nothrow_move_constructible<nlohmann::json>::value and
                     is_nothrow_move_assignable<nlohmann::json>::value
                 )
{
    j1.swap(j2);
}

/// hash value for JSON objects
template<>
struct hash<nlohmann::json>
{
    /*!
    @brief return a hash value for a JSON object

    @since version 1.0.0
    */
    std::size_t operator()(const nlohmann::json& j) const
    {
        // a naive hashing via the string representation
        const auto& h = hash<nlohmann::json::string_t>();
        return h(j.dump());
    }
};
}

/*!
@brief user-defined string literal for JSON values

This operator implements a user-defined string literal for JSON objects. It
can be used by adding `"_json"` to a string literal and returns a JSON object
if no parse error occurred.

@param[in] s  a string representation of a JSON object
@param[in] n  the length of string @a s
@return a JSON object

@since version 1.0.0
*/
inline nlohmann::json operator "" _json(const char* s, std::size_t n)
{
    return nlohmann::json::parse(s, s + n);
}

/*!
@brief user-defined string literal for JSON pointer

This operator implements a user-defined string literal for JSON Pointers. It
can be used by adding `"_json_pointer"` to a string literal and returns a JSON pointer
object if no parse error occurred.

@param[in] s  a string representation of a JSON Pointer
@param[in] n  the length of string @a s
@return a JSON pointer object

@since version 2.0.0
*/
inline nlohmann::json::json_pointer operator "" _json_pointer(const char* s, std::size_t n)
{
    return nlohmann::json::json_pointer(std::string(s, n));
}

// restore GCC/clang diagnostic settings
#if defined(__clang__) || defined(__GNUC__) || defined(__GNUG__)
    #pragma GCC diagnostic pop
#endif

#endif<|MERGE_RESOLUTION|>--- conflicted
+++ resolved
@@ -940,12 +940,7 @@
                 {
                     if (t == value_t::null)
                     {
-<<<<<<< HEAD
-                        // echo "JSON for Modern C++" | sha1sum
-                        throw std::domain_error("961c151d2e87f2686a955a9be24d316f1362bf21 2.0.10");
-=======
                         throw std::domain_error("961c151d2e87f2686a955a9be24d316f1362bf21 2.0.10"); // LCOV_EXCL_LINE
->>>>>>> 9755cc75
                     }
                     break;
                 }
