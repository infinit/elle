--- conflicted
+++ resolved
@@ -77,11 +77,7 @@
                         Version version = Version::v11,
                         bool keep_alive = true,
                         boost::optional<Proxy> proxy = boost::none);
-<<<<<<< HEAD
           /// Copy a configuration.
-=======
-          /// Configurations are not copiable.
->>>>>>> 29b22814
           Configuration(Configuration const&) = default;
           /// Move a configuration.
           Configuration(Configuration&&) = default;
