--- conflicted
+++ resolved
@@ -196,24 +196,18 @@
     'Printable.hh',
     'ProducerPool.hh',
     'ProducerPool.hxx',
-<<<<<<< HEAD
     'ScopedAssignment.hh',
-=======
->>>>>>> bf35fbbc
     'TypeInfo.cc',
     'TypeInfo.hh',
     'TypeInfo.hxx',
     'UUID.cc',
     'UUID.hh',
     'Version.cc',
-<<<<<<< HEAD
     'Version.hh',
     'Version.hxx',
     'With.hh',
     'With.hxx',
-=======
     'algorithm.hh',
->>>>>>> bf35fbbc
     'assert.cc',
     'assert.hh',
     'assert.hxx',
@@ -265,15 +259,11 @@
     'log/SysLogger.hh',
     'log/TextLogger.cc',
     'log/TextLogger.hh',
-<<<<<<< HEAD
     'log/fwd.hh',
     'log/macros.hh',
     'make-vector.hh',
     'memory.hh',
     'memory.hxx',
-=======
-    'make-vector.hh',
->>>>>>> bf35fbbc
     'meta.hh',
     'meta.hxx',
     'network/Interface.cc',
