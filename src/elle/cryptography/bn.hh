#pragma once

#include <openssl/bn.h>

#include <elle/serialization/Serializer.hh>
#include <elle/operator.hh>

#include <iosfwd>
#include <utility>

<<<<<<< HEAD
# include <iosfwd>
# include <utility>
=======
ELLE_OPERATOR_RELATIONALS();
>>>>>>> 12aa0581

/*----------.
| Operators |
`----------*/

std::ostream&
operator <<(std::ostream& stream,
            ::BIGNUM const& bignum);

bool
operator ==(::BIGNUM const& a,
            ::BIGNUM const& b);
bool
operator <(::BIGNUM const& a,
           ::BIGNUM const& b);

// XXX: The following operators used to be automatically defined via
// std::rel_ops. However, we should always prefer boost::*_ordered over
// std::rel_ops because it poisons the environment.
// In this case, we have no visibility over ::BIGNUM, therefore, we have two
// solutions.
// 1. Create a wrapper over BIGNUM.
// 2. Manually define operators.
//
// For now, we chose 2.

bool
operator !=(::BIGNUM const& a,
            ::BIGNUM const& b);
bool
operator >(::BIGNUM const& a,
           ::BIGNUM const& b);

bool
operator <=(::BIGNUM const& a,
            ::BIGNUM const& b);

bool
operator >=(::BIGNUM const& a,
            ::BIGNUM const& b);

/*--------------.
| Serialization |
`--------------*/

// Note that another specialization for BIGNUM-smartpointers
// should also be written.
namespace elle
{
  namespace serialization
  {
    template <>
    struct Serialize<BIGNUM*>
    {
      using Type = elle::Buffer;
      static
      elle::Buffer
      convert(::BIGNUM* const& value);
      static
      ::BIGNUM*
      convert(elle::Buffer const& representation);
    };
  }
}<|MERGE_RESOLUTION|>--- conflicted
+++ resolved
@@ -7,13 +7,6 @@
 
 #include <iosfwd>
 #include <utility>
-
-<<<<<<< HEAD
-# include <iosfwd>
-# include <utility>
-=======
-ELLE_OPERATOR_RELATIONALS();
->>>>>>> 12aa0581
 
 /*----------.
 | Operators |
