#include <elle/print.hh>
#include <elle/service/aws/StringToSign.hh>

namespace elle
{
  namespace service
  {
    namespace aws
    {
      CredentialScope::CredentialScope(RequestTime const& request_time,
                                       Service const& aws_service,
                                       std::string const& aws_region)
      {
        auto const date = date::format("%Y%m%d", request_time);
        this->_credential_scope_str =
          elle::print("%s/%s/%s/%s",
                      date, aws_region, aws_service, RequestType::aws4);
      }

      void
      CredentialScope::print(std::ostream& stream) const
      {
        stream << this->_credential_scope_str;
      }

      StringToSign::StringToSign(RequestTime const& request_time,
                                 CredentialScope const& credential_scope,
                                 std::string const& hashed_canonical_request,
                                 SigningMethod const& algorithm)
      {
<<<<<<< HEAD
        auto iso_time = date::format("%Y%m%dT%H%M%S", request_time);
        iso_time = elle::sprintf("%sZ", iso_time.substr(0, 15));
        this->_string = elle::sprintf("%s\n%s\n%s\n%s",
                                      algorithm,
                                      iso_time,
                                      credential_scope,
                                      hashed_canonical_request);
=======
        auto iso_time = boost::posix_time::to_iso_string(request_time);
        iso_time = elle::print("%sZ", iso_time.substr(0, 15));
        this->_string = elle::print("%s\n%s\n%s\n%s",
                                    algorithm,
                                    iso_time,
                                    credential_scope,
                                    hashed_canonical_request);
>>>>>>> b11f0b8d
      }

      void
      StringToSign::print(std::ostream& stream) const
      {
        stream << this->_string;
      }
    }
  }
}<|MERGE_RESOLUTION|>--- conflicted
+++ resolved
@@ -28,23 +28,13 @@
                                  std::string const& hashed_canonical_request,
                                  SigningMethod const& algorithm)
       {
-<<<<<<< HEAD
         auto iso_time = date::format("%Y%m%dT%H%M%S", request_time);
-        iso_time = elle::sprintf("%sZ", iso_time.substr(0, 15));
-        this->_string = elle::sprintf("%s\n%s\n%s\n%s",
-                                      algorithm,
-                                      iso_time,
-                                      credential_scope,
-                                      hashed_canonical_request);
-=======
-        auto iso_time = boost::posix_time::to_iso_string(request_time);
         iso_time = elle::print("%sZ", iso_time.substr(0, 15));
         this->_string = elle::print("%s\n%s\n%s\n%s",
                                     algorithm,
                                     iso_time,
                                     credential_scope,
                                     hashed_canonical_request);
->>>>>>> b11f0b8d
       }
 
       void
