--- conflicted
+++ resolved
@@ -2052,17 +2052,12 @@
     // the result of the parse process
     std::string result;
 
-<<<<<<< HEAD
     // iterate with pos_ over the whole input until we found the end and return
     // or we exit via error()
-=======
-    // iterate with pos_ over the whole string
->>>>>>> 0cd2ecf4
     for (; pos_ < buffer_.size(); pos_++)
     {
         char currentChar = buffer_[pos_];
 
-<<<<<<< HEAD
         if (!evenAmountOfBackslashes)
         {
             // uneven amount of backslashes means the user wants to escape something
@@ -2074,19 +2069,11 @@
             if (   currentChar == '/'
                 || currentChar == '\\'
                 || currentChar == '"')
-=======
-        // uneven amount of backslashes means the user wants to escape something
-        if (!evenAmountOfBackslashes)
-        {
-            // slash, backslash and quote are copied as is
-            if (currentChar == '/' or currentChar == '\\' or currentChar == '"')
->>>>>>> 0cd2ecf4
             {
                 result += currentChar;
             }
             else
             {
-<<<<<<< HEAD
                 // All other characters are replaced by their respective special character
                 if (currentChar == 't')
                     result += '\t';
@@ -2111,41 +2098,6 @@
                     // would skip the character we are currently pointing at
                     // (as the for-loop will drecement pos_ after this iteration).
                     pos_--;
-=======
-                // all other characters are replaced by their respective
-                // special character
-                switch (currentChar)
-                {
-                    case 't':
-                    {
-                        result += '\t';
-                        break;
-                    }
-                    case 'b':
-                    {
-                        result += '\b';
-                        break;
-                    }
-                    case 'f':
-                    {
-                        result += '\f';
-                        break;
-                    }
-                    case 'n':
-                    {
-                        result += '\n';
-                        break;
-                    }
-                    case 'r':
-                    {
-                        result += '\r';
-                        break;
-                    }
-                    default:
-                    {
-                        error("expected one of \\, /, b, f, n, r, t behind backslash.");
-                    }
->>>>>>> 0cd2ecf4
                 }
                 else // user did something like \z and we should report a error
                     error("expected one of \\,/,b,f,n,r,t,u behind backslash.");
@@ -2167,14 +2119,8 @@
             }
             else if (currentChar != '\\')
             {
-<<<<<<< HEAD
                 // all non-backslash characters are added to the end of the result string.
                 // the only backslashes we want in the result are the ones that are escaped (which happens above).
-=======
-                // All non-backslash characters are added to the end of the
-                // result string. The only backslashes we want in the result
-                // are the ones that are escaped (which happens above).
->>>>>>> 0cd2ecf4
                 result += currentChar;
             }
         }
