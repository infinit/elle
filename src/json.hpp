/*
    __ _____ _____ _____
 __|  |   __|     |   | |  JSON for Modern C++
|  |  |__   |  |  | | | |  version 2.1.1
|_____|_____|_____|_|___|  https://github.com/nlohmann/json

Licensed under the MIT License <http://opensource.org/licenses/MIT>.
Copyright (c) 2013-2017 Niels Lohmann <http://nlohmann.me>.

Permission is hereby  granted, free of charge, to any  person obtaining a copy
of this software and associated  documentation files (the "Software"), to deal
in the Software  without restriction, including without  limitation the rights
to  use, copy,  modify, merge,  publish, distribute,  sublicense, and/or  sell
copies  of  the Software,  and  to  permit persons  to  whom  the Software  is
furnished to do so, subject to the following conditions:

The above copyright notice and this permission notice shall be included in all
copies or substantial portions of the Software.

THE SOFTWARE  IS PROVIDED "AS  IS", WITHOUT WARRANTY  OF ANY KIND,  EXPRESS OR
IMPLIED,  INCLUDING BUT  NOT  LIMITED TO  THE  WARRANTIES OF  MERCHANTABILITY,
FITNESS FOR  A PARTICULAR PURPOSE AND  NONINFRINGEMENT. IN NO EVENT  SHALL THE
AUTHORS  OR COPYRIGHT  HOLDERS  BE  LIABLE FOR  ANY  CLAIM,  DAMAGES OR  OTHER
LIABILITY, WHETHER IN AN ACTION OF  CONTRACT, TORT OR OTHERWISE, ARISING FROM,
OUT OF OR IN CONNECTION WITH THE SOFTWARE  OR THE USE OR OTHER DEALINGS IN THE
SOFTWARE.
*/

#ifndef NLOHMANN_JSON_HPP
#define NLOHMANN_JSON_HPP

#include <algorithm> // all_of, copy, fill, find, for_each, none_of, remove, reverse, transform
#include <array> // array
#include <cassert> // assert
#include <ciso646> // and, not, or
#include <clocale> // lconv, localeconv
#include <cmath> // isfinite, labs, ldexp, signbit
#include <cstddef> // nullptr_t, ptrdiff_t, size_t
#include <cstdint> // int64_t, uint64_t
#include <cstdlib> // abort, strtod, strtof, strtold, strtoul, strtoll, strtoull
#include <cstring> // strlen
#include <forward_list> // forward_list
#include <functional> // function, hash, less
#include <initializer_list> // initializer_list
#include <iostream> // istream, ostream
#include <iterator> // advance, begin, back_inserter, bidirectional_iterator_tag, distance, end, inserter, iterator, iterator_traits, next, random_access_iterator_tag, reverse_iterator
#include <limits> // numeric_limits
#include <locale> // locale
#include <map> // map
#include <memory> // addressof, allocator, allocator_traits, unique_ptr
#include <numeric> // accumulate
#include <sstream> // stringstream
#include <string> // getline, stoi, string, to_string
#include <type_traits> // add_pointer, conditional, decay, enable_if, false_type, integral_constant, is_arithmetic, is_base_of, is_const, is_constructible, is_convertible, is_default_constructible, is_enum, is_floating_point, is_integral, is_nothrow_move_assignable, is_nothrow_move_constructible, is_pointer, is_reference, is_same, is_scalar, is_signed, remove_const, remove_cv, remove_pointer, remove_reference, true_type, underlying_type
#include <utility> // declval, forward, make_pair, move, pair, swap
#include <vector> // vector

// exclude unsupported compilers
#if defined(__clang__)
    #if (__clang_major__ * 10000 + __clang_minor__ * 100 + __clang_patchlevel__) < 30400
        #error "unsupported Clang version - see https://github.com/nlohmann/json#supported-compilers"
    #endif
#elif defined(__GNUC__)
    #if (__GNUC__ * 10000 + __GNUC_MINOR__ * 100 + __GNUC_PATCHLEVEL__) < 40900
        #error "unsupported GCC version - see https://github.com/nlohmann/json#supported-compilers"
    #endif
#endif

// disable float-equal warnings on GCC/clang
#if defined(__clang__) || defined(__GNUC__) || defined(__GNUG__)
    #pragma GCC diagnostic push
    #pragma GCC diagnostic ignored "-Wfloat-equal"
#endif

// disable documentation warnings on clang
#if defined(__clang__)
    #pragma GCC diagnostic push
    #pragma GCC diagnostic ignored "-Wdocumentation"
#endif

// allow to disable exceptions
#if (defined(__cpp_exceptions) || defined(__EXCEPTIONS) || defined(_CPPUNWIND)) && not defined(JSON_NOEXCEPTION)
    #define JSON_THROW(exception) throw exception
    #define JSON_TRY try
    #define JSON_CATCH(exception) catch(exception)
#else
    #define JSON_THROW(exception) std::abort()
    #define JSON_TRY if(true)
    #define JSON_CATCH(exception) if(false)
#endif

// manual branch prediction
#define JSON_LIKELY(x)      __builtin_expect(!!(x), 1)
#define JSON_UNLIKELY(x)    __builtin_expect(!!(x), 0)

/*!
@brief namespace for Niels Lohmann
@see https://github.com/nlohmann
@since version 1.0.0
*/
namespace nlohmann
{

/*!
@brief unnamed namespace with internal helper functions

This namespace collects some functions that could not be defined inside the
@ref basic_json class.

@since version 2.1.0
*/
namespace detail
{
////////////////
// exceptions //
////////////////

/*!
@brief general exception of the @ref basic_json class

Extension of std::exception objects with a member @a id for exception ids.

@note To have nothrow-copy-constructible exceptions, we internally use
      std::runtime_error which can cope with arbitrary-length error messages.
      Intermediate strings are built with static functions and then passed to
      the actual constructor.

@since version 3.0.0
*/
class exception : public std::exception
{
  public:
    /// returns the explanatory string
    virtual const char* what() const noexcept override
    {
        return m.what();
    }

    /// the id of the exception
    const int id;

  protected:
    exception(int id_, const char* what_arg)
        : id(id_), m(what_arg)
    {}

    static std::string name(const std::string& ename, int id)
    {
        return "[json.exception." + ename + "." + std::to_string(id) + "] ";
    }

  private:
    /// an exception object as storage for error messages
    std::runtime_error m;
};

/*!
@brief exception indicating a parse error

This excpetion is thrown by the library when a parse error occurs. Parse
errors can occur during the deserialization of JSON text as well as when
using JSON Patch.

Member @a byte holds the byte index of the last read character in the input
file.

@note For an input with n bytes, 1 is the index of the first character
      and n+1 is the index of the terminating null byte or the end of
      file. This also holds true when reading a byte vector (CBOR or
      MessagePack).

Exceptions have ids 1xx.

name / id                      | example massage | description
------------------------------ | --------------- | -------------------------
json.exception.parse_error.101 | parse error at 2: unexpected end of input; expected string literal | This error indicates a syntax error while deserializing a JSON text. The error message describes that an unexpected token (character) was encountered, and the member @a byte indicates the error position.
json.exception.parse_error.102 | parse error at 14: missing or wrong low surrogate | JSON uses the `\uxxxx` format to describe Unicode characters. Code points above above 0xFFFF are split into two `\uxxxx` entries ("surrogate pairs"). This error indicates that the surrogate pair is incomplete or contains an invalid code point.
json.exception.parse_error.103 | parse error: code points above 0x10FFFF are invalid | Unicode supports code points up to 0x10FFFF. Code points above 0x10FFFF are invalid.
json.exception.parse_error.104 | parse error: JSON patch must be an array of objects | [RFC 6902](https://tools.ietf.org/html/rfc6902) requires a JSON Patch document to be a JSON document that represents an array of objects.
json.exception.parse_error.105 | parse error: operation must have string member 'op' | An operation of a JSON Patch document must contain exactly one "op" member, whose value indicates the operation to perform. Its value must be one of "add", "remove", "replace", "move", "copy", or "test"; other values are errors.
json.exception.parse_error.106 | parse error: array index '01' must not begin with '0' | An array index in a JSON Pointer ([RFC 6901](https://tools.ietf.org/html/rfc6901)) may be `0` or any number wihtout a leading `0`.
json.exception.parse_error.107 | parse error: JSON pointer must be empty or begin with '/' - was: 'foo' | A JSON Pointer must be a Unicode string containing a sequence of zero or more reference tokens, each prefixed by a `/` character.
json.exception.parse_error.108 | parse error: escape character '~' must be followed with '0' or '1' | In a JSON Pointer, only `~0` and `~1` are valid escape sequences.
json.exception.parse_error.109 | parse error: array index 'one' is not a number | A JSON Pointer array index must be a number.
json.exception.parse_error.110 | parse error at 1: cannot read 2 bytes from vector | When parsing CBOR or MessagePack, the byte vector ends before the complete value has been read.
json.exception.parse_error.111 | parse error: bad input stream | Parsing CBOR or MessagePack from an input stream where the [`badbit` or `failbit`](http://en.cppreference.com/w/cpp/io/ios_base/iostate) is set.
json.exception.parse_error.112 | parse error at 1: error reading CBOR; last byte: 0xf8 | Not all types of CBOR or MessagePack are supported. This exception occurs if an unsupported byte was read.
json.exception.parse_error.113 | parse error at 2: expected a CBOR string; last byte: 0x98 | While parsing a map key, a value that is not a string has been read.

@since version 3.0.0
*/
class parse_error : public exception
{
  public:
    /*!
    @brief create a parse error exception
    @param[in] id         the id of the exception
    @param[in] byte_      the byte index where the error occured (or 0 if
                          the position cannot be determined)
    @param[in] what_arg   the explanatory string
    @return parse_error object
    */
    static parse_error create(int id, size_t byte_, const std::string& what_arg)
    {
        std::string w = exception::name("parse_error", id) + "parse error" +
                        (byte_ != 0 ? (" at " + std::to_string(byte_)) : "") +
                        ": " + what_arg;
        return parse_error(id, byte_, w.c_str());
    }

    /*!
    @brief byte index of the parse error

    The byte index of the last read character in the input file.

    @note For an input with n bytes, 1 is the index of the first character
          and n+1 is the index of the terminating null byte or the end of
          file. This also holds true when reading a byte vector (CBOR or
          MessagePack).
    */
    const size_t byte;

  private:
    parse_error(int id, size_t byte_, const char* what_arg)
        : exception(id, what_arg), byte(byte_)
    {}
};

/*!
@brief exception indicating errors with iterators

Exceptions have ids 2xx.

name / id                           | example massage | description
----------------------------------- | --------------- | -------------------------
json.exception.invalid_iterator.201 | iterators are not compatible | The iterators passed to constructor @ref basic_json(InputIT first, InputIT last) are not compatible, meaning they do not belong to the same container. Therefore, the range (@a first, @a last) is invalid.
json.exception.invalid_iterator.202 | iterator does not fit current value | In an erase or insert function, the passed iterator @a pos does not belong to the JSON value for which the function was called. It hence does not define a valid position for the deletion/insertion.
json.exception.invalid_iterator.203 | iterators do not fit current value | Either iterator passed to function @ref erase(IteratorType first, IteratorType last) does not belong to the JSON value from which values shall be erased. It hence does not define a valid range to delete values from.
json.exception.invalid_iterator.204 | iterators out of range | When an iterator range for a primitive type (number, boolean, or string) is passed to a constructor or an erase function, this range has to be exactly (@ref begin(), @ref end()), because this is the only way the single stored value is expressed. All other ranges are invalid.
json.exception.invalid_iterator.205 | iterator out of range | When an iterator for a primitive type (number, boolean, or string) is passed to an erase function, the iterator has to be the @ref begin() iterator, because it is the only way to address the stored value. All other iterators are invalid.
json.exception.invalid_iterator.206 | cannot construct with iterators from null | The iterators passed to constructor @ref basic_json(InputIT first, InputIT last) belong to a JSON null value and hence to not define a valid range.
json.exception.invalid_iterator.207 | cannot use key() for non-object iterators | The key() member function can only be used on iterators belonging to a JSON object, because other types do not have a concept of a key.
json.exception.invalid_iterator.208 | cannot use operator[] for object iterators | The operator[] to specify a concrete offset cannot be used on iterators belonging to a JSON object, because JSON objects are unordered.
json.exception.invalid_iterator.209 | cannot use offsets with object iterators | The offset operators (+, -, +=, -=) cannot be used on iterators belonging to a JSON object, because JSON objects are unordered.
json.exception.invalid_iterator.210 | iterators do not fit | The iterator range passed to the insert function are not compatible, meaning they do not belong to the same container. Therefore, the range (@a first, @a last) is invalid.
json.exception.invalid_iterator.211 | passed iterators may not belong to container | The iterator range passed to the insert function must not be a subrange of the container to insert to.
json.exception.invalid_iterator.212 | cannot compare iterators of different containers | When two iterators are compared, they must belong to the same container.
json.exception.invalid_iterator.213 | cannot compare order of object iterators | The order of object iterators cannot be compated, because JSON objects are unordered.
json.exception.invalid_iterator.214 | cannot get value | Cannot get value for iterator: Either the iterator belongs to a null value or it is an iterator to a primitive type (number, boolean, or string), but the iterator is different to @ref begin().

@since version 3.0.0
*/
class invalid_iterator : public exception
{
  public:
    static invalid_iterator create(int id, const std::string& what_arg)
    {
        std::string w = exception::name("invalid_iterator", id) + what_arg;
        return invalid_iterator(id, w.c_str());
    }

  private:
    invalid_iterator(int id, const char* what_arg)
        : exception(id, what_arg)
    {}
};

/*!
@brief exception indicating executing a member function with a wrong type

Exceptions have ids 3xx.

name / id                     | example massage | description
----------------------------- | --------------- | -------------------------
json.exception.type_error.301 | cannot create object from initializer list | To create an object from an initializer list, the initializer list must consist only of a list of pairs whose first element is a string. When this constraint is violated, an array is created instead.
json.exception.type_error.302 | type must be object, but is array | During implicit or explicit value conversion, the JSON type must be compatible to the target type. For instance, a JSON string can only be converted into string types, but not into numbers or boolean types.
json.exception.type_error.303 | incompatible ReferenceType for get_ref, actual type is object | To retrieve a reference to a value stored in a @ref basic_json object with @ref get_ref, the type of the reference must match the value type. For instance, for a JSON array, the @a ReferenceType must be @ref array_t&.
json.exception.type_error.304 | cannot use at() with string | The @ref at() member functions can only be executed for certain JSON types.
json.exception.type_error.305 | cannot use operator[] with string | The @ref operator[] member functions can only be executed for certain JSON types.
json.exception.type_error.306 | cannot use value() with string | The @ref value() member functions can only be executed for certain JSON types.
json.exception.type_error.307 | cannot use erase() with string | The @ref erase() member functions can only be executed for certain JSON types.
json.exception.type_error.308 | cannot use push_back() with string | The @ref push_back() and @ref operator+= member functions can only be executed for certain JSON types.
json.exception.type_error.309 | cannot use insert() with | The @ref insert() member functions can only be executed for certain JSON types.
json.exception.type_error.310 | cannot use swap() with number | The @ref swap() member functions can only be executed for certain JSON types.
json.exception.type_error.311 | cannot use emplace_back() with string | The @ref emplace_back() member function can only be executed for certain JSON types.
json.exception.type_error.313 | invalid value to unflatten | The @ref unflatten function converts an object whose keys are JSON Pointers back into an arbitrary nested JSON value. The JSON Pointers must not overlap, because then the resulting value would not be well defined.
json.exception.type_error.314 | only objects can be unflattened | The @ref unflatten function only works for an object whose keys are JSON Pointers.
json.exception.type_error.315 | values in object must be primitive | The @ref unflatten function only works for an object whose keys are JSON Pointers and whose values are primitive.

@since version 3.0.0
*/
class type_error : public exception
{
  public:
    static type_error create(int id, const std::string& what_arg)
    {
        std::string w = exception::name("type_error", id) + what_arg;
        return type_error(id, w.c_str());
    }

  private:
    type_error(int id, const char* what_arg)
        : exception(id, what_arg)
    {}
};

/*!
@brief exception indicating access out of the defined range

Exceptions have ids 4xx.

name / id                       | example massage | description
------------------------------- | --------------- | -------------------------
json.exception.out_of_range.401 | array index 3 is out of range | The provided array index @a i is larger than @a size-1.
json.exception.out_of_range.402 | array index '-' (3) is out of range | The special array index `-` in a JSON Pointer never describes a valid element of the array, but the index past the end. That is, it can only be used to add elements at this position, but not to read it.
json.exception.out_of_range.403 | key 'foo' not found | The provided key was not found in the JSON object.
json.exception.out_of_range.404 | unresolved reference token 'foo' | A reference token in a JSON Pointer could not be resolved.
json.exception.out_of_range.405 | JSON pointer has no parent | The JSON Patch operations 'remove' and 'add' can not be applied to the root element of the JSON value.
json.exception.out_of_range.406 | number overflow parsing '10E1000' | A parsed number could not be stored as without changing it to NaN or INF.

@since version 3.0.0
*/
class out_of_range : public exception
{
  public:
    static out_of_range create(int id, const std::string& what_arg)
    {
        std::string w = exception::name("out_of_range", id) + what_arg;
        return out_of_range(id, w.c_str());
    }

  private:
    out_of_range(int id, const char* what_arg)
        : exception(id, what_arg)
    {}
};

/*!
@brief exception indicating other errors

Exceptions have ids 5xx.

name / id                      | example massage | description
------------------------------ | --------------- | -------------------------
json.exception.other_error.501 | unsuccessful: {"op":"test","path":"/baz", "value":"bar"} | A JSON Patch operation 'test' failed. The unsuccessful operation is also printed.

@since version 3.0.0
*/
class other_error : public exception
{
  public:
    static other_error create(int id, const std::string& what_arg)
    {
        std::string w = exception::name("other_error", id) + what_arg;
        return other_error(id, w.c_str());
    }

  private:
    other_error(int id, const char* what_arg)
        : exception(id, what_arg)
    {}
};



///////////////////////////
// JSON type enumeration //
///////////////////////////

/*!
@brief the JSON type enumeration

This enumeration collects the different JSON types. It is internally used to
distinguish the stored values, and the functions @ref basic_json::is_null(),
@ref basic_json::is_object(), @ref basic_json::is_array(),
@ref basic_json::is_string(), @ref basic_json::is_boolean(),
@ref basic_json::is_number() (with @ref basic_json::is_number_integer(),
@ref basic_json::is_number_unsigned(), and @ref basic_json::is_number_float()),
@ref basic_json::is_discarded(), @ref basic_json::is_primitive(), and
@ref basic_json::is_structured() rely on it.

@note There are three enumeration entries (number_integer, number_unsigned, and
number_float), because the library distinguishes these three types for numbers:
@ref basic_json::number_unsigned_t is used for unsigned integers,
@ref basic_json::number_integer_t is used for signed integers, and
@ref basic_json::number_float_t is used for floating-point numbers or to
approximate integers which do not fit in the limits of their respective type.

@sa @ref basic_json::basic_json(const value_t value_type) -- create a JSON
value with the default value for a given type

@since version 1.0.0
*/
enum class value_t : uint8_t
{
    null,            ///< null value
    object,          ///< object (unordered set of name/value pairs)
    array,           ///< array (ordered collection of values)
    string,          ///< string value
    boolean,         ///< boolean value
    number_integer,  ///< number value (signed integer)
    number_unsigned, ///< number value (unsigned integer)
    number_float,    ///< number value (floating-point)
    discarded        ///< discarded by the the parser callback function
};

/*!
@brief comparison operator for JSON types

Returns an ordering that is similar to Python:
- order: null < boolean < number < object < array < string
- furthermore, each type is not smaller than itself

@since version 1.0.0
*/
inline bool operator<(const value_t lhs, const value_t rhs) noexcept
{
    static constexpr std::array<uint8_t, 8> order = {{
            0, // null
            3, // object
            4, // array
            5, // string
            1, // boolean
            2, // integer
            2, // unsigned
            2, // float
        }
    };

    // discarded values are not comparable
    if (lhs == value_t::discarded or rhs == value_t::discarded)
    {
        return false;
    }

    return order[static_cast<std::size_t>(lhs)] <
           order[static_cast<std::size_t>(rhs)];
}


/////////////
// helpers //
/////////////

// alias templates to reduce boilerplate
template<bool B, typename T = void>
using enable_if_t = typename std::enable_if<B, T>::type;

template<typename T>
using uncvref_t = typename std::remove_cv<typename std::remove_reference<T>::type>::type;

// taken from http://stackoverflow.com/a/26936864/266378
template<typename T>
using is_unscoped_enum =
    std::integral_constant<bool, std::is_convertible<T, int>::value and
    std::is_enum<T>::value>;

/*
Implementation of two C++17 constructs: conjunction, negation. This is needed
to avoid evaluating all the traits in a condition

For example: not std::is_same<void, T>::value and has_value_type<T>::value
will not compile when T = void (on MSVC at least). Whereas
conjunction<negation<std::is_same<void, T>>, has_value_type<T>>::value will
stop evaluating if negation<...>::value == false

Please note that those constructs must be used with caution, since symbols can
become very long quickly (which can slow down compilation and cause MSVC
internal compiler errors). Only use it when you have to (see example ahead).
*/
template<class...> struct conjunction : std::true_type {};
template<class B1> struct conjunction<B1> : B1 {};
template<class B1, class... Bn>
struct conjunction<B1, Bn...> : std::conditional<bool(B1::value), conjunction<Bn...>, B1>::type {};

template<class B> struct negation : std::integral_constant < bool, !B::value > {};

// dispatch utility (taken from ranges-v3)
template<unsigned N> struct priority_tag : priority_tag < N - 1 > {};
template<> struct priority_tag<0> {};


//////////////////
// constructors //
//////////////////

template<value_t> struct external_constructor;

template<>
struct external_constructor<value_t::boolean>
{
    template<typename BasicJsonType>
    static void construct(BasicJsonType& j, typename BasicJsonType::boolean_t b) noexcept
    {
        j.m_type = value_t::boolean;
        j.m_value = b;
        j.assert_invariant();
    }
};

template<>
struct external_constructor<value_t::string>
{
    template<typename BasicJsonType>
    static void construct(BasicJsonType& j, const typename BasicJsonType::string_t& s)
    {
        j.m_type = value_t::string;
        j.m_value = s;
        j.assert_invariant();
    }
};

template<>
struct external_constructor<value_t::number_float>
{
    template<typename BasicJsonType>
    static void construct(BasicJsonType& j, typename BasicJsonType::number_float_t val) noexcept
    {
        j.m_type = value_t::number_float;
        j.m_value = val;
        j.assert_invariant();
    }
};

template<>
struct external_constructor<value_t::number_unsigned>
{
    template<typename BasicJsonType>
    static void construct(BasicJsonType& j, typename BasicJsonType::number_unsigned_t val) noexcept
    {
        j.m_type = value_t::number_unsigned;
        j.m_value = val;
        j.assert_invariant();
    }
};

template<>
struct external_constructor<value_t::number_integer>
{
    template<typename BasicJsonType>
    static void construct(BasicJsonType& j, typename BasicJsonType::number_integer_t val) noexcept
    {
        j.m_type = value_t::number_integer;
        j.m_value = val;
        j.assert_invariant();
    }
};

template<>
struct external_constructor<value_t::array>
{
    template<typename BasicJsonType>
    static void construct(BasicJsonType& j, const typename BasicJsonType::array_t& arr)
    {
        j.m_type = value_t::array;
        j.m_value = arr;
        j.assert_invariant();
    }

    template<typename BasicJsonType, typename CompatibleArrayType,
             enable_if_t<not std::is_same<CompatibleArrayType,
                                          typename BasicJsonType::array_t>::value,
                         int> = 0>
    static void construct(BasicJsonType& j, const CompatibleArrayType& arr)
    {
        using std::begin;
        using std::end;
        j.m_type = value_t::array;
        j.m_value.array = j.template create<typename BasicJsonType::array_t>(begin(arr), end(arr));
        j.assert_invariant();
    }

    template<typename BasicJsonType>
    static void construct(BasicJsonType& j, const std::vector<bool>& arr)
    {
        j.m_type = value_t::array;
        j.m_value = value_t::array;
        j.m_value.array->reserve(arr.size());
        for (bool x : arr)
        {
            j.m_value.array->push_back(x);
        }
        j.assert_invariant();
    }
};

template<>
struct external_constructor<value_t::object>
{
    template<typename BasicJsonType>
    static void construct(BasicJsonType& j, const typename BasicJsonType::object_t& obj)
    {
        j.m_type = value_t::object;
        j.m_value = obj;
        j.assert_invariant();
    }

    template<typename BasicJsonType, typename CompatibleObjectType,
             enable_if_t<not std::is_same<CompatibleObjectType,
                                          typename BasicJsonType::object_t>::value,
                         int> = 0>
    static void construct(BasicJsonType& j, const CompatibleObjectType& obj)
    {
        using std::begin;
        using std::end;

        j.m_type = value_t::object;
        j.m_value.object = j.template create<typename BasicJsonType::object_t>(begin(obj), end(obj));
        j.assert_invariant();
    }
};


////////////////////////
// has_/is_ functions //
////////////////////////

/*!
@brief Helper to determine whether there's a key_type for T.

This helper is used to tell associative containers apart from other containers
such as sequence containers. For instance, `std::map` passes the test as it
contains a `mapped_type`, whereas `std::vector` fails the test.

@sa http://stackoverflow.com/a/7728728/266378
@since version 1.0.0, overworked in version 2.0.6
*/
#define NLOHMANN_JSON_HAS_HELPER(type)                                        \
    template<typename T> struct has_##type {                                  \
    private:                                                                  \
        template<typename U, typename = typename U::type>                     \
        static int detect(U &&);                                              \
        static void detect(...);                                              \
    public:                                                                   \
        static constexpr bool value =                                         \
                std::is_integral<decltype(detect(std::declval<T>()))>::value; \
    }

NLOHMANN_JSON_HAS_HELPER(mapped_type);
NLOHMANN_JSON_HAS_HELPER(key_type);
NLOHMANN_JSON_HAS_HELPER(value_type);
NLOHMANN_JSON_HAS_HELPER(iterator);

#undef NLOHMANN_JSON_HAS_HELPER


template<bool B, class RealType, class CompatibleObjectType>
struct is_compatible_object_type_impl : std::false_type {};

template<class RealType, class CompatibleObjectType>
struct is_compatible_object_type_impl<true, RealType, CompatibleObjectType>
{
    static constexpr auto value =
        std::is_constructible<typename RealType::key_type,
        typename CompatibleObjectType::key_type>::value and
        std::is_constructible<typename RealType::mapped_type,
        typename CompatibleObjectType::mapped_type>::value;
};

template<class BasicJsonType, class CompatibleObjectType>
struct is_compatible_object_type
{
    static auto constexpr value = is_compatible_object_type_impl <
                                  conjunction<negation<std::is_same<void, CompatibleObjectType>>,
                                  has_mapped_type<CompatibleObjectType>,
                                  has_key_type<CompatibleObjectType>>::value,
                                  typename BasicJsonType::object_t, CompatibleObjectType >::value;
};

template<typename BasicJsonType, typename T>
struct is_basic_json_nested_type
{
    static auto constexpr value = std::is_same<T, typename BasicJsonType::iterator>::value or
                                  std::is_same<T, typename BasicJsonType::const_iterator>::value or
                                  std::is_same<T, typename BasicJsonType::reverse_iterator>::value or
                                  std::is_same<T, typename BasicJsonType::const_reverse_iterator>::value or
                                  std::is_same<T, typename BasicJsonType::json_pointer>::value;
};

template<class BasicJsonType, class CompatibleArrayType>
struct is_compatible_array_type
{
    static auto constexpr value =
        conjunction<negation<std::is_same<void, CompatibleArrayType>>,
        negation<is_compatible_object_type<
        BasicJsonType, CompatibleArrayType>>,
        negation<std::is_constructible<typename BasicJsonType::string_t,
        CompatibleArrayType>>,
        negation<is_basic_json_nested_type<BasicJsonType, CompatibleArrayType>>,
        has_value_type<CompatibleArrayType>,
        has_iterator<CompatibleArrayType>>::value;
};

template<bool, typename, typename>
struct is_compatible_integer_type_impl : std::false_type {};

template<typename RealIntegerType, typename CompatibleNumberIntegerType>
struct is_compatible_integer_type_impl<true, RealIntegerType, CompatibleNumberIntegerType>
{
    // is there an assert somewhere on overflows?
    using RealLimits = std::numeric_limits<RealIntegerType>;
    using CompatibleLimits = std::numeric_limits<CompatibleNumberIntegerType>;

    static constexpr auto value =
        std::is_constructible<RealIntegerType,
        CompatibleNumberIntegerType>::value and
        CompatibleLimits::is_integer and
        RealLimits::is_signed == CompatibleLimits::is_signed;
};

template<typename RealIntegerType, typename CompatibleNumberIntegerType>
struct is_compatible_integer_type
{
    static constexpr auto value =
        is_compatible_integer_type_impl <
        std::is_integral<CompatibleNumberIntegerType>::value and
        not std::is_same<bool, CompatibleNumberIntegerType>::value,
        RealIntegerType, CompatibleNumberIntegerType > ::value;
};


// trait checking if JSONSerializer<T>::from_json(json const&, udt&) exists
template<typename BasicJsonType, typename T>
struct has_from_json
{
  private:
    // also check the return type of from_json
    template<typename U, typename = enable_if_t<std::is_same<void, decltype(uncvref_t<U>::from_json(
                 std::declval<BasicJsonType>(), std::declval<T&>()))>::value>>
    static int detect(U&&);
    static void detect(...);

  public:
    static constexpr bool value = std::is_integral<decltype(
                                      detect(std::declval<typename BasicJsonType::template json_serializer<T, void>>()))>::value;
};

// This trait checks if JSONSerializer<T>::from_json(json const&) exists
// this overload is used for non-default-constructible user-defined-types
template<typename BasicJsonType, typename T>
struct has_non_default_from_json
{
  private:
    template <
        typename U,
        typename = enable_if_t<std::is_same<
                                   T, decltype(uncvref_t<U>::from_json(std::declval<BasicJsonType>()))>::value >>
    static int detect(U&&);
    static void detect(...);

  public:
    static constexpr bool value = std::is_integral<decltype(detect(
                                      std::declval<typename BasicJsonType::template json_serializer<T, void>>()))>::value;
};

// This trait checks if BasicJsonType::json_serializer<T>::to_json exists
template<typename BasicJsonType, typename T>
struct has_to_json
{
  private:
    template<typename U, typename = decltype(uncvref_t<U>::to_json(
                 std::declval<BasicJsonType&>(), std::declval<T>()))>
    static int detect(U&&);
    static void detect(...);

  public:
    static constexpr bool value = std::is_integral<decltype(detect(
                                      std::declval<typename BasicJsonType::template json_serializer<T, void>>()))>::value;
};


/////////////
// to_json //
/////////////

template<typename BasicJsonType, typename T, enable_if_t<
             std::is_same<T, typename BasicJsonType::boolean_t>::value, int> = 0>
void to_json(BasicJsonType& j, T b) noexcept
{
    external_constructor<value_t::boolean>::construct(j, b);
}

template<typename BasicJsonType, typename CompatibleString,
         enable_if_t<std::is_constructible<typename BasicJsonType::string_t,
                     CompatibleString>::value, int> = 0>
void to_json(BasicJsonType& j, const CompatibleString& s)
{
    external_constructor<value_t::string>::construct(j, s);
}

template<typename BasicJsonType, typename FloatType,
         enable_if_t<std::is_floating_point<FloatType>::value, int> = 0>
void to_json(BasicJsonType& j, FloatType val) noexcept
{
    external_constructor<value_t::number_float>::construct(j, static_cast<typename BasicJsonType::number_float_t>(val));
}

template <
    typename BasicJsonType, typename CompatibleNumberUnsignedType,
    enable_if_t<is_compatible_integer_type<typename BasicJsonType::number_unsigned_t,
                CompatibleNumberUnsignedType>::value, int> = 0 >
void to_json(BasicJsonType& j, CompatibleNumberUnsignedType val) noexcept
{
    external_constructor<value_t::number_unsigned>::construct(j, static_cast<typename BasicJsonType::number_unsigned_t>(val));
}

template <
    typename BasicJsonType, typename CompatibleNumberIntegerType,
    enable_if_t<is_compatible_integer_type<typename BasicJsonType::number_integer_t,
                CompatibleNumberIntegerType>::value, int> = 0 >
void to_json(BasicJsonType& j, CompatibleNumberIntegerType val) noexcept
{
    external_constructor<value_t::number_integer>::construct(j, static_cast<typename BasicJsonType::number_integer_t>(val));
}

template<typename BasicJsonType, typename UnscopedEnumType,
         enable_if_t<is_unscoped_enum<UnscopedEnumType>::value, int> = 0>
void to_json(BasicJsonType& j, UnscopedEnumType e) noexcept
{
    external_constructor<value_t::number_integer>::construct(j, e);
}

template<typename BasicJsonType>
void to_json(BasicJsonType& j, const std::vector<bool>& e)
{
    external_constructor<value_t::array>::construct(j, e);
}

template <
    typename BasicJsonType, typename CompatibleArrayType,
    enable_if_t <
        is_compatible_array_type<BasicJsonType, CompatibleArrayType>::value or
        std::is_same<typename BasicJsonType::array_t, CompatibleArrayType>::value,
        int > = 0 >
void to_json(BasicJsonType& j, const  CompatibleArrayType& arr)
{
    external_constructor<value_t::array>::construct(j, arr);
}

template <
    typename BasicJsonType, typename CompatibleObjectType,
    enable_if_t<is_compatible_object_type<BasicJsonType, CompatibleObjectType>::value,
                int> = 0 >
void to_json(BasicJsonType& j, const  CompatibleObjectType& arr)
{
    external_constructor<value_t::object>::construct(j, arr);
}

template <typename BasicJsonType, typename T, std::size_t N,
          enable_if_t<not std::is_constructible<
                          typename BasicJsonType::string_t, T (&)[N]>::value,
                      int> = 0>
void to_json(BasicJsonType& j, T (&arr)[N])
{
    external_constructor<value_t::array>::construct(j, arr);
}

///////////////
// from_json //
///////////////

// overloads for basic_json template parameters
template<typename BasicJsonType, typename ArithmeticType,
         enable_if_t<std::is_arithmetic<ArithmeticType>::value and
                     not std::is_same<ArithmeticType,
                                      typename BasicJsonType::boolean_t>::value,
                     int> = 0>
void get_arithmetic_value(const BasicJsonType& j, ArithmeticType& val)
{
    switch (static_cast<value_t>(j))
    {
        case value_t::number_unsigned:
        {
            val = static_cast<ArithmeticType>(
                      *j.template get_ptr<const typename BasicJsonType::number_unsigned_t*>());
            break;
        }
        case value_t::number_integer:
        {
            val = static_cast<ArithmeticType>(
                      *j.template get_ptr<const typename BasicJsonType::number_integer_t*>());
            break;
        }
        case value_t::number_float:
        {
            val = static_cast<ArithmeticType>(
                      *j.template get_ptr<const typename BasicJsonType::number_float_t*>());
            break;
        }
        default:
        {
            JSON_THROW(type_error::create(302, "type must be number, but is " + j.type_name()));
        }
    }
}

template<typename BasicJsonType>
void from_json(const BasicJsonType& j, typename BasicJsonType::boolean_t& b)
{
    if (not j.is_boolean())
    {
        JSON_THROW(type_error::create(302, "type must be boolean, but is " + j.type_name()));
    }
    b = *j.template get_ptr<const typename BasicJsonType::boolean_t*>();
}

template<typename BasicJsonType>
void from_json(const BasicJsonType& j, typename BasicJsonType::string_t& s)
{
    if (not j.is_string())
    {
        JSON_THROW(type_error::create(302, "type must be string, but is " + j.type_name()));
    }
    s = *j.template get_ptr<const typename BasicJsonType::string_t*>();
}

template<typename BasicJsonType>
void from_json(const BasicJsonType& j, typename BasicJsonType::number_float_t& val)
{
    get_arithmetic_value(j, val);
}

template<typename BasicJsonType>
void from_json(const BasicJsonType& j, typename BasicJsonType::number_unsigned_t& val)
{
    get_arithmetic_value(j, val);
}

template<typename BasicJsonType>
void from_json(const BasicJsonType& j, typename BasicJsonType::number_integer_t& val)
{
    get_arithmetic_value(j, val);
}

template<typename BasicJsonType, typename UnscopedEnumType,
         enable_if_t<is_unscoped_enum<UnscopedEnumType>::value, int> = 0>
void from_json(const BasicJsonType& j, UnscopedEnumType& e)
{
    typename std::underlying_type<UnscopedEnumType>::type val;
    get_arithmetic_value(j, val);
    e = static_cast<UnscopedEnumType>(val);
}

template<typename BasicJsonType>
void from_json(const BasicJsonType& j, typename BasicJsonType::array_t& arr)
{
    if (not j.is_array())
    {
        JSON_THROW(type_error::create(302, "type must be array, but is " + j.type_name()));
    }
    arr = *j.template get_ptr<const typename BasicJsonType::array_t*>();
}

// forward_list doesn't have an insert method
template<typename BasicJsonType, typename T, typename Allocator,
         enable_if_t<std::is_convertible<BasicJsonType, T>::value, int> = 0>
void from_json(const BasicJsonType& j, std::forward_list<T, Allocator>& l)
{
    if (not j.is_array())
    {
        JSON_THROW(type_error::create(302, "type must be array, but is " + j.type_name()));
    }

    for (auto it = j.rbegin(), end = j.rend(); it != end; ++it)
    {
        l.push_front(it->template get<T>());
    }
}

template<typename BasicJsonType, typename CompatibleArrayType>
void from_json_array_impl(const BasicJsonType& j, CompatibleArrayType& arr, priority_tag<0>)
{
    using std::begin;
    using std::end;

    std::transform(j.begin(), j.end(),
                   std::inserter(arr, end(arr)), [](const BasicJsonType & i)
    {
        // get<BasicJsonType>() returns *this, this won't call a from_json
        // method when value_type is BasicJsonType
        return i.template get<typename CompatibleArrayType::value_type>();
    });
}

template<typename BasicJsonType, typename CompatibleArrayType>
auto from_json_array_impl(const BasicJsonType& j, CompatibleArrayType& arr, priority_tag<1>)
-> decltype(
    arr.reserve(std::declval<typename CompatibleArrayType::size_type>()),
    void())
{
    using std::begin;
    using std::end;

    arr.reserve(j.size());
    std::transform(j.begin(), j.end(),
                   std::inserter(arr, end(arr)), [](const BasicJsonType & i)
    {
        // get<BasicJsonType>() returns *this, this won't call a from_json
        // method when value_type is BasicJsonType
        return i.template get<typename CompatibleArrayType::value_type>();
    });
}

template<typename BasicJsonType, typename CompatibleArrayType,
         enable_if_t<is_compatible_array_type<BasicJsonType, CompatibleArrayType>::value and
                     std::is_convertible<BasicJsonType, typename CompatibleArrayType::value_type>::value and
                     not std::is_same<typename BasicJsonType::array_t, CompatibleArrayType>::value, int> = 0>
void from_json(const BasicJsonType& j, CompatibleArrayType& arr)
{
    if (not j.is_array())
    {
        JSON_THROW(type_error::create(302, "type must be array, but is " + j.type_name()));
    }

    from_json_array_impl(j, arr, priority_tag<1> {});
}

template<typename BasicJsonType, typename CompatibleObjectType,
         enable_if_t<is_compatible_object_type<BasicJsonType, CompatibleObjectType>::value, int> = 0>
void from_json(const BasicJsonType& j, CompatibleObjectType& obj)
{
    if (not j.is_object())
    {
        JSON_THROW(type_error::create(302, "type must be object, but is " + j.type_name()));
    }

    auto inner_object = j.template get_ptr<const typename BasicJsonType::object_t*>();
    using std::begin;
    using std::end;
    // we could avoid the assignment, but this might require a for loop, which
    // might be less efficient than the container constructor for some
    // containers (would it?)
    obj = CompatibleObjectType(begin(*inner_object), end(*inner_object));
}

// overload for arithmetic types, not chosen for basic_json template arguments
// (BooleanType, etc..); note: Is it really necessary to provide explicit
// overloads for boolean_t etc. in case of a custom BooleanType which is not
// an arithmetic type?
template<typename BasicJsonType, typename ArithmeticType,
         enable_if_t <
             std::is_arithmetic<ArithmeticType>::value and
             not std::is_same<ArithmeticType, typename BasicJsonType::number_unsigned_t>::value and
             not std::is_same<ArithmeticType, typename BasicJsonType::number_integer_t>::value and
             not std::is_same<ArithmeticType, typename BasicJsonType::number_float_t>::value and
             not std::is_same<ArithmeticType, typename BasicJsonType::boolean_t>::value,
             int> = 0>
void from_json(const BasicJsonType& j, ArithmeticType& val)
{
    switch (static_cast<value_t>(j))
    {
        case value_t::number_unsigned:
        {
            val = static_cast<ArithmeticType>(*j.template get_ptr<const typename BasicJsonType::number_unsigned_t*>());
            break;
        }
        case value_t::number_integer:
        {
            val = static_cast<ArithmeticType>(*j.template get_ptr<const typename BasicJsonType::number_integer_t*>());
            break;
        }
        case value_t::number_float:
        {
            val = static_cast<ArithmeticType>(*j.template get_ptr<const typename BasicJsonType::number_float_t*>());
            break;
        }
        case value_t::boolean:
        {
            val = static_cast<ArithmeticType>(*j.template get_ptr<const typename BasicJsonType::boolean_t*>());
            break;
        }
        default:
        {
            JSON_THROW(type_error::create(302, "type must be number, but is " + j.type_name()));
        }
    }
}

struct to_json_fn
{
  private:
    template<typename BasicJsonType, typename T>
    auto call(BasicJsonType& j, T&& val, priority_tag<1>) const noexcept(noexcept(to_json(j, std::forward<T>(val))))
    -> decltype(to_json(j, std::forward<T>(val)), void())
    {
        return to_json(j, std::forward<T>(val));
    }

    template<typename BasicJsonType, typename T>
    void call(BasicJsonType&, T&&, priority_tag<0>) const noexcept
    {
        static_assert(sizeof(BasicJsonType) == 0,
                      "could not find to_json() method in T's namespace");
    }

  public:
    template<typename BasicJsonType, typename T>
    void operator()(BasicJsonType& j, T&& val) const
    noexcept(noexcept(std::declval<to_json_fn>().call(j, std::forward<T>(val), priority_tag<1> {})))
    {
        return call(j, std::forward<T>(val), priority_tag<1> {});
    }
};

struct from_json_fn
{
  private:
    template<typename BasicJsonType, typename T>
    auto call(const BasicJsonType& j, T& val, priority_tag<1>) const
    noexcept(noexcept(from_json(j, val)))
    -> decltype(from_json(j, val), void())
    {
        return from_json(j, val);
    }

    template<typename BasicJsonType, typename T>
    void call(const BasicJsonType&, T&, priority_tag<0>) const noexcept
    {
        static_assert(sizeof(BasicJsonType) == 0,
                      "could not find from_json() method in T's namespace");
    }

  public:
    template<typename BasicJsonType, typename T>
    void operator()(const BasicJsonType& j, T& val) const
    noexcept(noexcept(std::declval<from_json_fn>().call(j, val, priority_tag<1> {})))
    {
        return call(j, val, priority_tag<1> {});
    }
};

// taken from ranges-v3
template<typename T>
struct static_const
{
    static constexpr T value{};
};

template<typename T>
constexpr T static_const<T>::value;
} // namespace detail


/// namespace to hold default `to_json` / `from_json` functions
namespace
{
constexpr const auto& to_json = detail::static_const<detail::to_json_fn>::value;
constexpr const auto& from_json = detail::static_const<detail::from_json_fn>::value;
}


/*!
@brief default JSONSerializer template argument

This serializer ignores the template arguments and uses ADL
([argument-dependent lookup](http://en.cppreference.com/w/cpp/language/adl))
for serialization.
*/
template<typename = void, typename = void>
struct adl_serializer
{
    /*!
    @brief convert a JSON value to any value type

    This function is usually called by the `get()` function of the
    @ref basic_json class (either explicit or via conversion operators).

    @param[in] j         JSON value to read from
    @param[in,out] val  value to write to
    */
    template<typename BasicJsonType, typename ValueType>
    static void from_json(BasicJsonType&& j, ValueType& val) noexcept(
        noexcept(::nlohmann::from_json(std::forward<BasicJsonType>(j), val)))
    {
        ::nlohmann::from_json(std::forward<BasicJsonType>(j), val);
    }

    /*!
    @brief convert any value type to a JSON value

    This function is usually called by the constructors of the @ref basic_json
    class.

    @param[in,out] j  JSON value to write to
    @param[in] val     value to read from
    */
    template<typename BasicJsonType, typename ValueType>
    static void to_json(BasicJsonType& j, ValueType&& val) noexcept(
        noexcept(::nlohmann::to_json(j, std::forward<ValueType>(val))))
    {
        ::nlohmann::to_json(j, std::forward<ValueType>(val));
    }
};


/*!
@brief a class to store JSON values

@tparam ObjectType type for JSON objects (`std::map` by default; will be used
in @ref object_t)
@tparam ArrayType type for JSON arrays (`std::vector` by default; will be used
in @ref array_t)
@tparam StringType type for JSON strings and object keys (`std::string` by
default; will be used in @ref string_t)
@tparam BooleanType type for JSON booleans (`bool` by default; will be used
in @ref boolean_t)
@tparam NumberIntegerType type for JSON integer numbers (`int64_t` by
default; will be used in @ref number_integer_t)
@tparam NumberUnsignedType type for JSON unsigned integer numbers (@c
`uint64_t` by default; will be used in @ref number_unsigned_t)
@tparam NumberFloatType type for JSON floating-point numbers (`double` by
default; will be used in @ref number_float_t)
@tparam AllocatorType type of the allocator to use (`std::allocator` by
default)
@tparam JSONSerializer the serializer to resolve internal calls to `to_json()`
and `from_json()` (@ref adl_serializer by default)

@requirement The class satisfies the following concept requirements:
- Basic
 - [DefaultConstructible](http://en.cppreference.com/w/cpp/concept/DefaultConstructible):
   JSON values can be default constructed. The result will be a JSON null
   value.
 - [MoveConstructible](http://en.cppreference.com/w/cpp/concept/MoveConstructible):
   A JSON value can be constructed from an rvalue argument.
 - [CopyConstructible](http://en.cppreference.com/w/cpp/concept/CopyConstructible):
   A JSON value can be copy-constructed from an lvalue expression.
 - [MoveAssignable](http://en.cppreference.com/w/cpp/concept/MoveAssignable):
   A JSON value van be assigned from an rvalue argument.
 - [CopyAssignable](http://en.cppreference.com/w/cpp/concept/CopyAssignable):
   A JSON value can be copy-assigned from an lvalue expression.
 - [Destructible](http://en.cppreference.com/w/cpp/concept/Destructible):
   JSON values can be destructed.
- Layout
 - [StandardLayoutType](http://en.cppreference.com/w/cpp/concept/StandardLayoutType):
   JSON values have
   [standard layout](http://en.cppreference.com/w/cpp/language/data_members#Standard_layout):
   All non-static data members are private and standard layout types, the
   class has no virtual functions or (virtual) base classes.
- Library-wide
 - [EqualityComparable](http://en.cppreference.com/w/cpp/concept/EqualityComparable):
   JSON values can be compared with `==`, see @ref
   operator==(const_reference,const_reference).
 - [LessThanComparable](http://en.cppreference.com/w/cpp/concept/LessThanComparable):
   JSON values can be compared with `<`, see @ref
   operator<(const_reference,const_reference).
 - [Swappable](http://en.cppreference.com/w/cpp/concept/Swappable):
   Any JSON lvalue or rvalue of can be swapped with any lvalue or rvalue of
   other compatible types, using unqualified function call @ref swap().
 - [NullablePointer](http://en.cppreference.com/w/cpp/concept/NullablePointer):
   JSON values can be compared against `std::nullptr_t` objects which are used
   to model the `null` value.
- Container
 - [Container](http://en.cppreference.com/w/cpp/concept/Container):
   JSON values can be used like STL containers and provide iterator access.
 - [ReversibleContainer](http://en.cppreference.com/w/cpp/concept/ReversibleContainer);
   JSON values can be used like STL containers and provide reverse iterator
   access.

@invariant The member variables @a m_value and @a m_type have the following
relationship:
- If `m_type == value_t::object`, then `m_value.object != nullptr`.
- If `m_type == value_t::array`, then `m_value.array != nullptr`.
- If `m_type == value_t::string`, then `m_value.string != nullptr`.
The invariants are checked by member function assert_invariant().

@internal
@note ObjectType trick from http://stackoverflow.com/a/9860911
@endinternal

@see [RFC 7159: The JavaScript Object Notation (JSON) Data Interchange
Format](http://rfc7159.net/rfc7159)

@since version 1.0.0

@nosubgrouping
*/
template <
    template<typename U, typename V, typename... Args> class ObjectType = std::map,
    template<typename U, typename... Args> class ArrayType = std::vector,
    class StringType = std::string,
    class BooleanType = bool,
    class NumberIntegerType = std::int64_t,
    class NumberUnsignedType = std::uint64_t,
    class NumberFloatType = double,
    template<typename U> class AllocatorType = std::allocator,
    template<typename T, typename SFINAE = void> class JSONSerializer = adl_serializer
    >
class basic_json
{
  private:
    template<detail::value_t> friend struct detail::external_constructor;
    /// workaround type for MSVC
    using basic_json_t = basic_json<ObjectType, ArrayType, StringType,
          BooleanType, NumberIntegerType, NumberUnsignedType, NumberFloatType,
          AllocatorType, JSONSerializer>;

  public:
    using value_t = detail::value_t;
    // forward declarations
    template<typename U> class iter_impl;
    template<typename Base> class json_reverse_iterator;
    class json_pointer;
    template<typename T, typename SFINAE>
    using json_serializer = JSONSerializer<T, SFINAE>;


    ////////////////
    // exceptions //
    ////////////////

    /// @name exceptions
    /// Classes to implement user-defined exceptions.
    /// @{

    /// @copydoc detail::exception
    using exception = detail::exception;
    /// @copydoc detail::parse_error
    using parse_error = detail::parse_error;
    /// @copydoc detail::invalid_iterator
    using invalid_iterator = detail::invalid_iterator;
    /// @copydoc detail::type_error
    using type_error = detail::type_error;
    /// @copydoc detail::out_of_range
    using out_of_range = detail::out_of_range;
    /// @copydoc detail::other_error
    using other_error = detail::other_error;

    /// @}


    /////////////////////
    // container types //
    /////////////////////

    /// @name container types
    /// The canonic container types to use @ref basic_json like any other STL
    /// container.
    /// @{

    /// the type of elements in a basic_json container
    using value_type = basic_json;

    /// the type of an element reference
    using reference = value_type&;
    /// the type of an element const reference
    using const_reference = const value_type&;

    /// a type to represent differences between iterators
    using difference_type = std::ptrdiff_t;
    /// a type to represent container sizes
    using size_type = std::size_t;

    /// the allocator type
    using allocator_type = AllocatorType<basic_json>;

    /// the type of an element pointer
    using pointer = typename std::allocator_traits<allocator_type>::pointer;
    /// the type of an element const pointer
    using const_pointer = typename std::allocator_traits<allocator_type>::const_pointer;

    /// an iterator for a basic_json container
    using iterator = iter_impl<basic_json>;
    /// a const iterator for a basic_json container
    using const_iterator = iter_impl<const basic_json>;
    /// a reverse iterator for a basic_json container
    using reverse_iterator = json_reverse_iterator<typename basic_json::iterator>;
    /// a const reverse iterator for a basic_json container
    using const_reverse_iterator = json_reverse_iterator<typename basic_json::const_iterator>;

    /// @}


    /*!
    @brief returns the allocator associated with the container
    */
    static allocator_type get_allocator()
    {
        return allocator_type();
    }

    /*!
    @brief returns version information on the library

    This function returns a JSON object with information about the library,
    including the version number and information on the platform and compiler.

    @return JSON object holding version information
    key         | description
    ----------- | ---------------
    `compiler`  | Information on the used compiler. It is an object with the following keys: `c++` (the used C++ standard), `family` (the compiler family; possible values are `clang`, `icc`, `gcc`, `ilecpp`, `msvc`, `pgcpp`, `sunpro`, and `unknown`), and `version` (the compiler version).
    `copyright` | The copyright line for the library as string.
    `name`      | The name of the library as string.
    `platform`  | The used platform as string. Possible values are `win32`, `linux`, `apple`, `unix`, and `unknown`.
    `url`       | The URL of the project as string.
    `version`   | The version of the library. It is an object with the following keys: `major`, `minor`, and `patch` as defined by [Semantic Versioning](http://semver.org), and `string` (the version string).

    @liveexample{The following code shows an example output of the `meta()`
    function.,meta}

    @complexity Constant.

    @since 2.1.0
    */
    static basic_json meta()
    {
        basic_json result;

        result["copyright"] = "(C) 2013-2017 Niels Lohmann";
        result["name"] = "JSON for Modern C++";
        result["url"] = "https://github.com/nlohmann/json";
        result["version"] =
        {
            {"string", "2.1.1"}, {"major", 2}, {"minor", 1}, {"patch", 1}
        };

#ifdef _WIN32
        result["platform"] = "win32";
#elif defined __linux__
        result["platform"] = "linux";
#elif defined __APPLE__
        result["platform"] = "apple";
#elif defined __unix__
        result["platform"] = "unix";
#else
        result["platform"] = "unknown";
#endif

#if defined(__clang__)
        result["compiler"] = {{"family", "clang"}, {"version", __clang_version__}};
#elif defined(__ICC) || defined(__INTEL_COMPILER)
        result["compiler"] = {{"family", "icc"}, {"version", __INTEL_COMPILER}};
#elif defined(__GNUC__) || defined(__GNUG__)
        result["compiler"] = {{"family", "gcc"}, {"version", std::to_string(__GNUC__) + "." + std::to_string(__GNUC_MINOR__) + "." + std::to_string(__GNUC_PATCHLEVEL__)}};
#elif defined(__HP_cc) || defined(__HP_aCC)
        result["compiler"] = "hp"
#elif defined(__IBMCPP__)
        result["compiler"] = {{"family", "ilecpp"}, {"version", __IBMCPP__}};
#elif defined(_MSC_VER)
        result["compiler"] = {{"family", "msvc"}, {"version", _MSC_VER}};
#elif defined(__PGI)
        result["compiler"] = {{"family", "pgcpp"}, {"version", __PGI}};
#elif defined(__SUNPRO_CC)
        result["compiler"] = {{"family", "sunpro"}, {"version", __SUNPRO_CC}};
#else
        result["compiler"] = {{"family", "unknown"}, {"version", "unknown"}};
#endif

#ifdef __cplusplus
        result["compiler"]["c++"] = std::to_string(__cplusplus);
#else
        result["compiler"]["c++"] = "unknown";
#endif
        return result;
    }


    ///////////////////////////
    // JSON value data types //
    ///////////////////////////

    /// @name JSON value data types
    /// The data types to store a JSON value. These types are derived from
    /// the template arguments passed to class @ref basic_json.
    /// @{

    /*!
    @brief a type for an object

    [RFC 7159](http://rfc7159.net/rfc7159) describes JSON objects as follows:
    > An object is an unordered collection of zero or more name/value pairs,
    > where a name is a string and a value is a string, number, boolean, null,
    > object, or array.

    To store objects in C++, a type is defined by the template parameters
    described below.

    @tparam ObjectType  the container to store objects (e.g., `std::map` or
    `std::unordered_map`)
    @tparam StringType the type of the keys or names (e.g., `std::string`).
    The comparison function `std::less<StringType>` is used to order elements
    inside the container.
    @tparam AllocatorType the allocator to use for objects (e.g.,
    `std::allocator`)

    #### Default type

    With the default values for @a ObjectType (`std::map`), @a StringType
    (`std::string`), and @a AllocatorType (`std::allocator`), the default
    value for @a object_t is:

    @code {.cpp}
    std::map<
      std::string, // key_type
      basic_json, // value_type
      std::less<std::string>, // key_compare
      std::allocator<std::pair<const std::string, basic_json>> // allocator_type
    >
    @endcode

    #### Behavior

    The choice of @a object_t influences the behavior of the JSON class. With
    the default type, objects have the following behavior:

    - When all names are unique, objects will be interoperable in the sense
      that all software implementations receiving that object will agree on
      the name-value mappings.
    - When the names within an object are not unique, later stored name/value
      pairs overwrite previously stored name/value pairs, leaving the used
      names unique. For instance, `{"key": 1}` and `{"key": 2, "key": 1}` will
      be treated as equal and both stored as `{"key": 1}`.
    - Internally, name/value pairs are stored in lexicographical order of the
      names. Objects will also be serialized (see @ref dump) in this order.
      For instance, `{"b": 1, "a": 2}` and `{"a": 2, "b": 1}` will be stored
      and serialized as `{"a": 2, "b": 1}`.
    - When comparing objects, the order of the name/value pairs is irrelevant.
      This makes objects interoperable in the sense that they will not be
      affected by these differences. For instance, `{"b": 1, "a": 2}` and
      `{"a": 2, "b": 1}` will be treated as equal.

    #### Limits

    [RFC 7159](http://rfc7159.net/rfc7159) specifies:
    > An implementation may set limits on the maximum depth of nesting.

    In this class, the object's limit of nesting is not constraint explicitly.
    However, a maximum depth of nesting may be introduced by the compiler or
    runtime environment. A theoretical limit can be queried by calling the
    @ref max_size function of a JSON object.

    #### Storage

    Objects are stored as pointers in a @ref basic_json type. That is, for any
    access to object values, a pointer of type `object_t*` must be
    dereferenced.

    @sa @ref array_t -- type for an array value

    @since version 1.0.0

    @note The order name/value pairs are added to the object is *not*
    preserved by the library. Therefore, iterating an object may return
    name/value pairs in a different order than they were originally stored. In
    fact, keys will be traversed in alphabetical order as `std::map` with
    `std::less` is used by default. Please note this behavior conforms to [RFC
    7159](http://rfc7159.net/rfc7159), because any order implements the
    specified "unordered" nature of JSON objects.
    */
    using object_t = ObjectType<StringType,
          basic_json,
          std::less<StringType>,
          AllocatorType<std::pair<const StringType,
          basic_json>>>;

    /*!
    @brief a type for an array

    [RFC 7159](http://rfc7159.net/rfc7159) describes JSON arrays as follows:
    > An array is an ordered sequence of zero or more values.

    To store objects in C++, a type is defined by the template parameters
    explained below.

    @tparam ArrayType  container type to store arrays (e.g., `std::vector` or
    `std::list`)
    @tparam AllocatorType allocator to use for arrays (e.g., `std::allocator`)

    #### Default type

    With the default values for @a ArrayType (`std::vector`) and @a
    AllocatorType (`std::allocator`), the default value for @a array_t is:

    @code {.cpp}
    std::vector<
      basic_json, // value_type
      std::allocator<basic_json> // allocator_type
    >
    @endcode

    #### Limits

    [RFC 7159](http://rfc7159.net/rfc7159) specifies:
    > An implementation may set limits on the maximum depth of nesting.

    In this class, the array's limit of nesting is not constraint explicitly.
    However, a maximum depth of nesting may be introduced by the compiler or
    runtime environment. A theoretical limit can be queried by calling the
    @ref max_size function of a JSON array.

    #### Storage

    Arrays are stored as pointers in a @ref basic_json type. That is, for any
    access to array values, a pointer of type `array_t*` must be dereferenced.

    @sa @ref object_t -- type for an object value

    @since version 1.0.0
    */
    using array_t = ArrayType<basic_json, AllocatorType<basic_json>>;

    /*!
    @brief a type for a string

    [RFC 7159](http://rfc7159.net/rfc7159) describes JSON strings as follows:
    > A string is a sequence of zero or more Unicode characters.

    To store objects in C++, a type is defined by the template parameter
    described below. Unicode values are split by the JSON class into
    byte-sized characters during deserialization.

    @tparam StringType  the container to store strings (e.g., `std::string`).
    Note this container is used for keys/names in objects, see @ref object_t.

    #### Default type

    With the default values for @a StringType (`std::string`), the default
    value for @a string_t is:

    @code {.cpp}
    std::string
    @endcode

    #### Encoding

    Strings are stored in UTF-8 encoding. Therefore, functions like
    `std::string::size()` or `std::string::length()` return the number of
    bytes in the string rather than the number of characters or glyphs.

    #### String comparison

    [RFC 7159](http://rfc7159.net/rfc7159) states:
    > Software implementations are typically required to test names of object
    > members for equality. Implementations that transform the textual
    > representation into sequences of Unicode code units and then perform the
    > comparison numerically, code unit by code unit, are interoperable in the
    > sense that implementations will agree in all cases on equality or
    > inequality of two strings. For example, implementations that compare
    > strings with escaped characters unconverted may incorrectly find that
    > `"a\\b"` and `"a\u005Cb"` are not equal.

    This implementation is interoperable as it does compare strings code unit
    by code unit.

    #### Storage

    String values are stored as pointers in a @ref basic_json type. That is,
    for any access to string values, a pointer of type `string_t*` must be
    dereferenced.

    @since version 1.0.0
    */
    using string_t = StringType;

    /*!
    @brief a type for a boolean

    [RFC 7159](http://rfc7159.net/rfc7159) implicitly describes a boolean as a
    type which differentiates the two literals `true` and `false`.

    To store objects in C++, a type is defined by the template parameter @a
    BooleanType which chooses the type to use.

    #### Default type

    With the default values for @a BooleanType (`bool`), the default value for
    @a boolean_t is:

    @code {.cpp}
    bool
    @endcode

    #### Storage

    Boolean values are stored directly inside a @ref basic_json type.

    @since version 1.0.0
    */
    using boolean_t = BooleanType;

    /*!
    @brief a type for a number (integer)

    [RFC 7159](http://rfc7159.net/rfc7159) describes numbers as follows:
    > The representation of numbers is similar to that used in most
    > programming languages. A number is represented in base 10 using decimal
    > digits. It contains an integer component that may be prefixed with an
    > optional minus sign, which may be followed by a fraction part and/or an
    > exponent part. Leading zeros are not allowed. (...) Numeric values that
    > cannot be represented in the grammar below (such as Infinity and NaN)
    > are not permitted.

    This description includes both integer and floating-point numbers.
    However, C++ allows more precise storage if it is known whether the number
    is a signed integer, an unsigned integer or a floating-point number.
    Therefore, three different types, @ref number_integer_t, @ref
    number_unsigned_t and @ref number_float_t are used.

    To store integer numbers in C++, a type is defined by the template
    parameter @a NumberIntegerType which chooses the type to use.

    #### Default type

    With the default values for @a NumberIntegerType (`int64_t`), the default
    value for @a number_integer_t is:

    @code {.cpp}
    int64_t
    @endcode

    #### Default behavior

    - The restrictions about leading zeros is not enforced in C++. Instead,
      leading zeros in integer literals lead to an interpretation as octal
      number. Internally, the value will be stored as decimal number. For
      instance, the C++ integer literal `010` will be serialized to `8`.
      During deserialization, leading zeros yield an error.
    - Not-a-number (NaN) values will be serialized to `null`.

    #### Limits

    [RFC 7159](http://rfc7159.net/rfc7159) specifies:
    > An implementation may set limits on the range and precision of numbers.

    When the default type is used, the maximal integer number that can be
    stored is `9223372036854775807` (INT64_MAX) and the minimal integer number
    that can be stored is `-9223372036854775808` (INT64_MIN). Integer numbers
    that are out of range will yield over/underflow when used in a
    constructor. During deserialization, too large or small integer numbers
    will be automatically be stored as @ref number_unsigned_t or @ref
    number_float_t.

    [RFC 7159](http://rfc7159.net/rfc7159) further states:
    > Note that when such software is used, numbers that are integers and are
    > in the range \f$[-2^{53}+1, 2^{53}-1]\f$ are interoperable in the sense
    > that implementations will agree exactly on their numeric values.

    As this range is a subrange of the exactly supported range [INT64_MIN,
    INT64_MAX], this class's integer type is interoperable.

    #### Storage

    Integer number values are stored directly inside a @ref basic_json type.

    @sa @ref number_float_t -- type for number values (floating-point)

    @sa @ref number_unsigned_t -- type for number values (unsigned integer)

    @since version 1.0.0
    */
    using number_integer_t = NumberIntegerType;

    /*!
    @brief a type for a number (unsigned)

    [RFC 7159](http://rfc7159.net/rfc7159) describes numbers as follows:
    > The representation of numbers is similar to that used in most
    > programming languages. A number is represented in base 10 using decimal
    > digits. It contains an integer component that may be prefixed with an
    > optional minus sign, which may be followed by a fraction part and/or an
    > exponent part. Leading zeros are not allowed. (...) Numeric values that
    > cannot be represented in the grammar below (such as Infinity and NaN)
    > are not permitted.

    This description includes both integer and floating-point numbers.
    However, C++ allows more precise storage if it is known whether the number
    is a signed integer, an unsigned integer or a floating-point number.
    Therefore, three different types, @ref number_integer_t, @ref
    number_unsigned_t and @ref number_float_t are used.

    To store unsigned integer numbers in C++, a type is defined by the
    template parameter @a NumberUnsignedType which chooses the type to use.

    #### Default type

    With the default values for @a NumberUnsignedType (`uint64_t`), the
    default value for @a number_unsigned_t is:

    @code {.cpp}
    uint64_t
    @endcode

    #### Default behavior

    - The restrictions about leading zeros is not enforced in C++. Instead,
      leading zeros in integer literals lead to an interpretation as octal
      number. Internally, the value will be stored as decimal number. For
      instance, the C++ integer literal `010` will be serialized to `8`.
      During deserialization, leading zeros yield an error.
    - Not-a-number (NaN) values will be serialized to `null`.

    #### Limits

    [RFC 7159](http://rfc7159.net/rfc7159) specifies:
    > An implementation may set limits on the range and precision of numbers.

    When the default type is used, the maximal integer number that can be
    stored is `18446744073709551615` (UINT64_MAX) and the minimal integer
    number that can be stored is `0`. Integer numbers that are out of range
    will yield over/underflow when used in a constructor. During
    deserialization, too large or small integer numbers will be automatically
    be stored as @ref number_integer_t or @ref number_float_t.

    [RFC 7159](http://rfc7159.net/rfc7159) further states:
    > Note that when such software is used, numbers that are integers and are
    > in the range \f$[-2^{53}+1, 2^{53}-1]\f$ are interoperable in the sense
    > that implementations will agree exactly on their numeric values.

    As this range is a subrange (when considered in conjunction with the
    number_integer_t type) of the exactly supported range [0, UINT64_MAX],
    this class's integer type is interoperable.

    #### Storage

    Integer number values are stored directly inside a @ref basic_json type.

    @sa @ref number_float_t -- type for number values (floating-point)
    @sa @ref number_integer_t -- type for number values (integer)

    @since version 2.0.0
    */
    using number_unsigned_t = NumberUnsignedType;

    /*!
    @brief a type for a number (floating-point)

    [RFC 7159](http://rfc7159.net/rfc7159) describes numbers as follows:
    > The representation of numbers is similar to that used in most
    > programming languages. A number is represented in base 10 using decimal
    > digits. It contains an integer component that may be prefixed with an
    > optional minus sign, which may be followed by a fraction part and/or an
    > exponent part. Leading zeros are not allowed. (...) Numeric values that
    > cannot be represented in the grammar below (such as Infinity and NaN)
    > are not permitted.

    This description includes both integer and floating-point numbers.
    However, C++ allows more precise storage if it is known whether the number
    is a signed integer, an unsigned integer or a floating-point number.
    Therefore, three different types, @ref number_integer_t, @ref
    number_unsigned_t and @ref number_float_t are used.

    To store floating-point numbers in C++, a type is defined by the template
    parameter @a NumberFloatType which chooses the type to use.

    #### Default type

    With the default values for @a NumberFloatType (`double`), the default
    value for @a number_float_t is:

    @code {.cpp}
    double
    @endcode

    #### Default behavior

    - The restrictions about leading zeros is not enforced in C++. Instead,
      leading zeros in floating-point literals will be ignored. Internally,
      the value will be stored as decimal number. For instance, the C++
      floating-point literal `01.2` will be serialized to `1.2`. During
      deserialization, leading zeros yield an error.
    - Not-a-number (NaN) values will be serialized to `null`.

    #### Limits

    [RFC 7159](http://rfc7159.net/rfc7159) states:
    > This specification allows implementations to set limits on the range and
    > precision of numbers accepted. Since software that implements IEEE
    > 754-2008 binary64 (double precision) numbers is generally available and
    > widely used, good interoperability can be achieved by implementations
    > that expect no more precision or range than these provide, in the sense
    > that implementations will approximate JSON numbers within the expected
    > precision.

    This implementation does exactly follow this approach, as it uses double
    precision floating-point numbers. Note values smaller than
    `-1.79769313486232e+308` and values greater than `1.79769313486232e+308`
    will be stored as NaN internally and be serialized to `null`.

    #### Storage

    Floating-point number values are stored directly inside a @ref basic_json
    type.

    @sa @ref number_integer_t -- type for number values (integer)

    @sa @ref number_unsigned_t -- type for number values (unsigned integer)

    @since version 1.0.0
    */
    using number_float_t = NumberFloatType;

    /// @}

  private:

    /// helper for exception-safe object creation
    template<typename T, typename... Args>
    static T* create(Args&& ... args)
    {
        AllocatorType<T> alloc;
        auto deleter = [&](T * object)
        {
            alloc.deallocate(object, 1);
        };
        std::unique_ptr<T, decltype(deleter)> object(alloc.allocate(1), deleter);
        alloc.construct(object.get(), std::forward<Args>(args)...);
        assert(object != nullptr);
        return object.release();
    }

    ////////////////////////
    // JSON value storage //
    ////////////////////////

    /*!
    @brief a JSON value

    The actual storage for a JSON value of the @ref basic_json class. This
    union combines the different storage types for the JSON value types
    defined in @ref value_t.

    JSON type | value_t type    | used type
    --------- | --------------- | ------------------------
    object    | object          | pointer to @ref object_t
    array     | array           | pointer to @ref array_t
    string    | string          | pointer to @ref string_t
    boolean   | boolean         | @ref boolean_t
    number    | number_integer  | @ref number_integer_t
    number    | number_unsigned | @ref number_unsigned_t
    number    | number_float    | @ref number_float_t
    null      | null            | *no value is stored*

    @note Variable-length types (objects, arrays, and strings) are stored as
    pointers. The size of the union should not exceed 64 bits if the default
    value types are used.

    @since version 1.0.0
    */
    union json_value
    {
        /// object (stored with pointer to save storage)
        object_t* object;
        /// array (stored with pointer to save storage)
        array_t* array;
        /// string (stored with pointer to save storage)
        string_t* string;
        /// boolean
        boolean_t boolean;
        /// number (integer)
        number_integer_t number_integer;
        /// number (unsigned integer)
        number_unsigned_t number_unsigned;
        /// number (floating-point)
        number_float_t number_float;

        /// default constructor (for null values)
        json_value() = default;
        /// constructor for booleans
        json_value(boolean_t v) noexcept : boolean(v) {}
        /// constructor for numbers (integer)
        json_value(number_integer_t v) noexcept : number_integer(v) {}
        /// constructor for numbers (unsigned)
        json_value(number_unsigned_t v) noexcept : number_unsigned(v) {}
        /// constructor for numbers (floating-point)
        json_value(number_float_t v) noexcept : number_float(v) {}
        /// constructor for empty values of a given type
        json_value(value_t t)
        {
            switch (t)
            {
                case value_t::object:
                {
                    object = create<object_t>();
                    break;
                }

                case value_t::array:
                {
                    array = create<array_t>();
                    break;
                }

                case value_t::string:
                {
                    string = create<string_t>("");
                    break;
                }

                case value_t::boolean:
                {
                    boolean = boolean_t(false);
                    break;
                }

                case value_t::number_integer:
                {
                    number_integer = number_integer_t(0);
                    break;
                }

                case value_t::number_unsigned:
                {
                    number_unsigned = number_unsigned_t(0);
                    break;
                }

                case value_t::number_float:
                {
                    number_float = number_float_t(0.0);
                    break;
                }

                case value_t::null:
                {
                    break;
                }

                default:
                {
                    if (JSON_UNLIKELY(t == value_t::null))
                    {
                        JSON_THROW(other_error::create(500, "961c151d2e87f2686a955a9be24d316f1362bf21 2.1.1")); // LCOV_EXCL_LINE
                    }
                    break;
                }
            }
        }

        /// constructor for strings
        json_value(const string_t& value)
        {
            string = create<string_t>(value);
        }

        /// constructor for objects
        json_value(const object_t& value)
        {
            object = create<object_t>(value);
        }

        /// constructor for arrays
        json_value(const array_t& value)
        {
            array = create<array_t>(value);
        }
    };

    /*!
    @brief checks the class invariants

    This function asserts the class invariants. It needs to be called at the
    end of every constructor to make sure that created objects respect the
    invariant. Furthermore, it has to be called each time the type of a JSON
    value is changed, because the invariant expresses a relationship between
    @a m_type and @a m_value.
    */
    void assert_invariant() const
    {
        assert(m_type != value_t::object or m_value.object != nullptr);
        assert(m_type != value_t::array or m_value.array != nullptr);
        assert(m_type != value_t::string or m_value.string != nullptr);
    }

  public:
    //////////////////////////
    // JSON parser callback //
    //////////////////////////

    /*!
    @brief JSON callback events

    This enumeration lists the parser events that can trigger calling a
    callback function of type @ref parser_callback_t during parsing.

    @image html callback_events.png "Example when certain parse events are triggered"

    @since version 1.0.0
    */
    enum class parse_event_t : uint8_t
    {
        /// the parser read `{` and started to process a JSON object
        object_start,
        /// the parser read `}` and finished processing a JSON object
        object_end,
        /// the parser read `[` and started to process a JSON array
        array_start,
        /// the parser read `]` and finished processing a JSON array
        array_end,
        /// the parser read a key of a value in an object
        key,
        /// the parser finished reading a JSON value
        value
    };

    /*!
    @brief per-element parser callback type

    With a parser callback function, the result of parsing a JSON text can be
    influenced. When passed to @ref parse(std::istream&, const
    parser_callback_t) or @ref parse(const CharT, const parser_callback_t),
    it is called on certain events (passed as @ref parse_event_t via parameter
    @a event) with a set recursion depth @a depth and context JSON value
    @a parsed. The return value of the callback function is a boolean
    indicating whether the element that emitted the callback shall be kept or
    not.

    We distinguish six scenarios (determined by the event type) in which the
    callback function can be called. The following table describes the values
    of the parameters @a depth, @a event, and @a parsed.

    parameter @a event | description | parameter @a depth | parameter @a parsed
    ------------------ | ----------- | ------------------ | -------------------
    parse_event_t::object_start | the parser read `{` and started to process a JSON object | depth of the parent of the JSON object | a JSON value with type discarded
    parse_event_t::key | the parser read a key of a value in an object | depth of the currently parsed JSON object | a JSON string containing the key
    parse_event_t::object_end | the parser read `}` and finished processing a JSON object | depth of the parent of the JSON object | the parsed JSON object
    parse_event_t::array_start | the parser read `[` and started to process a JSON array | depth of the parent of the JSON array | a JSON value with type discarded
    parse_event_t::array_end | the parser read `]` and finished processing a JSON array | depth of the parent of the JSON array | the parsed JSON array
    parse_event_t::value | the parser finished reading a JSON value | depth of the value | the parsed JSON value

    @image html callback_events.png "Example when certain parse events are triggered"

    Discarding a value (i.e., returning `false`) has different effects
    depending on the context in which function was called:

    - Discarded values in structured types are skipped. That is, the parser
      will behave as if the discarded value was never read.
    - In case a value outside a structured type is skipped, it is replaced
      with `null`. This case happens if the top-level element is skipped.

    @param[in] depth  the depth of the recursion during parsing

    @param[in] event  an event of type parse_event_t indicating the context in
    the callback function has been called

    @param[in,out] parsed  the current intermediate parse result; note that
    writing to this value has no effect for parse_event_t::key events

    @return Whether the JSON value which called the function during parsing
    should be kept (`true`) or not (`false`). In the latter case, it is either
    skipped completely or replaced by an empty discarded object.

    @sa @ref parse(std::istream&, parser_callback_t) or
    @ref parse(const CharT, const parser_callback_t) for examples

    @since version 1.0.0
    */
    using parser_callback_t = std::function<bool(int depth,
                              parse_event_t event,
                              basic_json& parsed)>;


    //////////////////
    // constructors //
    //////////////////

    /// @name constructors and destructors
    /// Constructors of class @ref basic_json, copy/move constructor, copy
    /// assignment, static functions creating objects, and the destructor.
    /// @{

    /*!
    @brief create an empty value with a given type

    Create an empty JSON value with a given type. The value will be default
    initialized with an empty value which depends on the type:

    Value type  | initial value
    ----------- | -------------
    null        | `null`
    boolean     | `false`
    string      | `""`
    number      | `0`
    object      | `{}`
    array       | `[]`

    @param[in] value_type  the type of the value to create

    @complexity Constant.

    @liveexample{The following code shows the constructor for different @ref
    value_t values,basic_json__value_t}

    @since version 1.0.0
    */
    basic_json(const value_t value_type)
        : m_type(value_type), m_value(value_type)
    {
        assert_invariant();
    }

    /*!
    @brief create a null object

    Create a `null` JSON value. It either takes a null pointer as parameter
    (explicitly creating `null`) or no parameter (implicitly creating `null`).
    The passed null pointer itself is not read -- it is only used to choose
    the right constructor.

    @complexity Constant.

    @exceptionsafety No-throw guarantee: this constructor never throws
    exceptions.

    @liveexample{The following code shows the constructor with and without a
    null pointer parameter.,basic_json__nullptr_t}

    @since version 1.0.0
    */
    basic_json(std::nullptr_t = nullptr) noexcept
        : basic_json(value_t::null)
    {
        assert_invariant();
    }

    /*!
    @brief create a JSON value

    This is a "catch all" constructor for all compatible JSON types; that is,
    types for which a `to_json()` method exsits. The constructor forwards the
    parameter @a val to that method (to `json_serializer<U>::to_json` method
    with `U = uncvref_t<CompatibleType>`, to be exact).

    Template type @a CompatibleType includes, but is not limited to, the
    following types:
    - **arrays**: @ref array_t and all kinds of compatible containers such as
      `std::vector`, `std::deque`, `std::list`, `std::forward_list`,
      `std::array`, `std::set`, `std::unordered_set`, `std::multiset`, and
      `unordered_multiset` with a `value_type` from which a @ref basic_json
      value can be constructed.
    - **objects**: @ref object_t and all kinds of compatible associative
      containers such as `std::map`, `std::unordered_map`, `std::multimap`,
      and `std::unordered_multimap` with a `key_type` compatible to
      @ref string_t and a `value_type` from which a @ref basic_json value can
      be constructed.
    - **strings**: @ref string_t, string literals, and all compatible string
      containers can be used.
    - **numbers**: @ref number_integer_t, @ref number_unsigned_t,
      @ref number_float_t, and all convertible number types such as `int`,
      `size_t`, `int64_t`, `float` or `double` can be used.
    - **boolean**: @ref boolean_t / `bool` can be used.

    See the examples below.

    @tparam CompatibleType a type such that:
    - @a CompatibleType is not derived from `std::istream`,
    - @a CompatibleType is not @ref basic_json (to avoid hijacking copy/move
         constructors),
    - @a CompatibleType is not a @ref basic_json nested type (e.g.,
         @ref json_pointer, @ref iterator, etc ...)
    - @ref @ref json_serializer<U> has a
         `to_json(basic_json_t&, CompatibleType&&)` method

    @tparam U = `uncvref_t<CompatibleType>`

    @param[in] val the value to be forwarded

    @complexity Usually linear in the size of the passed @a val, also
                depending on the implementation of the called `to_json()`
                method.

    @throw what `json_serializer<U>::to_json()` throws

    @liveexample{The following code shows the constructor with several
    compatible types.,basic_json__CompatibleType}

    @since version 2.1.0
    */
    template<typename CompatibleType, typename U = detail::uncvref_t<CompatibleType>,
             detail::enable_if_t<not std::is_base_of<std::istream, U>::value and
                                 not std::is_same<U, basic_json_t>::value and
                                 not detail::is_basic_json_nested_type<
                                     basic_json_t, U>::value and
                                 detail::has_to_json<basic_json, U>::value,
                                 int> = 0>
    basic_json(CompatibleType && val) noexcept(noexcept(JSONSerializer<U>::to_json(
                std::declval<basic_json_t&>(), std::forward<CompatibleType>(val))))
    {
        JSONSerializer<U>::to_json(*this, std::forward<CompatibleType>(val));
        assert_invariant();
    }

    /*!
    @brief create a container (array or object) from an initializer list

    Creates a JSON value of type array or object from the passed initializer
    list @a init. In case @a type_deduction is `true` (default), the type of
    the JSON value to be created is deducted from the initializer list @a init
    according to the following rules:

    1. If the list is empty, an empty JSON object value `{}` is created.
    2. If the list consists of pairs whose first element is a string, a JSON
       object value is created where the first elements of the pairs are
       treated as keys and the second elements are as values.
    3. In all other cases, an array is created.

    The rules aim to create the best fit between a C++ initializer list and
    JSON values. The rationale is as follows:

    1. The empty initializer list is written as `{}` which is exactly an empty
       JSON object.
    2. C++ has now way of describing mapped types other than to list a list of
       pairs. As JSON requires that keys must be of type string, rule 2 is the
       weakest constraint one can pose on initializer lists to interpret them
       as an object.
    3. In all other cases, the initializer list could not be interpreted as
       JSON object type, so interpreting it as JSON array type is safe.

    With the rules described above, the following JSON values cannot be
    expressed by an initializer list:

    - the empty array (`[]`): use @ref array(std::initializer_list<basic_json>)
      with an empty initializer list in this case
    - arrays whose elements satisfy rule 2: use @ref
      array(std::initializer_list<basic_json>) with the same initializer list
      in this case

    @note When used without parentheses around an empty initializer list, @ref
    basic_json() is called instead of this function, yielding the JSON null
    value.

    @param[in] init  initializer list with JSON values

    @param[in] type_deduction internal parameter; when set to `true`, the type
    of the JSON value is deducted from the initializer list @a init; when set
    to `false`, the type provided via @a manual_type is forced. This mode is
    used by the functions @ref array(std::initializer_list<basic_json>) and
    @ref object(std::initializer_list<basic_json>).

    @param[in] manual_type internal parameter; when @a type_deduction is set
    to `false`, the created JSON value will use the provided type (only @ref
    value_t::array and @ref value_t::object are valid); when @a type_deduction
    is set to `true`, this parameter has no effect

    @throw type_error.301 if @a type_deduction is `false`, @a manual_type is
    `value_t::object`, but @a init contains an element which is not a pair
    whose first element is a string. In this case, the constructor could not
    create an object. If @a type_deduction would have be `true`, an array
    would have been created. See @ref object(std::initializer_list<basic_json>)
    for an example.

    @complexity Linear in the size of the initializer list @a init.

    @liveexample{The example below shows how JSON values are created from
    initializer lists.,basic_json__list_init_t}

    @sa @ref array(std::initializer_list<basic_json>) -- create a JSON array
    value from an initializer list
    @sa @ref object(std::initializer_list<basic_json>) -- create a JSON object
    value from an initializer list

    @since version 1.0.0
    */
    basic_json(std::initializer_list<basic_json> init,
               bool type_deduction = true,
               value_t manual_type = value_t::array)
    {
        // check if each element is an array with two elements whose first
        // element is a string
        bool is_an_object = std::all_of(init.begin(), init.end(),
                                        [](const basic_json & element)
        {
            return element.is_array() and element.size() == 2 and element[0].is_string();
        });

        // adjust type if type deduction is not wanted
        if (not type_deduction)
        {
            // if array is wanted, do not create an object though possible
            if (manual_type == value_t::array)
            {
                is_an_object = false;
            }

            // if object is wanted but impossible, throw an exception
            if (manual_type == value_t::object and not is_an_object)
            {
                JSON_THROW(type_error::create(301, "cannot create object from initializer list"));
            }
        }

        if (is_an_object)
        {
            // the initializer list is a list of pairs -> create object
            m_type = value_t::object;
            m_value = value_t::object;

            std::for_each(init.begin(), init.end(), [this](const basic_json & element)
            {
                m_value.object->emplace(*(element[0].m_value.string), element[1]);
            });
        }
        else
        {
            // the initializer list describes an array -> create array
            m_type = value_t::array;
            m_value.array = create<array_t>(init);
        }

        assert_invariant();
    }

    /*!
    @brief explicitly create an array from an initializer list

    Creates a JSON array value from a given initializer list. That is, given a
    list of values `a, b, c`, creates the JSON value `[a, b, c]`. If the
    initializer list is empty, the empty array `[]` is created.

    @note This function is only needed to express two edge cases that cannot
    be realized with the initializer list constructor (@ref
    basic_json(std::initializer_list<basic_json>, bool, value_t)). These cases
    are:
    1. creating an array whose elements are all pairs whose first element is a
    string -- in this case, the initializer list constructor would create an
    object, taking the first elements as keys
    2. creating an empty array -- passing the empty initializer list to the
    initializer list constructor yields an empty object

    @param[in] init  initializer list with JSON values to create an array from
    (optional)

    @return JSON array value

    @complexity Linear in the size of @a init.

    @liveexample{The following code shows an example for the `array`
    function.,array}

    @sa @ref basic_json(std::initializer_list<basic_json>, bool, value_t) --
    create a JSON value from an initializer list
    @sa @ref object(std::initializer_list<basic_json>) -- create a JSON object
    value from an initializer list

    @since version 1.0.0
    */
    static basic_json array(std::initializer_list<basic_json> init =
                                std::initializer_list<basic_json>())
    {
        return basic_json(init, false, value_t::array);
    }

    /*!
    @brief explicitly create an object from an initializer list

    Creates a JSON object value from a given initializer list. The initializer
    lists elements must be pairs, and their first elements must be strings. If
    the initializer list is empty, the empty object `{}` is created.

    @note This function is only added for symmetry reasons. In contrast to the
    related function @ref array(std::initializer_list<basic_json>), there are
    no cases which can only be expressed by this function. That is, any
    initializer list @a init can also be passed to the initializer list
    constructor @ref basic_json(std::initializer_list<basic_json>, bool, value_t).

    @param[in] init  initializer list to create an object from (optional)

    @return JSON object value

    @throw type_error.301 if @a init is not a list of pairs whose first
    elements are strings. In this case, no object can be created. When such a
    value is passed to @ref basic_json(std::initializer_list<basic_json>, bool, value_t),
    an array would have been created from the passed initializer list @a init.
    See example below.

    @complexity Linear in the size of @a init.

    @liveexample{The following code shows an example for the `object`
    function.,object}

    @sa @ref basic_json(std::initializer_list<basic_json>, bool, value_t) --
    create a JSON value from an initializer list
    @sa @ref array(std::initializer_list<basic_json>) -- create a JSON array
    value from an initializer list

    @since version 1.0.0
    */
    static basic_json object(std::initializer_list<basic_json> init =
                                 std::initializer_list<basic_json>())
    {
        return basic_json(init, false, value_t::object);
    }

    /*!
    @brief construct an array with count copies of given value

    Constructs a JSON array value by creating @a cnt copies of a passed value.
    In case @a cnt is `0`, an empty array is created. As postcondition,
    `std::distance(begin(),end()) == cnt` holds.

    @param[in] cnt  the number of JSON copies of @a val to create
    @param[in] val  the JSON value to copy

    @complexity Linear in @a cnt.

    @liveexample{The following code shows examples for the @ref
    basic_json(size_type\, const basic_json&)
    constructor.,basic_json__size_type_basic_json}

    @since version 1.0.0
    */
    basic_json(size_type cnt, const basic_json& val)
        : m_type(value_t::array)
    {
        m_value.array = create<array_t>(cnt, val);
        assert_invariant();
    }

    /*!
    @brief construct a JSON container given an iterator range

    Constructs the JSON value with the contents of the range `[first, last)`.
    The semantics depends on the different types a JSON value can have:
    - In case of primitive types (number, boolean, or string), @a first must
      be `begin()` and @a last must be `end()`. In this case, the value is
      copied. Otherwise, invalid_iterator.204 is thrown.
    - In case of structured types (array, object), the constructor behaves as
      similar versions for `std::vector`.
    - In case of a null type, invalid_iterator.206 is thrown.

    @tparam InputIT an input iterator type (@ref iterator or @ref
    const_iterator)

    @param[in] first begin of the range to copy from (included)
    @param[in] last end of the range to copy from (excluded)

    @pre Iterators @a first and @a last must be initialized. **This
         precondition is enforced with an assertion.**

    @pre Range `[first, last)` is valid. Usually, this precondition cannot be
         checked efficiently. Only certain edge cases are detected; see the
         description of the exceptions below.

    @throw invalid_iterator.201 if iterators @a first and @a last are not
    compatible (i.e., do not belong to the same JSON value). In this case,
    the range `[first, last)` is undefined.
    @throw invalid_iterator.204 if iterators @a first and @a last belong to a
    primitive type (number, boolean, or string), but @a first does not point
    to the first element any more. In this case, the range `[first, last)` is
    undefined. See example code below.
    @throw invalid_iterator.206 if iterators @a first and @a last belong to a
    null value. In this case, the range `[first, last)` is undefined.

    @complexity Linear in distance between @a first and @a last.

    @liveexample{The example below shows several ways to create JSON values by
    specifying a subrange with iterators.,basic_json__InputIt_InputIt}

    @since version 1.0.0
    */
    template<class InputIT, typename std::enable_if<
                 std::is_same<InputIT, typename basic_json_t::iterator>::value or
                 std::is_same<InputIT, typename basic_json_t::const_iterator>::value, int>::type = 0>
    basic_json(InputIT first, InputIT last)
    {
        assert(first.m_object != nullptr);
        assert(last.m_object != nullptr);

        // make sure iterator fits the current value
        if (first.m_object != last.m_object)
        {
            JSON_THROW(invalid_iterator::create(201, "iterators are not compatible"));
        }

        // copy type from first iterator
        m_type = first.m_object->m_type;

        // check if iterator range is complete for primitive values
        switch (m_type)
        {
            case value_t::boolean:
            case value_t::number_float:
            case value_t::number_integer:
            case value_t::number_unsigned:
            case value_t::string:
            {
                if (not first.m_it.primitive_iterator.is_begin() or not last.m_it.primitive_iterator.is_end())
                {
                    JSON_THROW(invalid_iterator::create(204, "iterators out of range"));
                }
                break;
            }

            default:
            {
                break;
            }
        }

        switch (m_type)
        {
            case value_t::number_integer:
            {
                m_value.number_integer = first.m_object->m_value.number_integer;
                break;
            }

            case value_t::number_unsigned:
            {
                m_value.number_unsigned = first.m_object->m_value.number_unsigned;
                break;
            }

            case value_t::number_float:
            {
                m_value.number_float = first.m_object->m_value.number_float;
                break;
            }

            case value_t::boolean:
            {
                m_value.boolean = first.m_object->m_value.boolean;
                break;
            }

            case value_t::string:
            {
                m_value = *first.m_object->m_value.string;
                break;
            }

            case value_t::object:
            {
                m_value.object = create<object_t>(first.m_it.object_iterator,
                                                  last.m_it.object_iterator);
                break;
            }

            case value_t::array:
            {
                m_value.array = create<array_t>(first.m_it.array_iterator,
                                                last.m_it.array_iterator);
                break;
            }

            default:
            {
                JSON_THROW(invalid_iterator::create(206, "cannot construct with iterators from " +
                                                    first.m_object->type_name()));
            }
        }

        assert_invariant();
    }


    ///////////////////////////////////////
    // other constructors and destructor //
    ///////////////////////////////////////

    /*!
    @brief copy constructor

    Creates a copy of a given JSON value.

    @param[in] other  the JSON value to copy

    @complexity Linear in the size of @a other.

    @requirement This function helps `basic_json` satisfying the
    [Container](http://en.cppreference.com/w/cpp/concept/Container)
    requirements:
    - The complexity is linear.
    - As postcondition, it holds: `other == basic_json(other)`.

    @liveexample{The following code shows an example for the copy
    constructor.,basic_json__basic_json}

    @since version 1.0.0
    */
    basic_json(const basic_json& other)
        : m_type(other.m_type)
    {
        // check of passed value is valid
        other.assert_invariant();

        switch (m_type)
        {
            case value_t::object:
            {
                m_value = *other.m_value.object;
                break;
            }

            case value_t::array:
            {
                m_value = *other.m_value.array;
                break;
            }

            case value_t::string:
            {
                m_value = *other.m_value.string;
                break;
            }

            case value_t::boolean:
            {
                m_value = other.m_value.boolean;
                break;
            }

            case value_t::number_integer:
            {
                m_value = other.m_value.number_integer;
                break;
            }

            case value_t::number_unsigned:
            {
                m_value = other.m_value.number_unsigned;
                break;
            }

            case value_t::number_float:
            {
                m_value = other.m_value.number_float;
                break;
            }

            default:
            {
                break;
            }
        }

        assert_invariant();
    }

    /*!
    @brief move constructor

    Move constructor. Constructs a JSON value with the contents of the given
    value @a other using move semantics. It "steals" the resources from @a
    other and leaves it as JSON null value.

    @param[in,out] other  value to move to this object

    @post @a other is a JSON null value

    @complexity Constant.

    @liveexample{The code below shows the move constructor explicitly called
    via std::move.,basic_json__moveconstructor}

    @since version 1.0.0
    */
    basic_json(basic_json&& other) noexcept
        : m_type(std::move(other.m_type)),
          m_value(std::move(other.m_value))
    {
        // check that passed value is valid
        other.assert_invariant();

        // invalidate payload
        other.m_type = value_t::null;
        other.m_value = {};

        assert_invariant();
    }

    /*!
    @brief copy assignment

    Copy assignment operator. Copies a JSON value via the "copy and swap"
    strategy: It is expressed in terms of the copy constructor, destructor,
    and the swap() member function.

    @param[in] other  value to copy from

    @complexity Linear.

    @requirement This function helps `basic_json` satisfying the
    [Container](http://en.cppreference.com/w/cpp/concept/Container)
    requirements:
    - The complexity is linear.

    @liveexample{The code below shows and example for the copy assignment. It
    creates a copy of value `a` which is then swapped with `b`. Finally\, the
    copy of `a` (which is the null value after the swap) is
    destroyed.,basic_json__copyassignment}

    @since version 1.0.0
    */
    reference& operator=(basic_json other) noexcept (
        std::is_nothrow_move_constructible<value_t>::value and
        std::is_nothrow_move_assignable<value_t>::value and
        std::is_nothrow_move_constructible<json_value>::value and
        std::is_nothrow_move_assignable<json_value>::value
    )
    {
        // check that passed value is valid
        other.assert_invariant();

        using std::swap;
        swap(m_type, other.m_type);
        swap(m_value, other.m_value);

        assert_invariant();
        return *this;
    }

    /*!
    @brief destructor

    Destroys the JSON value and frees all allocated memory.

    @complexity Linear.

    @requirement This function helps `basic_json` satisfying the
    [Container](http://en.cppreference.com/w/cpp/concept/Container)
    requirements:
    - The complexity is linear.
    - All stored elements are destroyed and all memory is freed.

    @since version 1.0.0
    */
    ~basic_json()
    {
        assert_invariant();

        switch (m_type)
        {
            case value_t::object:
            {
                AllocatorType<object_t> alloc;
                alloc.destroy(m_value.object);
                alloc.deallocate(m_value.object, 1);
                break;
            }

            case value_t::array:
            {
                AllocatorType<array_t> alloc;
                alloc.destroy(m_value.array);
                alloc.deallocate(m_value.array, 1);
                break;
            }

            case value_t::string:
            {
                AllocatorType<string_t> alloc;
                alloc.destroy(m_value.string);
                alloc.deallocate(m_value.string, 1);
                break;
            }

            default:
            {
                // all other types need no specific destructor
                break;
            }
        }
    }

    /// @}

  public:
    ///////////////////////
    // object inspection //
    ///////////////////////

    /// @name object inspection
    /// Functions to inspect the type of a JSON value.
    /// @{

    /*!
    @brief serialization

    Serialization function for JSON values. The function tries to mimic
    Python's `json.dumps()` function, and currently supports its @a indent
    parameter.

    @param[in] indent If indent is nonnegative, then array elements and object
    members will be pretty-printed with that indent level. An indent level of
    `0` will only insert newlines. `-1` (the default) selects the most compact
    representation.

    @return string containing the serialization of the JSON value

    @complexity Linear.

    @liveexample{The following example shows the effect of different @a indent
    parameters to the result of the serialization.,dump}

    @see https://docs.python.org/2/library/json.html#json.dump

    @since version 1.0.0
    */
    string_t dump(const int indent = -1) const
    {
        std::stringstream ss;
        serializer s(ss);

        if (indent >= 0)
        {
            s.dump(*this, true, static_cast<unsigned int>(indent));
        }
        else
        {
            s.dump(*this, false, 0);
        }

        return ss.str();
    }

    /*!
    @brief return the type of the JSON value (explicit)

    Return the type of the JSON value as a value from the @ref value_t
    enumeration.

    @return the type of the JSON value

    @complexity Constant.

    @exceptionsafety No-throw guarantee: this member function never throws
    exceptions.

    @liveexample{The following code exemplifies `type()` for all JSON
    types.,type}

    @since version 1.0.0
    */
    constexpr value_t type() const noexcept
    {
        return m_type;
    }

    /*!
    @brief return whether type is primitive

    This function returns true iff the JSON type is primitive (string, number,
    boolean, or null).

    @return `true` if type is primitive (string, number, boolean, or null),
    `false` otherwise.

    @complexity Constant.

    @exceptionsafety No-throw guarantee: this member function never throws
    exceptions.

    @liveexample{The following code exemplifies `is_primitive()` for all JSON
    types.,is_primitive}

    @sa @ref is_structured() -- returns whether JSON value is structured
    @sa @ref is_null() -- returns whether JSON value is `null`
    @sa @ref is_string() -- returns whether JSON value is a string
    @sa @ref is_boolean() -- returns whether JSON value is a boolean
    @sa @ref is_number() -- returns whether JSON value is a number

    @since version 1.0.0
    */
    constexpr bool is_primitive() const noexcept
    {
        return is_null() or is_string() or is_boolean() or is_number();
    }

    /*!
    @brief return whether type is structured

    This function returns true iff the JSON type is structured (array or
    object).

    @return `true` if type is structured (array or object), `false` otherwise.

    @complexity Constant.

    @exceptionsafety No-throw guarantee: this member function never throws
    exceptions.

    @liveexample{The following code exemplifies `is_structured()` for all JSON
    types.,is_structured}

    @sa @ref is_primitive() -- returns whether value is primitive
    @sa @ref is_array() -- returns whether value is an array
    @sa @ref is_object() -- returns whether value is an object

    @since version 1.0.0
    */
    constexpr bool is_structured() const noexcept
    {
        return is_array() or is_object();
    }

    /*!
    @brief return whether value is null

    This function returns true iff the JSON value is null.

    @return `true` if type is null, `false` otherwise.

    @complexity Constant.

    @exceptionsafety No-throw guarantee: this member function never throws
    exceptions.

    @liveexample{The following code exemplifies `is_null()` for all JSON
    types.,is_null}

    @since version 1.0.0
    */
    constexpr bool is_null() const noexcept
    {
        return m_type == value_t::null;
    }

    /*!
    @brief return whether value is a boolean

    This function returns true iff the JSON value is a boolean.

    @return `true` if type is boolean, `false` otherwise.

    @complexity Constant.

    @exceptionsafety No-throw guarantee: this member function never throws
    exceptions.

    @liveexample{The following code exemplifies `is_boolean()` for all JSON
    types.,is_boolean}

    @since version 1.0.0
    */
    constexpr bool is_boolean() const noexcept
    {
        return m_type == value_t::boolean;
    }

    /*!
    @brief return whether value is a number

    This function returns true iff the JSON value is a number. This includes
    both integer and floating-point values.

    @return `true` if type is number (regardless whether integer, unsigned
    integer or floating-type), `false` otherwise.

    @complexity Constant.

    @exceptionsafety No-throw guarantee: this member function never throws
    exceptions.

    @liveexample{The following code exemplifies `is_number()` for all JSON
    types.,is_number}

    @sa @ref is_number_integer() -- check if value is an integer or unsigned
    integer number
    @sa @ref is_number_unsigned() -- check if value is an unsigned integer
    number
    @sa @ref is_number_float() -- check if value is a floating-point number

    @since version 1.0.0
    */
    constexpr bool is_number() const noexcept
    {
        return is_number_integer() or is_number_float();
    }

    /*!
    @brief return whether value is an integer number

    This function returns true iff the JSON value is an integer or unsigned
    integer number. This excludes floating-point values.

    @return `true` if type is an integer or unsigned integer number, `false`
    otherwise.

    @complexity Constant.

    @exceptionsafety No-throw guarantee: this member function never throws
    exceptions.

    @liveexample{The following code exemplifies `is_number_integer()` for all
    JSON types.,is_number_integer}

    @sa @ref is_number() -- check if value is a number
    @sa @ref is_number_unsigned() -- check if value is an unsigned integer
    number
    @sa @ref is_number_float() -- check if value is a floating-point number

    @since version 1.0.0
    */
    constexpr bool is_number_integer() const noexcept
    {
        return m_type == value_t::number_integer or m_type == value_t::number_unsigned;
    }

    /*!
    @brief return whether value is an unsigned integer number

    This function returns true iff the JSON value is an unsigned integer
    number. This excludes floating-point and (signed) integer values.

    @return `true` if type is an unsigned integer number, `false` otherwise.

    @complexity Constant.

    @exceptionsafety No-throw guarantee: this member function never throws
    exceptions.

    @liveexample{The following code exemplifies `is_number_unsigned()` for all
    JSON types.,is_number_unsigned}

    @sa @ref is_number() -- check if value is a number
    @sa @ref is_number_integer() -- check if value is an integer or unsigned
    integer number
    @sa @ref is_number_float() -- check if value is a floating-point number

    @since version 2.0.0
    */
    constexpr bool is_number_unsigned() const noexcept
    {
        return m_type == value_t::number_unsigned;
    }

    /*!
    @brief return whether value is a floating-point number

    This function returns true iff the JSON value is a floating-point number.
    This excludes integer and unsigned integer values.

    @return `true` if type is a floating-point number, `false` otherwise.

    @complexity Constant.

    @exceptionsafety No-throw guarantee: this member function never throws
    exceptions.

    @liveexample{The following code exemplifies `is_number_float()` for all
    JSON types.,is_number_float}

    @sa @ref is_number() -- check if value is number
    @sa @ref is_number_integer() -- check if value is an integer number
    @sa @ref is_number_unsigned() -- check if value is an unsigned integer
    number

    @since version 1.0.0
    */
    constexpr bool is_number_float() const noexcept
    {
        return m_type == value_t::number_float;
    }

    /*!
    @brief return whether value is an object

    This function returns true iff the JSON value is an object.

    @return `true` if type is object, `false` otherwise.

    @complexity Constant.

    @exceptionsafety No-throw guarantee: this member function never throws
    exceptions.

    @liveexample{The following code exemplifies `is_object()` for all JSON
    types.,is_object}

    @since version 1.0.0
    */
    constexpr bool is_object() const noexcept
    {
        return m_type == value_t::object;
    }

    /*!
    @brief return whether value is an array

    This function returns true iff the JSON value is an array.

    @return `true` if type is array, `false` otherwise.

    @complexity Constant.

    @exceptionsafety No-throw guarantee: this member function never throws
    exceptions.

    @liveexample{The following code exemplifies `is_array()` for all JSON
    types.,is_array}

    @since version 1.0.0
    */
    constexpr bool is_array() const noexcept
    {
        return m_type == value_t::array;
    }

    /*!
    @brief return whether value is a string

    This function returns true iff the JSON value is a string.

    @return `true` if type is string, `false` otherwise.

    @complexity Constant.

    @exceptionsafety No-throw guarantee: this member function never throws
    exceptions.

    @liveexample{The following code exemplifies `is_string()` for all JSON
    types.,is_string}

    @since version 1.0.0
    */
    constexpr bool is_string() const noexcept
    {
        return m_type == value_t::string;
    }

    /*!
    @brief return whether value is discarded

    This function returns true iff the JSON value was discarded during parsing
    with a callback function (see @ref parser_callback_t).

    @note This function will always be `false` for JSON values after parsing.
    That is, discarded values can only occur during parsing, but will be
    removed when inside a structured value or replaced by null in other cases.

    @return `true` if type is discarded, `false` otherwise.

    @complexity Constant.

    @exceptionsafety No-throw guarantee: this member function never throws
    exceptions.

    @liveexample{The following code exemplifies `is_discarded()` for all JSON
    types.,is_discarded}

    @since version 1.0.0
    */
    constexpr bool is_discarded() const noexcept
    {
        return m_type == value_t::discarded;
    }

    /*!
    @brief return the type of the JSON value (implicit)

    Implicitly return the type of the JSON value as a value from the @ref
    value_t enumeration.

    @return the type of the JSON value

    @complexity Constant.

    @exceptionsafety No-throw guarantee: this member function never throws
    exceptions.

    @liveexample{The following code exemplifies the @ref value_t operator for
    all JSON types.,operator__value_t}

    @since version 1.0.0
    */
    constexpr operator value_t() const noexcept
    {
        return m_type;
    }

    /// @}

  private:
    //////////////////
    // value access //
    //////////////////

    /// get a boolean (explicit)
    boolean_t get_impl(boolean_t* /*unused*/) const
    {
        if (is_boolean())
        {
            return m_value.boolean;
        }

        JSON_THROW(type_error::create(302, "type must be boolean, but is " + type_name()));
    }

    /// get a pointer to the value (object)
    object_t* get_impl_ptr(object_t* /*unused*/) noexcept
    {
        return is_object() ? m_value.object : nullptr;
    }

    /// get a pointer to the value (object)
    constexpr const object_t* get_impl_ptr(const object_t* /*unused*/) const noexcept
    {
        return is_object() ? m_value.object : nullptr;
    }

    /// get a pointer to the value (array)
    array_t* get_impl_ptr(array_t* /*unused*/) noexcept
    {
        return is_array() ? m_value.array : nullptr;
    }

    /// get a pointer to the value (array)
    constexpr const array_t* get_impl_ptr(const array_t* /*unused*/) const noexcept
    {
        return is_array() ? m_value.array : nullptr;
    }

    /// get a pointer to the value (string)
    string_t* get_impl_ptr(string_t* /*unused*/) noexcept
    {
        return is_string() ? m_value.string : nullptr;
    }

    /// get a pointer to the value (string)
    constexpr const string_t* get_impl_ptr(const string_t* /*unused*/) const noexcept
    {
        return is_string() ? m_value.string : nullptr;
    }

    /// get a pointer to the value (boolean)
    boolean_t* get_impl_ptr(boolean_t* /*unused*/) noexcept
    {
        return is_boolean() ? &m_value.boolean : nullptr;
    }

    /// get a pointer to the value (boolean)
    constexpr const boolean_t* get_impl_ptr(const boolean_t* /*unused*/) const noexcept
    {
        return is_boolean() ? &m_value.boolean : nullptr;
    }

    /// get a pointer to the value (integer number)
    number_integer_t* get_impl_ptr(number_integer_t* /*unused*/) noexcept
    {
        return is_number_integer() ? &m_value.number_integer : nullptr;
    }

    /// get a pointer to the value (integer number)
    constexpr const number_integer_t* get_impl_ptr(const number_integer_t* /*unused*/) const noexcept
    {
        return is_number_integer() ? &m_value.number_integer : nullptr;
    }

    /// get a pointer to the value (unsigned number)
    number_unsigned_t* get_impl_ptr(number_unsigned_t* /*unused*/) noexcept
    {
        return is_number_unsigned() ? &m_value.number_unsigned : nullptr;
    }

    /// get a pointer to the value (unsigned number)
    constexpr const number_unsigned_t* get_impl_ptr(const number_unsigned_t* /*unused*/) const noexcept
    {
        return is_number_unsigned() ? &m_value.number_unsigned : nullptr;
    }

    /// get a pointer to the value (floating-point number)
    number_float_t* get_impl_ptr(number_float_t* /*unused*/) noexcept
    {
        return is_number_float() ? &m_value.number_float : nullptr;
    }

    /// get a pointer to the value (floating-point number)
    constexpr const number_float_t* get_impl_ptr(const number_float_t* /*unused*/) const noexcept
    {
        return is_number_float() ? &m_value.number_float : nullptr;
    }

    /*!
    @brief helper function to implement get_ref()

    This funcion helps to implement get_ref() without code duplication for
    const and non-const overloads

    @tparam ThisType will be deduced as `basic_json` or `const basic_json`

    @throw type_error.303 if ReferenceType does not match underlying value
    type of the current JSON
    */
    template<typename ReferenceType, typename ThisType>
    static ReferenceType get_ref_impl(ThisType& obj)
    {
        // helper type
        using PointerType = typename std::add_pointer<ReferenceType>::type;

        // delegate the call to get_ptr<>()
        auto ptr = obj.template get_ptr<PointerType>();

        if (ptr != nullptr)
        {
            return *ptr;
        }

        JSON_THROW(type_error::create(303, "incompatible ReferenceType for get_ref, actual type is " + obj.type_name()));
    }

  public:
    /// @name value access
    /// Direct access to the stored value of a JSON value.
    /// @{

    /*!
    @brief get special-case overload

    This overloads avoids a lot of template boilerplate, it can be seen as the
    identity method

    @tparam BasicJsonType == @ref basic_json

    @return a copy of *this

    @complexity Constant.

    @since version 2.1.0
    */
    template <
        typename BasicJsonType,
        detail::enable_if_t<std::is_same<typename std::remove_const<BasicJsonType>::type,
                                         basic_json_t>::value,
                            int> = 0 >
    basic_json get() const
    {
        return *this;
    }

    /*!
    @brief get a value (explicit)

    Explicit type conversion between the JSON value and a compatible value
    which is [CopyConstructible](http://en.cppreference.com/w/cpp/concept/CopyConstructible)
    and [DefaultConstructible](http://en.cppreference.com/w/cpp/concept/DefaultConstructible).
    The value is converted by calling the @ref json_serializer<ValueType>
    `from_json()` method.

    The function is equivalent to executing
    @code {.cpp}
    ValueType ret;
    JSONSerializer<ValueType>::from_json(*this, ret);
    return ret;
    @endcode

    This overloads is chosen if:
    - @a ValueType is not @ref basic_json,
    - @ref json_serializer<ValueType> has a `from_json()` method of the form
      `void from_json(const @ref basic_json&, ValueType&)`, and
    - @ref json_serializer<ValueType> does not have a `from_json()` method of
      the form `ValueType from_json(const @ref basic_json&)`

    @tparam ValueTypeCV the provided value type
    @tparam ValueType the returned value type

    @return copy of the JSON value, converted to @a ValueType

    @throw what @ref json_serializer<ValueType> `from_json()` method throws

    @liveexample{The example below shows several conversions from JSON values
    to other types. There a few things to note: (1) Floating-point numbers can
    be converted to integers\, (2) A JSON array can be converted to a standard
    `std::vector<short>`\, (3) A JSON object can be converted to C++
    associative containers such as `std::unordered_map<std::string\,
    json>`.,get__ValueType_const}

    @since version 2.1.0
    */
    template <
        typename ValueTypeCV,
        typename ValueType = detail::uncvref_t<ValueTypeCV>,
        detail::enable_if_t <
            not std::is_same<basic_json_t, ValueType>::value and
            detail::has_from_json<basic_json_t, ValueType>::value and
            not detail::has_non_default_from_json<basic_json_t, ValueType>::value,
            int > = 0 >
    ValueType get() const noexcept(noexcept(
                                       JSONSerializer<ValueType>::from_json(std::declval<const basic_json_t&>(), std::declval<ValueType&>())))
    {
        // we cannot static_assert on ValueTypeCV being non-const, because
        // there is support for get<const basic_json_t>(), which is why we
        // still need the uncvref
        static_assert(not std::is_reference<ValueTypeCV>::value,
                      "get() cannot be used with reference types, you might want to use get_ref()");
        static_assert(std::is_default_constructible<ValueType>::value,
                      "types must be DefaultConstructible when used with get()");

        ValueType ret;
        JSONSerializer<ValueType>::from_json(*this, ret);
        return ret;
    }

    /*!
    @brief get a value (explicit); special case

    Explicit type conversion between the JSON value and a compatible value
    which is **not** [CopyConstructible](http://en.cppreference.com/w/cpp/concept/CopyConstructible)
    and **not** [DefaultConstructible](http://en.cppreference.com/w/cpp/concept/DefaultConstructible).
    The value is converted by calling the @ref json_serializer<ValueType>
    `from_json()` method.

    The function is equivalent to executing
    @code {.cpp}
    return JSONSerializer<ValueTypeCV>::from_json(*this);
    @endcode

    This overloads is chosen if:
    - @a ValueType is not @ref basic_json and
    - @ref json_serializer<ValueType> has a `from_json()` method of the form
      `ValueType from_json(const @ref basic_json&)`

    @note If @ref json_serializer<ValueType> has both overloads of
    `from_json()`, this one is chosen.

    @tparam ValueTypeCV the provided value type
    @tparam ValueType the returned value type

    @return copy of the JSON value, converted to @a ValueType

    @throw what @ref json_serializer<ValueType> `from_json()` method throws

    @since version 2.1.0
    */
    template <
        typename ValueTypeCV,
        typename ValueType = detail::uncvref_t<ValueTypeCV>,
        detail::enable_if_t<not std::is_same<basic_json_t, ValueType>::value and
                            detail::has_non_default_from_json<basic_json_t,
                                    ValueType>::value, int> = 0 >
    ValueType get() const noexcept(noexcept(
                                       JSONSerializer<ValueTypeCV>::from_json(std::declval<const basic_json_t&>())))
    {
        static_assert(not std::is_reference<ValueTypeCV>::value,
                      "get() cannot be used with reference types, you might want to use get_ref()");
        return JSONSerializer<ValueTypeCV>::from_json(*this);
    }

    /*!
    @brief get a pointer value (explicit)

    Explicit pointer access to the internally stored JSON value. No copies are
    made.

    @warning The pointer becomes invalid if the underlying JSON object
    changes.

    @tparam PointerType pointer type; must be a pointer to @ref array_t, @ref
    object_t, @ref string_t, @ref boolean_t, @ref number_integer_t,
    @ref number_unsigned_t, or @ref number_float_t.

    @return pointer to the internally stored JSON value if the requested
    pointer type @a PointerType fits to the JSON value; `nullptr` otherwise

    @complexity Constant.

    @liveexample{The example below shows how pointers to internal values of a
    JSON value can be requested. Note that no type conversions are made and a
    `nullptr` is returned if the value and the requested pointer type does not
    match.,get__PointerType}

    @sa @ref get_ptr() for explicit pointer-member access

    @since version 1.0.0
    */
    template<typename PointerType, typename std::enable_if<
                 std::is_pointer<PointerType>::value, int>::type = 0>
    PointerType get() noexcept
    {
        // delegate the call to get_ptr
        return get_ptr<PointerType>();
    }

    /*!
    @brief get a pointer value (explicit)
    @copydoc get()
    */
    template<typename PointerType, typename std::enable_if<
                 std::is_pointer<PointerType>::value, int>::type = 0>
    constexpr const PointerType get() const noexcept
    {
        // delegate the call to get_ptr
        return get_ptr<PointerType>();
    }

    /*!
    @brief get a pointer value (implicit)

    Implicit pointer access to the internally stored JSON value. No copies are
    made.

    @warning Writing data to the pointee of the result yields an undefined
    state.

    @tparam PointerType pointer type; must be a pointer to @ref array_t, @ref
    object_t, @ref string_t, @ref boolean_t, @ref number_integer_t,
    @ref number_unsigned_t, or @ref number_float_t. Enforced by a static
    assertion.

    @return pointer to the internally stored JSON value if the requested
    pointer type @a PointerType fits to the JSON value; `nullptr` otherwise

    @complexity Constant.

    @liveexample{The example below shows how pointers to internal values of a
    JSON value can be requested. Note that no type conversions are made and a
    `nullptr` is returned if the value and the requested pointer type does not
    match.,get_ptr}

    @since version 1.0.0
    */
    template<typename PointerType, typename std::enable_if<
                 std::is_pointer<PointerType>::value, int>::type = 0>
    PointerType get_ptr() noexcept
    {
        // get the type of the PointerType (remove pointer and const)
        using pointee_t = typename std::remove_const<typename
                          std::remove_pointer<typename
                          std::remove_const<PointerType>::type>::type>::type;
        // make sure the type matches the allowed types
        static_assert(
            std::is_same<object_t, pointee_t>::value
            or std::is_same<array_t, pointee_t>::value
            or std::is_same<string_t, pointee_t>::value
            or std::is_same<boolean_t, pointee_t>::value
            or std::is_same<number_integer_t, pointee_t>::value
            or std::is_same<number_unsigned_t, pointee_t>::value
            or std::is_same<number_float_t, pointee_t>::value
            , "incompatible pointer type");

        // delegate the call to get_impl_ptr<>()
        return get_impl_ptr(static_cast<PointerType>(nullptr));
    }

    /*!
    @brief get a pointer value (implicit)
    @copydoc get_ptr()
    */
    template<typename PointerType, typename std::enable_if<
                 std::is_pointer<PointerType>::value and
                 std::is_const<typename std::remove_pointer<PointerType>::type>::value, int>::type = 0>
    constexpr const PointerType get_ptr() const noexcept
    {
        // get the type of the PointerType (remove pointer and const)
        using pointee_t = typename std::remove_const<typename
                          std::remove_pointer<typename
                          std::remove_const<PointerType>::type>::type>::type;
        // make sure the type matches the allowed types
        static_assert(
            std::is_same<object_t, pointee_t>::value
            or std::is_same<array_t, pointee_t>::value
            or std::is_same<string_t, pointee_t>::value
            or std::is_same<boolean_t, pointee_t>::value
            or std::is_same<number_integer_t, pointee_t>::value
            or std::is_same<number_unsigned_t, pointee_t>::value
            or std::is_same<number_float_t, pointee_t>::value
            , "incompatible pointer type");

        // delegate the call to get_impl_ptr<>() const
        return get_impl_ptr(static_cast<const PointerType>(nullptr));
    }

    /*!
    @brief get a reference value (implicit)

    Implicit reference access to the internally stored JSON value. No copies
    are made.

    @warning Writing data to the referee of the result yields an undefined
    state.

    @tparam ReferenceType reference type; must be a reference to @ref array_t,
    @ref object_t, @ref string_t, @ref boolean_t, @ref number_integer_t, or
    @ref number_float_t. Enforced by static assertion.

    @return reference to the internally stored JSON value if the requested
    reference type @a ReferenceType fits to the JSON value; throws
    type_error.303 otherwise

    @throw type_error.303 in case passed type @a ReferenceType is incompatible
    with the stored JSON value; see example below

    @complexity Constant.

    @liveexample{The example shows several calls to `get_ref()`.,get_ref}

    @since version 1.1.0
    */
    template<typename ReferenceType, typename std::enable_if<
                 std::is_reference<ReferenceType>::value, int>::type = 0>
    ReferenceType get_ref()
    {
        // delegate call to get_ref_impl
        return get_ref_impl<ReferenceType>(*this);
    }

    /*!
    @brief get a reference value (implicit)
    @copydoc get_ref()
    */
    template<typename ReferenceType, typename std::enable_if<
                 std::is_reference<ReferenceType>::value and
                 std::is_const<typename std::remove_reference<ReferenceType>::type>::value, int>::type = 0>
    ReferenceType get_ref() const
    {
        // delegate call to get_ref_impl
        return get_ref_impl<ReferenceType>(*this);
    }

    /*!
    @brief get a value (implicit)

    Implicit type conversion between the JSON value and a compatible value.
    The call is realized by calling @ref get() const.

    @tparam ValueType non-pointer type compatible to the JSON value, for
    instance `int` for JSON integer numbers, `bool` for JSON booleans, or
    `std::vector` types for JSON arrays. The character type of @ref string_t
    as well as an initializer list of this type is excluded to avoid
    ambiguities as these types implicitly convert to `std::string`.

    @return copy of the JSON value, converted to type @a ValueType

    @throw type_error.302 in case passed type @a ValueType is incompatible
    to the JSON value type (e.g., the JSON value is of type boolean, but a
    string is requested); see example below

    @complexity Linear in the size of the JSON value.

    @liveexample{The example below shows several conversions from JSON values
    to other types. There a few things to note: (1) Floating-point numbers can
    be converted to integers\, (2) A JSON array can be converted to a standard
    `std::vector<short>`\, (3) A JSON object can be converted to C++
    associative containers such as `std::unordered_map<std::string\,
    json>`.,operator__ValueType}

    @since version 1.0.0
    */
    template < typename ValueType, typename std::enable_if <
                   not std::is_pointer<ValueType>::value and
                   not std::is_same<ValueType, typename string_t::value_type>::value
#ifndef _MSC_VER  // fix for issue #167 operator<< ambiguity under VS2015
                   and not std::is_same<ValueType, std::initializer_list<typename string_t::value_type>>::value
#endif
                   , int >::type = 0 >
    operator ValueType() const
    {
        // delegate the call to get<>() const
        return get<ValueType>();
    }

    /// @}


    ////////////////////
    // element access //
    ////////////////////

    /// @name element access
    /// Access to the JSON value.
    /// @{

    /*!
    @brief access specified array element with bounds checking

    Returns a reference to the element at specified location @a idx, with
    bounds checking.

    @param[in] idx  index of the element to access

    @return reference to the element at index @a idx

    @throw type_error.304 if the JSON value is not an array; in this case,
    calling `at` with an index makes no sense. See example below.
    @throw out_of_range.401 if the index @a idx is out of range of the array;
    that is, `idx >= size()`. See example below.

    @exceptionsafety Strong guarantee: if an exception is thrown, there are no
    changes in the JSON value.

    @complexity Constant.

    @since version 1.0.0

    @liveexample{The example below shows how array elements can be read and
    written using `at()`. It also demonstrates the different exceptions that
    can be thrown.,at__size_type}
    */
    reference at(size_type idx)
    {
        // at only works for arrays
        if (is_array())
        {
            JSON_TRY
            {
                return m_value.array->at(idx);
            }
            JSON_CATCH (std::out_of_range&)
            {
                // create better exception explanation
                JSON_THROW(out_of_range::create(401, "array index " + std::to_string(idx) + " is out of range"));
            }
        }
        else
        {
            JSON_THROW(type_error::create(304, "cannot use at() with " + type_name()));
        }
    }

    /*!
    @brief access specified array element with bounds checking

    Returns a const reference to the element at specified location @a idx,
    with bounds checking.

    @param[in] idx  index of the element to access

    @return const reference to the element at index @a idx

    @throw type_error.304 if the JSON value is not an array; in this case,
    calling `at` with an index makes no sense. See example below.
    @throw out_of_range.401 if the index @a idx is out of range of the array;
    that is, `idx >= size()`. See example below.

    @exceptionsafety Strong guarantee: if an exception is thrown, there are no
    changes in the JSON value.

    @complexity Constant.

    @since version 1.0.0

    @liveexample{The example below shows how array elements can be read using
    `at()`. It also demonstrates the different exceptions that can be thrown.,
    at__size_type_const}
    */
    const_reference at(size_type idx) const
    {
        // at only works for arrays
        if (is_array())
        {
            JSON_TRY
            {
                return m_value.array->at(idx);
            }
            JSON_CATCH (std::out_of_range&)
            {
                // create better exception explanation
                JSON_THROW(out_of_range::create(401, "array index " + std::to_string(idx) + " is out of range"));
            }
        }
        else
        {
            JSON_THROW(type_error::create(304, "cannot use at() with " + type_name()));
        }
    }

    /*!
    @brief access specified object element with bounds checking

    Returns a reference to the element at with specified key @a key, with
    bounds checking.

    @param[in] key  key of the element to access

    @return reference to the element at key @a key

    @throw type_error.304 if the JSON value is not an object; in this case,
    calling `at` with a key makes no sense. See example below.
    @throw out_of_range.403 if the key @a key is is not stored in the object;
    that is, `find(key) == end()`. See example below.

    @exceptionsafety Strong guarantee: if an exception is thrown, there are no
    changes in the JSON value.

    @complexity Logarithmic in the size of the container.

    @sa @ref operator[](const typename object_t::key_type&) for unchecked
    access by reference
    @sa @ref value() for access by value with a default value

    @since version 1.0.0

    @liveexample{The example below shows how object elements can be read and
    written using `at()`. It also demonstrates the different exceptions that
    can be thrown.,at__object_t_key_type}
    */
    reference at(const typename object_t::key_type& key)
    {
        // at only works for objects
        if (is_object())
        {
            JSON_TRY
            {
                return m_value.object->at(key);
            }
            JSON_CATCH (std::out_of_range&)
            {
                // create better exception explanation
                JSON_THROW(out_of_range::create(403, "key '" + key + "' not found"));
            }
        }
        else
        {
            JSON_THROW(type_error::create(304, "cannot use at() with " + type_name()));
        }
    }

    /*!
    @brief access specified object element with bounds checking

    Returns a const reference to the element at with specified key @a key,
    with bounds checking.

    @param[in] key  key of the element to access

    @return const reference to the element at key @a key

    @throw type_error.304 if the JSON value is not an object; in this case,
    calling `at` with a key makes no sense. See example below.
    @throw out_of_range.403 if the key @a key is is not stored in the object;
    that is, `find(key) == end()`. See example below.

    @exceptionsafety Strong guarantee: if an exception is thrown, there are no
    changes in the JSON value.

    @complexity Logarithmic in the size of the container.

    @sa @ref operator[](const typename object_t::key_type&) for unchecked
    access by reference
    @sa @ref value() for access by value with a default value

    @since version 1.0.0

    @liveexample{The example below shows how object elements can be read using
    `at()`. It also demonstrates the different exceptions that can be thrown.,
    at__object_t_key_type_const}
    */
    const_reference at(const typename object_t::key_type& key) const
    {
        // at only works for objects
        if (is_object())
        {
            JSON_TRY
            {
                return m_value.object->at(key);
            }
            JSON_CATCH (std::out_of_range&)
            {
                // create better exception explanation
                JSON_THROW(out_of_range::create(403, "key '" + key + "' not found"));
            }
        }
        else
        {
            JSON_THROW(type_error::create(304, "cannot use at() with " + type_name()));
        }
    }

    /*!
    @brief access specified array element

    Returns a reference to the element at specified location @a idx.

    @note If @a idx is beyond the range of the array (i.e., `idx >= size()`),
    then the array is silently filled up with `null` values to make `idx` a
    valid reference to the last stored element.

    @param[in] idx  index of the element to access

    @return reference to the element at index @a idx

    @throw type_error.305 if the JSON value is not an array or null; in that
    cases, using the [] operator with an index makes no sense.

    @complexity Constant if @a idx is in the range of the array. Otherwise
    linear in `idx - size()`.

    @liveexample{The example below shows how array elements can be read and
    written using `[]` operator. Note the addition of `null`
    values.,operatorarray__size_type}

    @since version 1.0.0
    */
    reference operator[](size_type idx)
    {
        // implicitly convert null value to an empty array
        if (is_null())
        {
            m_type = value_t::array;
            m_value.array = create<array_t>();
            assert_invariant();
        }

        // operator[] only works for arrays
        if (is_array())
        {
            // fill up array with null values if given idx is outside range
            if (idx >= m_value.array->size())
            {
                m_value.array->insert(m_value.array->end(),
                                      idx - m_value.array->size() + 1,
                                      basic_json());
            }

            return m_value.array->operator[](idx);
        }

        JSON_THROW(type_error::create(305, "cannot use operator[] with " + type_name()));
    }

    /*!
    @brief access specified array element

    Returns a const reference to the element at specified location @a idx.

    @param[in] idx  index of the element to access

    @return const reference to the element at index @a idx

    @throw type_error.305 if the JSON value is not an array; in that cases,
    using the [] operator with an index makes no sense.

    @complexity Constant.

    @liveexample{The example below shows how array elements can be read using
    the `[]` operator.,operatorarray__size_type_const}

    @since version 1.0.0
    */
    const_reference operator[](size_type idx) const
    {
        // const operator[] only works for arrays
        if (is_array())
        {
            return m_value.array->operator[](idx);
        }

        JSON_THROW(type_error::create(305, "cannot use operator[] with " + type_name()));
    }

    /*!
    @brief access specified object element

    Returns a reference to the element at with specified key @a key.

    @note If @a key is not found in the object, then it is silently added to
    the object and filled with a `null` value to make `key` a valid reference.
    In case the value was `null` before, it is converted to an object.

    @param[in] key  key of the element to access

    @return reference to the element at key @a key

    @throw type_error.305 if the JSON value is not an object or null; in that
    cases, using the [] operator with a key makes no sense.

    @complexity Logarithmic in the size of the container.

    @liveexample{The example below shows how object elements can be read and
    written using the `[]` operator.,operatorarray__key_type}

    @sa @ref at(const typename object_t::key_type&) for access by reference
    with range checking
    @sa @ref value() for access by value with a default value

    @since version 1.0.0
    */
    reference operator[](const typename object_t::key_type& key)
    {
        // implicitly convert null value to an empty object
        if (is_null())
        {
            m_type = value_t::object;
            m_value.object = create<object_t>();
            assert_invariant();
        }

        // operator[] only works for objects
        if (is_object())
        {
            return m_value.object->operator[](key);
        }

        JSON_THROW(type_error::create(305, "cannot use operator[] with " + type_name()));
    }

    /*!
    @brief read-only access specified object element

    Returns a const reference to the element at with specified key @a key. No
    bounds checking is performed.

    @warning If the element with key @a key does not exist, the behavior is
    undefined.

    @param[in] key  key of the element to access

    @return const reference to the element at key @a key

    @pre The element with key @a key must exist. **This precondition is
         enforced with an assertion.**

    @throw type_error.305 if the JSON value is not an object; in that cases,
    using the [] operator with a key makes no sense.

    @complexity Logarithmic in the size of the container.

    @liveexample{The example below shows how object elements can be read using
    the `[]` operator.,operatorarray__key_type_const}

    @sa @ref at(const typename object_t::key_type&) for access by reference
    with range checking
    @sa @ref value() for access by value with a default value

    @since version 1.0.0
    */
    const_reference operator[](const typename object_t::key_type& key) const
    {
        // const operator[] only works for objects
        if (is_object())
        {
            assert(m_value.object->find(key) != m_value.object->end());
            return m_value.object->find(key)->second;
        }

        JSON_THROW(type_error::create(305, "cannot use operator[] with " + type_name()));
    }

    /*!
    @brief access specified object element

    Returns a reference to the element at with specified key @a key.

    @note If @a key is not found in the object, then it is silently added to
    the object and filled with a `null` value to make `key` a valid reference.
    In case the value was `null` before, it is converted to an object.

    @param[in] key  key of the element to access

    @return reference to the element at key @a key

    @throw type_error.305 if the JSON value is not an object or null; in that
    cases, using the [] operator with a key makes no sense.

    @complexity Logarithmic in the size of the container.

    @liveexample{The example below shows how object elements can be read and
    written using the `[]` operator.,operatorarray__key_type}

    @sa @ref at(const typename object_t::key_type&) for access by reference
    with range checking
    @sa @ref value() for access by value with a default value

    @since version 1.0.0
    */
    template<typename T, std::size_t n>
    reference operator[](T * (&key)[n])
    {
        return operator[](static_cast<const T>(key));
    }

    /*!
    @brief read-only access specified object element

    Returns a const reference to the element at with specified key @a key. No
    bounds checking is performed.

    @warning If the element with key @a key does not exist, the behavior is
    undefined.

    @note This function is required for compatibility reasons with Clang.

    @param[in] key  key of the element to access

    @return const reference to the element at key @a key

    @throw type_error.305 if the JSON value is not an object; in that cases,
    using the [] operator with a key makes no sense.

    @complexity Logarithmic in the size of the container.

    @liveexample{The example below shows how object elements can be read using
    the `[]` operator.,operatorarray__key_type_const}

    @sa @ref at(const typename object_t::key_type&) for access by reference
    with range checking
    @sa @ref value() for access by value with a default value

    @since version 1.0.0
    */
    template<typename T, std::size_t n>
    const_reference operator[](T * (&key)[n]) const
    {
        return operator[](static_cast<const T>(key));
    }

    /*!
    @brief access specified object element

    Returns a reference to the element at with specified key @a key.

    @note If @a key is not found in the object, then it is silently added to
    the object and filled with a `null` value to make `key` a valid reference.
    In case the value was `null` before, it is converted to an object.

    @param[in] key  key of the element to access

    @return reference to the element at key @a key

    @throw type_error.305 if the JSON value is not an object or null; in that
    cases, using the [] operator with a key makes no sense.

    @complexity Logarithmic in the size of the container.

    @liveexample{The example below shows how object elements can be read and
    written using the `[]` operator.,operatorarray__key_type}

    @sa @ref at(const typename object_t::key_type&) for access by reference
    with range checking
    @sa @ref value() for access by value with a default value

    @since version 1.1.0
    */
    template<typename T>
    reference operator[](T* key)
    {
        // implicitly convert null to object
        if (is_null())
        {
            m_type = value_t::object;
            m_value = value_t::object;
            assert_invariant();
        }

        // at only works for objects
        if (is_object())
        {
            return m_value.object->operator[](key);
        }

        JSON_THROW(type_error::create(305, "cannot use operator[] with " + type_name()));
    }

    /*!
    @brief read-only access specified object element

    Returns a const reference to the element at with specified key @a key. No
    bounds checking is performed.

    @warning If the element with key @a key does not exist, the behavior is
    undefined.

    @param[in] key  key of the element to access

    @return const reference to the element at key @a key

    @pre The element with key @a key must exist. **This precondition is
         enforced with an assertion.**

    @throw type_error.305 if the JSON value is not an object; in that cases,
    using the [] operator with a key makes no sense.

    @complexity Logarithmic in the size of the container.

    @liveexample{The example below shows how object elements can be read using
    the `[]` operator.,operatorarray__key_type_const}

    @sa @ref at(const typename object_t::key_type&) for access by reference
    with range checking
    @sa @ref value() for access by value with a default value

    @since version 1.1.0
    */
    template<typename T>
    const_reference operator[](T* key) const
    {
        // at only works for objects
        if (is_object())
        {
            assert(m_value.object->find(key) != m_value.object->end());
            return m_value.object->find(key)->second;
        }

        JSON_THROW(type_error::create(305, "cannot use operator[] with " + type_name()));
    }

    /*!
    @brief access specified object element with default value

    Returns either a copy of an object's element at the specified key @a key
    or a given default value if no element with key @a key exists.

    The function is basically equivalent to executing
    @code {.cpp}
    try {
        return at(key);
    } catch(out_of_range) {
        return default_value;
    }
    @endcode

    @note Unlike @ref at(const typename object_t::key_type&), this function
    does not throw if the given key @a key was not found.

    @note Unlike @ref operator[](const typename object_t::key_type& key), this
    function does not implicitly add an element to the position defined by @a
    key. This function is furthermore also applicable to const objects.

    @param[in] key  key of the element to access
    @param[in] default_value  the value to return if @a key is not found

    @tparam ValueType type compatible to JSON values, for instance `int` for
    JSON integer numbers, `bool` for JSON booleans, or `std::vector` types for
    JSON arrays. Note the type of the expected value at @a key and the default
    value @a default_value must be compatible.

    @return copy of the element at key @a key or @a default_value if @a key
    is not found

    @throw type_error.306 if the JSON value is not an objec; in that cases,
    using `value()` with a key makes no sense.

    @complexity Logarithmic in the size of the container.

    @liveexample{The example below shows how object elements can be queried
    with a default value.,basic_json__value}

    @sa @ref at(const typename object_t::key_type&) for access by reference
    with range checking
    @sa @ref operator[](const typename object_t::key_type&) for unchecked
    access by reference

    @since version 1.0.0
    */
    template<class ValueType, typename std::enable_if<
                 std::is_convertible<basic_json_t, ValueType>::value, int>::type = 0>
    ValueType value(const typename object_t::key_type& key, ValueType default_value) const
    {
        // at only works for objects
        if (is_object())
        {
            // if key is found, return value and given default value otherwise
            const auto it = find(key);
            if (it != end())
            {
                return *it;
            }

            return default_value;
        }
        else
        {
            JSON_THROW(type_error::create(306, "cannot use value() with " + type_name()));
        }
    }

    /*!
    @brief overload for a default value of type const char*
    @copydoc basic_json::value(const typename object_t::key_type&, ValueType) const
    */
    string_t value(const typename object_t::key_type& key, const char* default_value) const
    {
        return value(key, string_t(default_value));
    }

    /*!
    @brief access specified object element via JSON Pointer with default value

    Returns either a copy of an object's element at the specified key @a key
    or a given default value if no element with key @a key exists.

    The function is basically equivalent to executing
    @code {.cpp}
    try {
        return at(ptr);
    } catch(out_of_range) {
        return default_value;
    }
    @endcode

    @note Unlike @ref at(const json_pointer&), this function does not throw
    if the given key @a key was not found.

    @param[in] ptr  a JSON pointer to the element to access
    @param[in] default_value  the value to return if @a ptr found no value

    @tparam ValueType type compatible to JSON values, for instance `int` for
    JSON integer numbers, `bool` for JSON booleans, or `std::vector` types for
    JSON arrays. Note the type of the expected value at @a key and the default
    value @a default_value must be compatible.

    @return copy of the element at key @a key or @a default_value if @a key
    is not found

    @throw type_error.306 if the JSON value is not an objec; in that cases,
    using `value()` with a key makes no sense.

    @complexity Logarithmic in the size of the container.

    @liveexample{The example below shows how object elements can be queried
    with a default value.,basic_json__value_ptr}

    @sa @ref operator[](const json_pointer&) for unchecked access by reference

    @since version 2.0.2
    */
    template<class ValueType, typename std::enable_if<
                 std::is_convertible<basic_json_t, ValueType>::value, int>::type = 0>
    ValueType value(const json_pointer& ptr, ValueType default_value) const
    {
        // at only works for objects
        if (is_object())
        {
            // if pointer resolves a value, return it or use default value
            JSON_TRY
            {
                return ptr.get_checked(this);
            }
            JSON_CATCH (out_of_range&)
            {
                return default_value;
            }
        }

        JSON_THROW(type_error::create(306, "cannot use value() with " + type_name()));
    }

    /*!
    @brief overload for a default value of type const char*
    @copydoc basic_json::value(const json_pointer&, ValueType) const
    */
    string_t value(const json_pointer& ptr, const char* default_value) const
    {
        return value(ptr, string_t(default_value));
    }

    /*!
    @brief access the first element

    Returns a reference to the first element in the container. For a JSON
    container `c`, the expression `c.front()` is equivalent to `*c.begin()`.

    @return In case of a structured type (array or object), a reference to the
    first element is returned. In case of number, string, or boolean values, a
    reference to the value is returned.

    @complexity Constant.

    @pre The JSON value must not be `null` (would throw `std::out_of_range`)
    or an empty array or object (undefined behavior, **guarded by
    assertions**).
    @post The JSON value remains unchanged.

    @throw invalid_iterator.214 when called on `null` value

    @liveexample{The following code shows an example for `front()`.,front}

    @sa @ref back() -- access the last element

    @since version 1.0.0
    */
    reference front()
    {
        return *begin();
    }

    /*!
    @copydoc basic_json::front()
    */
    const_reference front() const
    {
        return *cbegin();
    }

    /*!
    @brief access the last element

    Returns a reference to the last element in the container. For a JSON
    container `c`, the expression `c.back()` is equivalent to
    @code {.cpp}
    auto tmp = c.end();
    --tmp;
    return *tmp;
    @endcode

    @return In case of a structured type (array or object), a reference to the
    last element is returned. In case of number, string, or boolean values, a
    reference to the value is returned.

    @complexity Constant.

    @pre The JSON value must not be `null` (would throw `std::out_of_range`)
    or an empty array or object (undefined behavior, **guarded by
    assertions**).
    @post The JSON value remains unchanged.

    @throw invalid_iterator.214 when called on a `null` value. See example
    below.

    @liveexample{The following code shows an example for `back()`.,back}

    @sa @ref front() -- access the first element

    @since version 1.0.0
    */
    reference back()
    {
        auto tmp = end();
        --tmp;
        return *tmp;
    }

    /*!
    @copydoc basic_json::back()
    */
    const_reference back() const
    {
        auto tmp = cend();
        --tmp;
        return *tmp;
    }

    /*!
    @brief remove element given an iterator

    Removes the element specified by iterator @a pos. The iterator @a pos must
    be valid and dereferenceable. Thus the `end()` iterator (which is valid,
    but is not dereferenceable) cannot be used as a value for @a pos.

    If called on a primitive type other than `null`, the resulting JSON value
    will be `null`.

    @param[in] pos iterator to the element to remove
    @return Iterator following the last removed element. If the iterator @a
    pos refers to the last element, the `end()` iterator is returned.

    @tparam IteratorType an @ref iterator or @ref const_iterator

    @post Invalidates iterators and references at or after the point of the
    erase, including the `end()` iterator.

    @throw type_error.307 if called on a `null` value; example: `"cannot use
    erase() with null"`
    @throw invalid_iterator.202 if called on an iterator which does not belong
    to the current JSON value; example: `"iterator does not fit current
    value"`
    @throw invalid_iterator.205 if called on a primitive type with invalid
    iterator (i.e., any iterator which is not `begin()`); example: `"iterator
    out of range"`

    @complexity The complexity depends on the type:
    - objects: amortized constant
    - arrays: linear in distance between @a pos and the end of the container
    - strings: linear in the length of the string
    - other types: constant

    @liveexample{The example shows the result of `erase()` for different JSON
    types.,erase__IteratorType}

    @sa @ref erase(IteratorType, IteratorType) -- removes the elements in
    the given range
    @sa @ref erase(const typename object_t::key_type&) -- removes the element
    from an object at the given key
    @sa @ref erase(const size_type) -- removes the element from an array at
    the given index

    @since version 1.0.0
    */
    template<class IteratorType, typename std::enable_if<
                 std::is_same<IteratorType, typename basic_json_t::iterator>::value or
                 std::is_same<IteratorType, typename basic_json_t::const_iterator>::value, int>::type
             = 0>
    IteratorType erase(IteratorType pos)
    {
        // make sure iterator fits the current value
        if (this != pos.m_object)
        {
            JSON_THROW(invalid_iterator::create(202, "iterator does not fit current value"));
        }

        IteratorType result = end();

        switch (m_type)
        {
            case value_t::boolean:
            case value_t::number_float:
            case value_t::number_integer:
            case value_t::number_unsigned:
            case value_t::string:
            {
                if (not pos.m_it.primitive_iterator.is_begin())
                {
                    JSON_THROW(invalid_iterator::create(205, "iterator out of range"));
                }

                if (is_string())
                {
                    AllocatorType<string_t> alloc;
                    alloc.destroy(m_value.string);
                    alloc.deallocate(m_value.string, 1);
                    m_value.string = nullptr;
                }

                m_type = value_t::null;
                assert_invariant();
                break;
            }

            case value_t::object:
            {
                result.m_it.object_iterator = m_value.object->erase(pos.m_it.object_iterator);
                break;
            }

            case value_t::array:
            {
                result.m_it.array_iterator = m_value.array->erase(pos.m_it.array_iterator);
                break;
            }

            default:
            {
                JSON_THROW(type_error::create(307, "cannot use erase() with " + type_name()));
            }
        }

        return result;
    }

    /*!
    @brief remove elements given an iterator range

    Removes the element specified by the range `[first; last)`. The iterator
    @a first does not need to be dereferenceable if `first == last`: erasing
    an empty range is a no-op.

    If called on a primitive type other than `null`, the resulting JSON value
    will be `null`.

    @param[in] first iterator to the beginning of the range to remove
    @param[in] last iterator past the end of the range to remove
    @return Iterator following the last removed element. If the iterator @a
    second refers to the last element, the `end()` iterator is returned.

    @tparam IteratorType an @ref iterator or @ref const_iterator

    @post Invalidates iterators and references at or after the point of the
    erase, including the `end()` iterator.

    @throw type_error.307 if called on a `null` value; example: `"cannot use
    erase() with null"`
    @throw invalid_iterator.203 if called on iterators which does not belong
    to the current JSON value; example: `"iterators do not fit current value"`
    @throw invalid_iterator.204 if called on a primitive type with invalid
    iterators (i.e., if `first != begin()` and `last != end()`); example:
    `"iterators out of range"`

    @complexity The complexity depends on the type:
    - objects: `log(size()) + std::distance(first, last)`
    - arrays: linear in the distance between @a first and @a last, plus linear
      in the distance between @a last and end of the container
    - strings: linear in the length of the string
    - other types: constant

    @liveexample{The example shows the result of `erase()` for different JSON
    types.,erase__IteratorType_IteratorType}

    @sa @ref erase(IteratorType) -- removes the element at a given position
    @sa @ref erase(const typename object_t::key_type&) -- removes the element
    from an object at the given key
    @sa @ref erase(const size_type) -- removes the element from an array at
    the given index

    @since version 1.0.0
    */
    template<class IteratorType, typename std::enable_if<
                 std::is_same<IteratorType, typename basic_json_t::iterator>::value or
                 std::is_same<IteratorType, typename basic_json_t::const_iterator>::value, int>::type
             = 0>
    IteratorType erase(IteratorType first, IteratorType last)
    {
        // make sure iterator fits the current value
        if (this != first.m_object or this != last.m_object)
        {
            JSON_THROW(invalid_iterator::create(203, "iterators do not fit current value"));
        }

        IteratorType result = end();

        switch (m_type)
        {
            case value_t::boolean:
            case value_t::number_float:
            case value_t::number_integer:
            case value_t::number_unsigned:
            case value_t::string:
            {
                if (not first.m_it.primitive_iterator.is_begin() or not last.m_it.primitive_iterator.is_end())
                {
                    JSON_THROW(invalid_iterator::create(204, "iterators out of range"));
                }

                if (is_string())
                {
                    AllocatorType<string_t> alloc;
                    alloc.destroy(m_value.string);
                    alloc.deallocate(m_value.string, 1);
                    m_value.string = nullptr;
                }

                m_type = value_t::null;
                assert_invariant();
                break;
            }

            case value_t::object:
            {
                result.m_it.object_iterator = m_value.object->erase(first.m_it.object_iterator,
                                              last.m_it.object_iterator);
                break;
            }

            case value_t::array:
            {
                result.m_it.array_iterator = m_value.array->erase(first.m_it.array_iterator,
                                             last.m_it.array_iterator);
                break;
            }

            default:
            {
                JSON_THROW(type_error::create(307, "cannot use erase() with " + type_name()));
            }
        }

        return result;
    }

    /*!
    @brief remove element from a JSON object given a key

    Removes elements from a JSON object with the key value @a key.

    @param[in] key value of the elements to remove

    @return Number of elements removed. If @a ObjectType is the default
    `std::map` type, the return value will always be `0` (@a key was not
    found) or `1` (@a key was found).

    @post References and iterators to the erased elements are invalidated.
    Other references and iterators are not affected.

    @throw type_error.307 when called on a type other than JSON object;
    example: `"cannot use erase() with null"`

    @complexity `log(size()) + count(key)`

    @liveexample{The example shows the effect of `erase()`.,erase__key_type}

    @sa @ref erase(IteratorType) -- removes the element at a given position
    @sa @ref erase(IteratorType, IteratorType) -- removes the elements in
    the given range
    @sa @ref erase(const size_type) -- removes the element from an array at
    the given index

    @since version 1.0.0
    */
    size_type erase(const typename object_t::key_type& key)
    {
        // this erase only works for objects
        if (is_object())
        {
            return m_value.object->erase(key);
        }

        JSON_THROW(type_error::create(307, "cannot use erase() with " + type_name()));
    }

    /*!
    @brief remove element from a JSON array given an index

    Removes element from a JSON array at the index @a idx.

    @param[in] idx index of the element to remove

    @throw type_error.307 when called on a type other than JSON object;
    example: `"cannot use erase() with null"`
    @throw out_of_range.401 when `idx >= size()`; example: `"array index 17
    is out of range"`

    @complexity Linear in distance between @a idx and the end of the container.

    @liveexample{The example shows the effect of `erase()`.,erase__size_type}

    @sa @ref erase(IteratorType) -- removes the element at a given position
    @sa @ref erase(IteratorType, IteratorType) -- removes the elements in
    the given range
    @sa @ref erase(const typename object_t::key_type&) -- removes the element
    from an object at the given key

    @since version 1.0.0
    */
    void erase(const size_type idx)
    {
        // this erase only works for arrays
        if (is_array())
        {
            if (idx >= size())
            {
                JSON_THROW(out_of_range::create(401, "array index " + std::to_string(idx) + " is out of range"));
            }

            m_value.array->erase(m_value.array->begin() + static_cast<difference_type>(idx));
        }
        else
        {
            JSON_THROW(type_error::create(307, "cannot use erase() with " + type_name()));
        }
    }

    /// @}


    ////////////
    // lookup //
    ////////////

    /// @name lookup
    /// @{

    /*!
    @brief find an element in a JSON object

    Finds an element in a JSON object with key equivalent to @a key. If the
    element is not found or the JSON value is not an object, end() is
    returned.

    @note This method always returns @ref end() when executed on a JSON type
          that is not an object.

    @param[in] key key value of the element to search for

    @return Iterator to an element with key equivalent to @a key. If no such
    element is found or the JSON value is not an object, past-the-end (see
    @ref end()) iterator is returned.

    @complexity Logarithmic in the size of the JSON object.

    @liveexample{The example shows how `find()` is used.,find__key_type}

    @since version 1.0.0
    */
    iterator find(typename object_t::key_type key)
    {
        auto result = end();

        if (is_object())
        {
            result.m_it.object_iterator = m_value.object->find(key);
        }

        return result;
    }

    /*!
    @brief find an element in a JSON object
    @copydoc find(typename object_t::key_type)
    */
    const_iterator find(typename object_t::key_type key) const
    {
        auto result = cend();

        if (is_object())
        {
            result.m_it.object_iterator = m_value.object->find(key);
        }

        return result;
    }

    /*!
    @brief returns the number of occurrences of a key in a JSON object

    Returns the number of elements with key @a key. If ObjectType is the
    default `std::map` type, the return value will always be `0` (@a key was
    not found) or `1` (@a key was found).

    @note This method always returns `0` when executed on a JSON type that is
          not an object.

    @param[in] key key value of the element to count

    @return Number of elements with key @a key. If the JSON value is not an
    object, the return value will be `0`.

    @complexity Logarithmic in the size of the JSON object.

    @liveexample{The example shows how `count()` is used.,count}

    @since version 1.0.0
    */
    size_type count(typename object_t::key_type key) const
    {
        // return 0 for all nonobject types
        return is_object() ? m_value.object->count(key) : 0;
    }

    /// @}


    ///////////////
    // iterators //
    ///////////////

    /// @name iterators
    /// @{

    /*!
    @brief returns an iterator to the first element

    Returns an iterator to the first element.

    @image html range-begin-end.svg "Illustration from cppreference.com"

    @return iterator to the first element

    @complexity Constant.

    @requirement This function helps `basic_json` satisfying the
    [Container](http://en.cppreference.com/w/cpp/concept/Container)
    requirements:
    - The complexity is constant.

    @liveexample{The following code shows an example for `begin()`.,begin}

    @sa @ref cbegin() -- returns a const iterator to the beginning
    @sa @ref end() -- returns an iterator to the end
    @sa @ref cend() -- returns a const iterator to the end

    @since version 1.0.0
    */
    iterator begin() noexcept
    {
        iterator result(this);
        result.set_begin();
        return result;
    }

    /*!
    @copydoc basic_json::cbegin()
    */
    const_iterator begin() const noexcept
    {
        return cbegin();
    }

    /*!
    @brief returns a const iterator to the first element

    Returns a const iterator to the first element.

    @image html range-begin-end.svg "Illustration from cppreference.com"

    @return const iterator to the first element

    @complexity Constant.

    @requirement This function helps `basic_json` satisfying the
    [Container](http://en.cppreference.com/w/cpp/concept/Container)
    requirements:
    - The complexity is constant.
    - Has the semantics of `const_cast<const basic_json&>(*this).begin()`.

    @liveexample{The following code shows an example for `cbegin()`.,cbegin}

    @sa @ref begin() -- returns an iterator to the beginning
    @sa @ref end() -- returns an iterator to the end
    @sa @ref cend() -- returns a const iterator to the end

    @since version 1.0.0
    */
    const_iterator cbegin() const noexcept
    {
        const_iterator result(this);
        result.set_begin();
        return result;
    }

    /*!
    @brief returns an iterator to one past the last element

    Returns an iterator to one past the last element.

    @image html range-begin-end.svg "Illustration from cppreference.com"

    @return iterator one past the last element

    @complexity Constant.

    @requirement This function helps `basic_json` satisfying the
    [Container](http://en.cppreference.com/w/cpp/concept/Container)
    requirements:
    - The complexity is constant.

    @liveexample{The following code shows an example for `end()`.,end}

    @sa @ref cend() -- returns a const iterator to the end
    @sa @ref begin() -- returns an iterator to the beginning
    @sa @ref cbegin() -- returns a const iterator to the beginning

    @since version 1.0.0
    */
    iterator end() noexcept
    {
        iterator result(this);
        result.set_end();
        return result;
    }

    /*!
    @copydoc basic_json::cend()
    */
    const_iterator end() const noexcept
    {
        return cend();
    }

    /*!
    @brief returns a const iterator to one past the last element

    Returns a const iterator to one past the last element.

    @image html range-begin-end.svg "Illustration from cppreference.com"

    @return const iterator one past the last element

    @complexity Constant.

    @requirement This function helps `basic_json` satisfying the
    [Container](http://en.cppreference.com/w/cpp/concept/Container)
    requirements:
    - The complexity is constant.
    - Has the semantics of `const_cast<const basic_json&>(*this).end()`.

    @liveexample{The following code shows an example for `cend()`.,cend}

    @sa @ref end() -- returns an iterator to the end
    @sa @ref begin() -- returns an iterator to the beginning
    @sa @ref cbegin() -- returns a const iterator to the beginning

    @since version 1.0.0
    */
    const_iterator cend() const noexcept
    {
        const_iterator result(this);
        result.set_end();
        return result;
    }

    /*!
    @brief returns an iterator to the reverse-beginning

    Returns an iterator to the reverse-beginning; that is, the last element.

    @image html range-rbegin-rend.svg "Illustration from cppreference.com"

    @complexity Constant.

    @requirement This function helps `basic_json` satisfying the
    [ReversibleContainer](http://en.cppreference.com/w/cpp/concept/ReversibleContainer)
    requirements:
    - The complexity is constant.
    - Has the semantics of `reverse_iterator(end())`.

    @liveexample{The following code shows an example for `rbegin()`.,rbegin}

    @sa @ref crbegin() -- returns a const reverse iterator to the beginning
    @sa @ref rend() -- returns a reverse iterator to the end
    @sa @ref crend() -- returns a const reverse iterator to the end

    @since version 1.0.0
    */
    reverse_iterator rbegin() noexcept
    {
        return reverse_iterator(end());
    }

    /*!
    @copydoc basic_json::crbegin()
    */
    const_reverse_iterator rbegin() const noexcept
    {
        return crbegin();
    }

    /*!
    @brief returns an iterator to the reverse-end

    Returns an iterator to the reverse-end; that is, one before the first
    element.

    @image html range-rbegin-rend.svg "Illustration from cppreference.com"

    @complexity Constant.

    @requirement This function helps `basic_json` satisfying the
    [ReversibleContainer](http://en.cppreference.com/w/cpp/concept/ReversibleContainer)
    requirements:
    - The complexity is constant.
    - Has the semantics of `reverse_iterator(begin())`.

    @liveexample{The following code shows an example for `rend()`.,rend}

    @sa @ref crend() -- returns a const reverse iterator to the end
    @sa @ref rbegin() -- returns a reverse iterator to the beginning
    @sa @ref crbegin() -- returns a const reverse iterator to the beginning

    @since version 1.0.0
    */
    reverse_iterator rend() noexcept
    {
        return reverse_iterator(begin());
    }

    /*!
    @copydoc basic_json::crend()
    */
    const_reverse_iterator rend() const noexcept
    {
        return crend();
    }

    /*!
    @brief returns a const reverse iterator to the last element

    Returns a const iterator to the reverse-beginning; that is, the last
    element.

    @image html range-rbegin-rend.svg "Illustration from cppreference.com"

    @complexity Constant.

    @requirement This function helps `basic_json` satisfying the
    [ReversibleContainer](http://en.cppreference.com/w/cpp/concept/ReversibleContainer)
    requirements:
    - The complexity is constant.
    - Has the semantics of `const_cast<const basic_json&>(*this).rbegin()`.

    @liveexample{The following code shows an example for `crbegin()`.,crbegin}

    @sa @ref rbegin() -- returns a reverse iterator to the beginning
    @sa @ref rend() -- returns a reverse iterator to the end
    @sa @ref crend() -- returns a const reverse iterator to the end

    @since version 1.0.0
    */
    const_reverse_iterator crbegin() const noexcept
    {
        return const_reverse_iterator(cend());
    }

    /*!
    @brief returns a const reverse iterator to one before the first

    Returns a const reverse iterator to the reverse-end; that is, one before
    the first element.

    @image html range-rbegin-rend.svg "Illustration from cppreference.com"

    @complexity Constant.

    @requirement This function helps `basic_json` satisfying the
    [ReversibleContainer](http://en.cppreference.com/w/cpp/concept/ReversibleContainer)
    requirements:
    - The complexity is constant.
    - Has the semantics of `const_cast<const basic_json&>(*this).rend()`.

    @liveexample{The following code shows an example for `crend()`.,crend}

    @sa @ref rend() -- returns a reverse iterator to the end
    @sa @ref rbegin() -- returns a reverse iterator to the beginning
    @sa @ref crbegin() -- returns a const reverse iterator to the beginning

    @since version 1.0.0
    */
    const_reverse_iterator crend() const noexcept
    {
        return const_reverse_iterator(cbegin());
    }

  private:
    // forward declaration
    template<typename IteratorType> class iteration_proxy;

  public:
    /*!
    @brief wrapper to access iterator member functions in range-based for

    This function allows to access @ref iterator::key() and @ref
    iterator::value() during range-based for loops. In these loops, a
    reference to the JSON values is returned, so there is no access to the
    underlying iterator.

    @note The name of this function is not yet final and may change in the
    future.
    */
    static iteration_proxy<iterator> iterator_wrapper(reference cont)
    {
        return iteration_proxy<iterator>(cont);
    }

    /*!
    @copydoc iterator_wrapper(reference)
    */
    static iteration_proxy<const_iterator> iterator_wrapper(const_reference cont)
    {
        return iteration_proxy<const_iterator>(cont);
    }

    /// @}


    //////////////
    // capacity //
    //////////////

    /// @name capacity
    /// @{

    /*!
    @brief checks whether the container is empty

    Checks if a JSON value has no elements.

    @return The return value depends on the different types and is
            defined as follows:
            Value type  | return value
            ----------- | -------------
            null        | `true`
            boolean     | `false`
            string      | `false`
            number      | `false`
            object      | result of function `object_t::empty()`
            array       | result of function `array_t::empty()`

    @note This function does not return whether a string stored as JSON value
    is empty - it returns whether the JSON container itself is empty which is
    false in the case of a string.

    @complexity Constant, as long as @ref array_t and @ref object_t satisfy
    the Container concept; that is, their `empty()` functions have constant
    complexity.

    @requirement This function helps `basic_json` satisfying the
    [Container](http://en.cppreference.com/w/cpp/concept/Container)
    requirements:
    - The complexity is constant.
    - Has the semantics of `begin() == end()`.

    @liveexample{The following code uses `empty()` to check if a JSON
    object contains any elements.,empty}

    @sa @ref size() -- returns the number of elements

    @since version 1.0.0
    */
    bool empty() const noexcept
    {
        switch (m_type)
        {
            case value_t::null:
            {
                // null values are empty
                return true;
            }

            case value_t::array:
            {
                // delegate call to array_t::empty()
                return m_value.array->empty();
            }

            case value_t::object:
            {
                // delegate call to object_t::empty()
                return m_value.object->empty();
            }

            default:
            {
                // all other types are nonempty
                return false;
            }
        }
    }

    /*!
    @brief returns the number of elements

    Returns the number of elements in a JSON value.

    @return The return value depends on the different types and is
            defined as follows:
            Value type  | return value
            ----------- | -------------
            null        | `0`
            boolean     | `1`
            string      | `1`
            number      | `1`
            object      | result of function object_t::size()
            array       | result of function array_t::size()

    @note This function does not return the length of a string stored as JSON
    value - it returns the number of elements in the JSON value which is 1 in
    the case of a string.

    @complexity Constant, as long as @ref array_t and @ref object_t satisfy
    the Container concept; that is, their size() functions have constant
    complexity.

    @requirement This function helps `basic_json` satisfying the
    [Container](http://en.cppreference.com/w/cpp/concept/Container)
    requirements:
    - The complexity is constant.
    - Has the semantics of `std::distance(begin(), end())`.

    @liveexample{The following code calls `size()` on the different value
    types.,size}

    @sa @ref empty() -- checks whether the container is empty
    @sa @ref max_size() -- returns the maximal number of elements

    @since version 1.0.0
    */
    size_type size() const noexcept
    {
        switch (m_type)
        {
            case value_t::null:
            {
                // null values are empty
                return 0;
            }

            case value_t::array:
            {
                // delegate call to array_t::size()
                return m_value.array->size();
            }

            case value_t::object:
            {
                // delegate call to object_t::size()
                return m_value.object->size();
            }

            default:
            {
                // all other types have size 1
                return 1;
            }
        }
    }

    /*!
    @brief returns the maximum possible number of elements

    Returns the maximum number of elements a JSON value is able to hold due to
    system or library implementation limitations, i.e. `std::distance(begin(),
    end())` for the JSON value.

    @return The return value depends on the different types and is
            defined as follows:
            Value type  | return value
            ----------- | -------------
            null        | `0` (same as `size()`)
            boolean     | `1` (same as `size()`)
            string      | `1` (same as `size()`)
            number      | `1` (same as `size()`)
            object      | result of function `object_t::max_size()`
            array       | result of function `array_t::max_size()`

    @complexity Constant, as long as @ref array_t and @ref object_t satisfy
    the Container concept; that is, their `max_size()` functions have constant
    complexity.

    @requirement This function helps `basic_json` satisfying the
    [Container](http://en.cppreference.com/w/cpp/concept/Container)
    requirements:
    - The complexity is constant.
    - Has the semantics of returning `b.size()` where `b` is the largest
      possible JSON value.

    @liveexample{The following code calls `max_size()` on the different value
    types. Note the output is implementation specific.,max_size}

    @sa @ref size() -- returns the number of elements

    @since version 1.0.0
    */
    size_type max_size() const noexcept
    {
        switch (m_type)
        {
            case value_t::array:
            {
                // delegate call to array_t::max_size()
                return m_value.array->max_size();
            }

            case value_t::object:
            {
                // delegate call to object_t::max_size()
                return m_value.object->max_size();
            }

            default:
            {
                // all other types have max_size() == size()
                return size();
            }
        }
    }

    /// @}


    ///////////////
    // modifiers //
    ///////////////

    /// @name modifiers
    /// @{

    /*!
    @brief clears the contents

    Clears the content of a JSON value and resets it to the default value as
    if @ref basic_json(value_t) would have been called:

    Value type  | initial value
    ----------- | -------------
    null        | `null`
    boolean     | `false`
    string      | `""`
    number      | `0`
    object      | `{}`
    array       | `[]`

    @complexity Linear in the size of the JSON value.

    @liveexample{The example below shows the effect of `clear()` to different
    JSON types.,clear}

    @since version 1.0.0
    */
    void clear() noexcept
    {
        switch (m_type)
        {
            case value_t::number_integer:
            {
                m_value.number_integer = 0;
                break;
            }

            case value_t::number_unsigned:
            {
                m_value.number_unsigned = 0;
                break;
            }

            case value_t::number_float:
            {
                m_value.number_float = 0.0;
                break;
            }

            case value_t::boolean:
            {
                m_value.boolean = false;
                break;
            }

            case value_t::string:
            {
                m_value.string->clear();
                break;
            }

            case value_t::array:
            {
                m_value.array->clear();
                break;
            }

            case value_t::object:
            {
                m_value.object->clear();
                break;
            }

            default:
            {
                break;
            }
        }
    }

    /*!
    @brief add an object to an array

    Appends the given element @a val to the end of the JSON value. If the
    function is called on a JSON null value, an empty array is created before
    appending @a val.

    @param[in] val the value to add to the JSON array

    @throw type_error.308 when called on a type other than JSON array or
    null; example: `"cannot use push_back() with number"`

    @complexity Amortized constant.

    @liveexample{The example shows how `push_back()` and `+=` can be used to
    add elements to a JSON array. Note how the `null` value was silently
    converted to a JSON array.,push_back}

    @since version 1.0.0
    */
    void push_back(basic_json&& val)
    {
        // push_back only works for null objects or arrays
        if (not(is_null() or is_array()))
        {
            JSON_THROW(type_error::create(308, "cannot use push_back() with " + type_name()));
        }

        // transform null object into an array
        if (is_null())
        {
            m_type = value_t::array;
            m_value = value_t::array;
            assert_invariant();
        }

        // add element to array (move semantics)
        m_value.array->push_back(std::move(val));
        // invalidate object
        val.m_type = value_t::null;
    }

    /*!
    @brief add an object to an array
    @copydoc push_back(basic_json&&)
    */
    reference operator+=(basic_json&& val)
    {
        push_back(std::move(val));
        return *this;
    }

    /*!
    @brief add an object to an array
    @copydoc push_back(basic_json&&)
    */
    void push_back(const basic_json& val)
    {
        // push_back only works for null objects or arrays
        if (not(is_null() or is_array()))
        {
            JSON_THROW(type_error::create(308, "cannot use push_back() with " + type_name()));
        }

        // transform null object into an array
        if (is_null())
        {
            m_type = value_t::array;
            m_value = value_t::array;
            assert_invariant();
        }

        // add element to array
        m_value.array->push_back(val);
    }

    /*!
    @brief add an object to an array
    @copydoc push_back(basic_json&&)
    */
    reference operator+=(const basic_json& val)
    {
        push_back(val);
        return *this;
    }

    /*!
    @brief add an object to an object

    Inserts the given element @a val to the JSON object. If the function is
    called on a JSON null value, an empty object is created before inserting
    @a val.

    @param[in] val the value to add to the JSON object

    @throw type_error.308 when called on a type other than JSON object or
    null; example: `"cannot use push_back() with number"`

    @complexity Logarithmic in the size of the container, O(log(`size()`)).

    @liveexample{The example shows how `push_back()` and `+=` can be used to
    add elements to a JSON object. Note how the `null` value was silently
    converted to a JSON object.,push_back__object_t__value}

    @since version 1.0.0
    */
    void push_back(const typename object_t::value_type& val)
    {
        // push_back only works for null objects or objects
        if (not(is_null() or is_object()))
        {
            JSON_THROW(type_error::create(308, "cannot use push_back() with " + type_name()));
        }

        // transform null object into an object
        if (is_null())
        {
            m_type = value_t::object;
            m_value = value_t::object;
            assert_invariant();
        }

        // add element to array
        m_value.object->insert(val);
    }

    /*!
    @brief add an object to an object
    @copydoc push_back(const typename object_t::value_type&)
    */
    reference operator+=(const typename object_t::value_type& val)
    {
        push_back(val);
        return *this;
    }

    /*!
    @brief add an object to an object

    This function allows to use `push_back` with an initializer list. In case

    1. the current value is an object,
    2. the initializer list @a init contains only two elements, and
    3. the first element of @a init is a string,

    @a init is converted into an object element and added using
    @ref push_back(const typename object_t::value_type&). Otherwise, @a init
    is converted to a JSON value and added using @ref push_back(basic_json&&).

    @param init  an initializer list

    @complexity Linear in the size of the initializer list @a init.

    @note This function is required to resolve an ambiguous overload error,
          because pairs like `{"key", "value"}` can be both interpreted as
          `object_t::value_type` or `std::initializer_list<basic_json>`, see
          https://github.com/nlohmann/json/issues/235 for more information.

    @liveexample{The example shows how initializer lists are treated as
    objects when possible.,push_back__initializer_list}
    */
    void push_back(std::initializer_list<basic_json> init)
    {
        if (is_object() and init.size() == 2 and init.begin()->is_string())
        {
            const string_t key = *init.begin();
            push_back(typename object_t::value_type(key, *(init.begin() + 1)));
        }
        else
        {
            push_back(basic_json(init));
        }
    }

    /*!
    @brief add an object to an object
    @copydoc push_back(std::initializer_list<basic_json>)
    */
    reference operator+=(std::initializer_list<basic_json> init)
    {
        push_back(init);
        return *this;
    }

    /*!
    @brief add an object to an array

    Creates a JSON value from the passed parameters @a args to the end of the
    JSON value. If the function is called on a JSON null value, an empty array
    is created before appending the value created from @a args.

    @param[in] args arguments to forward to a constructor of @ref basic_json
    @tparam Args compatible types to create a @ref basic_json object

    @throw type_error.311 when called on a type other than JSON array or
    null; example: `"cannot use emplace_back() with number"`

    @complexity Amortized constant.

    @liveexample{The example shows how `push_back()` can be used to add
    elements to a JSON array. Note how the `null` value was silently converted
    to a JSON array.,emplace_back}

    @since version 2.0.8
    */
    template<class... Args>
    void emplace_back(Args&& ... args)
    {
        // emplace_back only works for null objects or arrays
        if (not(is_null() or is_array()))
        {
            JSON_THROW(type_error::create(311, "cannot use emplace_back() with " + type_name()));
        }

        // transform null object into an array
        if (is_null())
        {
            m_type = value_t::array;
            m_value = value_t::array;
            assert_invariant();
        }

        // add element to array (perfect forwarding)
        m_value.array->emplace_back(std::forward<Args>(args)...);
    }

    /*!
    @brief add an object to an object if key does not exist

    Inserts a new element into a JSON object constructed in-place with the
    given @a args if there is no element with the key in the container. If the
    function is called on a JSON null value, an empty object is created before
    appending the value created from @a args.

    @param[in] args arguments to forward to a constructor of @ref basic_json
    @tparam Args compatible types to create a @ref basic_json object

    @return a pair consisting of an iterator to the inserted element, or the
            already-existing element if no insertion happened, and a bool
            denoting whether the insertion took place.

    @throw type_error.311 when called on a type other than JSON object or
    null; example: `"cannot use emplace() with number"`

    @complexity Logarithmic in the size of the container, O(log(`size()`)).

    @liveexample{The example shows how `emplace()` can be used to add elements
    to a JSON object. Note how the `null` value was silently converted to a
    JSON object. Further note how no value is added if there was already one
    value stored with the same key.,emplace}

    @since version 2.0.8
    */
    template<class... Args>
    std::pair<iterator, bool> emplace(Args&& ... args)
    {
        // emplace only works for null objects or arrays
        if (not(is_null() or is_object()))
        {
            JSON_THROW(type_error::create(311, "cannot use emplace() with " + type_name()));
        }

        // transform null object into an object
        if (is_null())
        {
            m_type = value_t::object;
            m_value = value_t::object;
            assert_invariant();
        }

        // add element to array (perfect forwarding)
        auto res = m_value.object->emplace(std::forward<Args>(args)...);
        // create result iterator and set iterator to the result of emplace
        auto it = begin();
        it.m_it.object_iterator = res.first;

        // return pair of iterator and boolean
        return {it, res.second};
    }

    /*!
    @brief inserts element

    Inserts element @a val before iterator @a pos.

    @param[in] pos iterator before which the content will be inserted; may be
    the end() iterator
    @param[in] val element to insert
    @return iterator pointing to the inserted @a val.

    @throw type_error.309 if called on JSON values other than arrays;
    example: `"cannot use insert() with string"`
    @throw invalid_iterator.202 if @a pos is not an iterator of *this;
    example: `"iterator does not fit current value"`

    @complexity Constant plus linear in the distance between @a pos and end of
    the container.

    @liveexample{The example shows how `insert()` is used.,insert}

    @since version 1.0.0
    */
    iterator insert(const_iterator pos, const basic_json& val)
    {
        // insert only works for arrays
        if (is_array())
        {
            // check if iterator pos fits to this JSON value
            if (pos.m_object != this)
            {
                JSON_THROW(invalid_iterator::create(202, "iterator does not fit current value"));
            }

            // insert to array and return iterator
            iterator result(this);
            result.m_it.array_iterator = m_value.array->insert(pos.m_it.array_iterator, val);
            return result;
        }

        JSON_THROW(type_error::create(309, "cannot use insert() with " + type_name()));
    }

    /*!
    @brief inserts element
    @copydoc insert(const_iterator, const basic_json&)
    */
    iterator insert(const_iterator pos, basic_json&& val)
    {
        return insert(pos, val);
    }

    /*!
    @brief inserts elements

    Inserts @a cnt copies of @a val before iterator @a pos.

    @param[in] pos iterator before which the content will be inserted; may be
    the end() iterator
    @param[in] cnt number of copies of @a val to insert
    @param[in] val element to insert
    @return iterator pointing to the first element inserted, or @a pos if
    `cnt==0`

    @throw type_error.309 if called on JSON values other than arrays; example:
    `"cannot use insert() with string"`
    @throw invalid_iterator.202 if @a pos is not an iterator of *this;
    example: `"iterator does not fit current value"`

    @complexity Linear in @a cnt plus linear in the distance between @a pos
    and end of the container.

    @liveexample{The example shows how `insert()` is used.,insert__count}

    @since version 1.0.0
    */
    iterator insert(const_iterator pos, size_type cnt, const basic_json& val)
    {
        // insert only works for arrays
        if (is_array())
        {
            // check if iterator pos fits to this JSON value
            if (pos.m_object != this)
            {
                JSON_THROW(invalid_iterator::create(202, "iterator does not fit current value"));
            }

            // insert to array and return iterator
            iterator result(this);
            result.m_it.array_iterator = m_value.array->insert(pos.m_it.array_iterator, cnt, val);
            return result;
        }

        JSON_THROW(type_error::create(309, "cannot use insert() with " + type_name()));
    }

    /*!
    @brief inserts elements

    Inserts elements from range `[first, last)` before iterator @a pos.

    @param[in] pos iterator before which the content will be inserted; may be
    the end() iterator
    @param[in] first begin of the range of elements to insert
    @param[in] last end of the range of elements to insert

    @throw type_error.309 if called on JSON values other than arrays; example:
    `"cannot use insert() with string"`
    @throw invalid_iterator.202 if @a pos is not an iterator of *this;
    example: `"iterator does not fit current value"`
    @throw invalid_iterator.210 if @a first and @a last do not belong to the
    same JSON value; example: `"iterators do not fit"`
    @throw invalid_iterator.211 if @a first or @a last are iterators into
    container for which insert is called; example: `"passed iterators may not
    belong to container"`

    @return iterator pointing to the first element inserted, or @a pos if
    `first==last`

    @complexity Linear in `std::distance(first, last)` plus linear in the
    distance between @a pos and end of the container.

    @liveexample{The example shows how `insert()` is used.,insert__range}

    @since version 1.0.0
    */
    iterator insert(const_iterator pos, const_iterator first, const_iterator last)
    {
        // insert only works for arrays
        if (not is_array())
        {
            JSON_THROW(type_error::create(309, "cannot use insert() with " + type_name()));
        }

        // check if iterator pos fits to this JSON value
        if (pos.m_object != this)
        {
            JSON_THROW(invalid_iterator::create(202, "iterator does not fit current value"));
        }

        // check if range iterators belong to the same JSON object
        if (first.m_object != last.m_object)
        {
            JSON_THROW(invalid_iterator::create(210, "iterators do not fit"));
        }

        if (first.m_object == this or last.m_object == this)
        {
            JSON_THROW(invalid_iterator::create(211, "passed iterators may not belong to container"));
        }

        // insert to array and return iterator
        iterator result(this);
        result.m_it.array_iterator = m_value.array->insert(
                                         pos.m_it.array_iterator,
                                         first.m_it.array_iterator,
                                         last.m_it.array_iterator);
        return result;
    }

    /*!
    @brief inserts elements

    Inserts elements from initializer list @a ilist before iterator @a pos.

    @param[in] pos iterator before which the content will be inserted; may be
    the end() iterator
    @param[in] ilist initializer list to insert the values from

    @throw type_error.309 if called on JSON values other than arrays; example:
    `"cannot use insert() with string"`
    @throw invalid_iterator.202 if @a pos is not an iterator of *this;
    example: `"iterator does not fit current value"`

    @return iterator pointing to the first element inserted, or @a pos if
    `ilist` is empty

    @complexity Linear in `ilist.size()` plus linear in the distance between
    @a pos and end of the container.

    @liveexample{The example shows how `insert()` is used.,insert__ilist}

    @since version 1.0.0
    */
    iterator insert(const_iterator pos, std::initializer_list<basic_json> ilist)
    {
        // insert only works for arrays
        if (not is_array())
        {
            JSON_THROW(type_error::create(309, "cannot use insert() with " + type_name()));
        }

        // check if iterator pos fits to this JSON value
        if (pos.m_object != this)
        {
            JSON_THROW(invalid_iterator::create(202, "iterator does not fit current value"));
        }

        // insert to array and return iterator
        iterator result(this);
        result.m_it.array_iterator = m_value.array->insert(pos.m_it.array_iterator, ilist);
        return result;
    }

    /*!
    @brief exchanges the values

    Exchanges the contents of the JSON value with those of @a other. Does not
    invoke any move, copy, or swap operations on individual elements. All
    iterators and references remain valid. The past-the-end iterator is
    invalidated.

    @param[in,out] other JSON value to exchange the contents with

    @complexity Constant.

    @liveexample{The example below shows how JSON values can be swapped with
    `swap()`.,swap__reference}

    @since version 1.0.0
    */
    void swap(reference other) noexcept (
        std::is_nothrow_move_constructible<value_t>::value and
        std::is_nothrow_move_assignable<value_t>::value and
        std::is_nothrow_move_constructible<json_value>::value and
        std::is_nothrow_move_assignable<json_value>::value
    )
    {
        std::swap(m_type, other.m_type);
        std::swap(m_value, other.m_value);
        assert_invariant();
    }

    /*!
    @brief exchanges the values

    Exchanges the contents of a JSON array with those of @a other. Does not
    invoke any move, copy, or swap operations on individual elements. All
    iterators and references remain valid. The past-the-end iterator is
    invalidated.

    @param[in,out] other array to exchange the contents with

    @throw type_error.310 when JSON value is not an array; example: `"cannot
    use swap() with string"`

    @complexity Constant.

    @liveexample{The example below shows how arrays can be swapped with
    `swap()`.,swap__array_t}

    @since version 1.0.0
    */
    void swap(array_t& other)
    {
        // swap only works for arrays
        if (is_array())
        {
            std::swap(*(m_value.array), other);
        }
        else
        {
            JSON_THROW(type_error::create(310, "cannot use swap() with " + type_name()));
        }
    }

    /*!
    @brief exchanges the values

    Exchanges the contents of a JSON object with those of @a other. Does not
    invoke any move, copy, or swap operations on individual elements. All
    iterators and references remain valid. The past-the-end iterator is
    invalidated.

    @param[in,out] other object to exchange the contents with

    @throw type_error.310 when JSON value is not an object; example:
    `"cannot use swap() with string"`

    @complexity Constant.

    @liveexample{The example below shows how objects can be swapped with
    `swap()`.,swap__object_t}

    @since version 1.0.0
    */
    void swap(object_t& other)
    {
        // swap only works for objects
        if (is_object())
        {
            std::swap(*(m_value.object), other);
        }
        else
        {
            JSON_THROW(type_error::create(310, "cannot use swap() with " + type_name()));
        }
    }

    /*!
    @brief exchanges the values

    Exchanges the contents of a JSON string with those of @a other. Does not
    invoke any move, copy, or swap operations on individual elements. All
    iterators and references remain valid. The past-the-end iterator is
    invalidated.

    @param[in,out] other string to exchange the contents with

    @throw type_error.310 when JSON value is not a string; example: `"cannot
    use swap() with boolean"`

    @complexity Constant.

    @liveexample{The example below shows how strings can be swapped with
    `swap()`.,swap__string_t}

    @since version 1.0.0
    */
    void swap(string_t& other)
    {
        // swap only works for strings
        if (is_string())
        {
            std::swap(*(m_value.string), other);
        }
        else
        {
            JSON_THROW(type_error::create(310, "cannot use swap() with " + type_name()));
        }
    }

    /// @}

  public:
    //////////////////////////////////////////
    // lexicographical comparison operators //
    //////////////////////////////////////////

    /// @name lexicographical comparison operators
    /// @{

    /*!
    @brief comparison: equal

    Compares two JSON values for equality according to the following rules:
    - Two JSON values are equal if (1) they are from the same type and (2)
      their stored values are the same.
    - Integer and floating-point numbers are automatically converted before
      comparison. Floating-point numbers are compared indirectly: two
      floating-point numbers `f1` and `f2` are considered equal if neither
      `f1 > f2` nor `f2 > f1` holds.
    - Two JSON null values are equal.

    @param[in] lhs  first JSON value to consider
    @param[in] rhs  second JSON value to consider
    @return whether the values @a lhs and @a rhs are equal

    @complexity Linear.

    @liveexample{The example demonstrates comparing several JSON
    types.,operator__equal}

    @since version 1.0.0
    */
    friend bool operator==(const_reference lhs, const_reference rhs) noexcept
    {
        const auto lhs_type = lhs.type();
        const auto rhs_type = rhs.type();

        if (lhs_type == rhs_type)
        {
            switch (lhs_type)
            {
                case value_t::array:
                {
                    return *lhs.m_value.array == *rhs.m_value.array;
                }
                case value_t::object:
                {
                    return *lhs.m_value.object == *rhs.m_value.object;
                }
                case value_t::null:
                {
                    return true;
                }
                case value_t::string:
                {
                    return *lhs.m_value.string == *rhs.m_value.string;
                }
                case value_t::boolean:
                {
                    return lhs.m_value.boolean == rhs.m_value.boolean;
                }
                case value_t::number_integer:
                {
                    return lhs.m_value.number_integer == rhs.m_value.number_integer;
                }
                case value_t::number_unsigned:
                {
                    return lhs.m_value.number_unsigned == rhs.m_value.number_unsigned;
                }
                case value_t::number_float:
                {
                    return lhs.m_value.number_float == rhs.m_value.number_float;
                }
                default:
                {
                    return false;
                }
            }
        }
        else if (lhs_type == value_t::number_integer and rhs_type == value_t::number_float)
        {
            return static_cast<number_float_t>(lhs.m_value.number_integer) == rhs.m_value.number_float;
        }
        else if (lhs_type == value_t::number_float and rhs_type == value_t::number_integer)
        {
            return lhs.m_value.number_float == static_cast<number_float_t>(rhs.m_value.number_integer);
        }
        else if (lhs_type == value_t::number_unsigned and rhs_type == value_t::number_float)
        {
            return static_cast<number_float_t>(lhs.m_value.number_unsigned) == rhs.m_value.number_float;
        }
        else if (lhs_type == value_t::number_float and rhs_type == value_t::number_unsigned)
        {
            return lhs.m_value.number_float == static_cast<number_float_t>(rhs.m_value.number_unsigned);
        }
        else if (lhs_type == value_t::number_unsigned and rhs_type == value_t::number_integer)
        {
            return static_cast<number_integer_t>(lhs.m_value.number_unsigned) == rhs.m_value.number_integer;
        }
        else if (lhs_type == value_t::number_integer and rhs_type == value_t::number_unsigned)
        {
            return lhs.m_value.number_integer == static_cast<number_integer_t>(rhs.m_value.number_unsigned);
        }

        return false;
    }

    /*!
    @brief comparison: equal
    @copydoc operator==(const_reference, const_reference)
    */
    template<typename ScalarType, typename std::enable_if<
                 std::is_scalar<ScalarType>::value, int>::type = 0>
    friend bool operator==(const_reference lhs, const ScalarType rhs) noexcept
    {
        return (lhs == basic_json(rhs));
    }

    /*!
    @brief comparison: equal
    @copydoc operator==(const_reference, const_reference)
    */
    template<typename ScalarType, typename std::enable_if<
                 std::is_scalar<ScalarType>::value, int>::type = 0>
    friend bool operator==(const ScalarType lhs, const_reference rhs) noexcept
    {
        return (basic_json(lhs) == rhs);
    }

    /*!
    @brief comparison: not equal

    Compares two JSON values for inequality by calculating `not (lhs == rhs)`.

    @param[in] lhs  first JSON value to consider
    @param[in] rhs  second JSON value to consider
    @return whether the values @a lhs and @a rhs are not equal

    @complexity Linear.

    @liveexample{The example demonstrates comparing several JSON
    types.,operator__notequal}

    @since version 1.0.0
    */
    friend bool operator!=(const_reference lhs, const_reference rhs) noexcept
    {
        return not (lhs == rhs);
    }

    /*!
    @brief comparison: not equal
    @copydoc operator!=(const_reference, const_reference)
    */
    template<typename ScalarType, typename std::enable_if<
                 std::is_scalar<ScalarType>::value, int>::type = 0>
    friend bool operator!=(const_reference lhs, const ScalarType rhs) noexcept
    {
        return (lhs != basic_json(rhs));
    }

    /*!
    @brief comparison: not equal
    @copydoc operator!=(const_reference, const_reference)
    */
    template<typename ScalarType, typename std::enable_if<
                 std::is_scalar<ScalarType>::value, int>::type = 0>
    friend bool operator!=(const ScalarType lhs, const_reference rhs) noexcept
    {
        return (basic_json(lhs) != rhs);
    }

    /*!
    @brief comparison: less than

    Compares whether one JSON value @a lhs is less than another JSON value @a
    rhs according to the following rules:
    - If @a lhs and @a rhs have the same type, the values are compared using
      the default `<` operator.
    - Integer and floating-point numbers are automatically converted before
      comparison
    - In case @a lhs and @a rhs have different types, the values are ignored
      and the order of the types is considered, see
      @ref operator<(const value_t, const value_t).

    @param[in] lhs  first JSON value to consider
    @param[in] rhs  second JSON value to consider
    @return whether @a lhs is less than @a rhs

    @complexity Linear.

    @liveexample{The example demonstrates comparing several JSON
    types.,operator__less}

    @since version 1.0.0
    */
    friend bool operator<(const_reference lhs, const_reference rhs) noexcept
    {
        const auto lhs_type = lhs.type();
        const auto rhs_type = rhs.type();

        if (lhs_type == rhs_type)
        {
            switch (lhs_type)
            {
                case value_t::array:
                {
                    return *lhs.m_value.array < *rhs.m_value.array;
                }
                case value_t::object:
                {
                    return *lhs.m_value.object < *rhs.m_value.object;
                }
                case value_t::null:
                {
                    return false;
                }
                case value_t::string:
                {
                    return *lhs.m_value.string < *rhs.m_value.string;
                }
                case value_t::boolean:
                {
                    return lhs.m_value.boolean < rhs.m_value.boolean;
                }
                case value_t::number_integer:
                {
                    return lhs.m_value.number_integer < rhs.m_value.number_integer;
                }
                case value_t::number_unsigned:
                {
                    return lhs.m_value.number_unsigned < rhs.m_value.number_unsigned;
                }
                case value_t::number_float:
                {
                    return lhs.m_value.number_float < rhs.m_value.number_float;
                }
                default:
                {
                    return false;
                }
            }
        }
        else if (lhs_type == value_t::number_integer and rhs_type == value_t::number_float)
        {
            return static_cast<number_float_t>(lhs.m_value.number_integer) < rhs.m_value.number_float;
        }
        else if (lhs_type == value_t::number_float and rhs_type == value_t::number_integer)
        {
            return lhs.m_value.number_float < static_cast<number_float_t>(rhs.m_value.number_integer);
        }
        else if (lhs_type == value_t::number_unsigned and rhs_type == value_t::number_float)
        {
            return static_cast<number_float_t>(lhs.m_value.number_unsigned) < rhs.m_value.number_float;
        }
        else if (lhs_type == value_t::number_float and rhs_type == value_t::number_unsigned)
        {
            return lhs.m_value.number_float < static_cast<number_float_t>(rhs.m_value.number_unsigned);
        }
        else if (lhs_type == value_t::number_integer and rhs_type == value_t::number_unsigned)
        {
            return lhs.m_value.number_integer < static_cast<number_integer_t>(rhs.m_value.number_unsigned);
        }
        else if (lhs_type == value_t::number_unsigned and rhs_type == value_t::number_integer)
        {
            return static_cast<number_integer_t>(lhs.m_value.number_unsigned) < rhs.m_value.number_integer;
        }

        // We only reach this line if we cannot compare values. In that case,
        // we compare types. Note we have to call the operator explicitly,
        // because MSVC has problems otherwise.
        return operator<(lhs_type, rhs_type);
    }

    /*!
    @brief comparison: less than or equal

    Compares whether one JSON value @a lhs is less than or equal to another
    JSON value by calculating `not (rhs < lhs)`.

    @param[in] lhs  first JSON value to consider
    @param[in] rhs  second JSON value to consider
    @return whether @a lhs is less than or equal to @a rhs

    @complexity Linear.

    @liveexample{The example demonstrates comparing several JSON
    types.,operator__greater}

    @since version 1.0.0
    */
    friend bool operator<=(const_reference lhs, const_reference rhs) noexcept
    {
        return not (rhs < lhs);
    }

    /*!
    @brief comparison: greater than

    Compares whether one JSON value @a lhs is greater than another
    JSON value by calculating `not (lhs <= rhs)`.

    @param[in] lhs  first JSON value to consider
    @param[in] rhs  second JSON value to consider
    @return whether @a lhs is greater than to @a rhs

    @complexity Linear.

    @liveexample{The example demonstrates comparing several JSON
    types.,operator__lessequal}

    @since version 1.0.0
    */
    friend bool operator>(const_reference lhs, const_reference rhs) noexcept
    {
        return not (lhs <= rhs);
    }

    /*!
    @brief comparison: greater than or equal

    Compares whether one JSON value @a lhs is greater than or equal to another
    JSON value by calculating `not (lhs < rhs)`.

    @param[in] lhs  first JSON value to consider
    @param[in] rhs  second JSON value to consider
    @return whether @a lhs is greater than or equal to @a rhs

    @complexity Linear.

    @liveexample{The example demonstrates comparing several JSON
    types.,operator__greaterequal}

    @since version 1.0.0
    */
    friend bool operator>=(const_reference lhs, const_reference rhs) noexcept
    {
        return not (lhs < rhs);
    }

    /// @}


    ///////////////////
    // serialization //
    ///////////////////

    /// @name serialization
    /// @{

  private:
    /*!
    @brief wrapper around the serialization functions
    */
    class serializer
    {
      private:
        serializer(const serializer&) = delete;
        serializer& operator=(const serializer&) = delete;

      public:
        /*!
        @param[in] s  output stream to serialize to
        */
        serializer(std::ostream& s)
            : o(s), loc(std::localeconv()),
              thousands_sep(!loc->thousands_sep ? '\0' : loc->thousands_sep[0]),
              decimal_point(!loc->decimal_point ? '\0' : loc->decimal_point[0])
        {}

        /*!
        @brief internal implementation of the serialization function

        This function is called by the public member function dump and
        organizes the serialization internally. The indentation level is
        propagated as additional parameter. In case of arrays and objects, the
        function is called recursively.

        - strings and object keys are escaped using `escape_string()`
        - integer numbers are converted implicitly via `operator<<`
        - floating-point numbers are converted to a string using `"%g"` format

        @param[in] val             value to serialize
        @param[in] pretty_print    whether the output shall be pretty-printed
        @param[in] indent_step     the indent level
        @param[in] current_indent  the current indent level (only used internally)
        */
        void dump(const basic_json& val,
                  const bool pretty_print,
                  const unsigned int indent_step,
                  const unsigned int current_indent = 0)
        {
            switch (val.m_type)
            {
                case value_t::object:
                {
                    if (val.m_value.object->empty())
                    {
                        o.write("{}", 2);
                        return;
                    }

                    if (pretty_print)
                    {
                        o.write("{\n", 2);

                        // variable to hold indentation for recursive calls
                        const auto new_indent = current_indent + indent_step;
                        if (indent_string.size() < new_indent)
                        {
                            indent_string.resize(new_indent, ' ');
                        }

                        // first n-1 elements
                        auto i = val.m_value.object->cbegin();
                        for (size_t cnt = 0; cnt < val.m_value.object->size() - 1; ++cnt, ++i)
                        {
                            o.write(indent_string.c_str(), static_cast<std::streamsize>(new_indent));
                            o.put('\"');
                            dump_escaped(i->first);
                            o.write("\": ", 3);
                            dump(i->second, true, indent_step, new_indent);
                            o.write(",\n", 2);
                        }

                        // last element
                        assert(i != val.m_value.object->cend());
                        o.write(indent_string.c_str(), static_cast<std::streamsize>(new_indent));
                        o.put('\"');
                        dump_escaped(i->first);
                        o.write("\": ", 3);
                        dump(i->second, true, indent_step, new_indent);

                        o.put('\n');
                        o.write(indent_string.c_str(), static_cast<std::streamsize>(current_indent));
                        o.put('}');
                    }
                    else
                    {
                        o.put('{');

                        // first n-1 elements
                        auto i = val.m_value.object->cbegin();
                        for (size_t cnt = 0; cnt < val.m_value.object->size() - 1; ++cnt, ++i)
                        {
                            o.put('\"');
                            dump_escaped(i->first);
                            o.write("\":", 2);
                            dump(i->second, false, indent_step, current_indent);
                            o.put(',');
                        }

                        // last element
                        assert(i != val.m_value.object->cend());
                        o.put('\"');
                        dump_escaped(i->first);
                        o.write("\":", 2);
                        dump(i->second, false, indent_step, current_indent);

                        o.put('}');
                    }

                    return;
                }

                case value_t::array:
                {
                    if (val.m_value.array->empty())
                    {
                        o.write("[]", 2);
                        return;
                    }

                    if (pretty_print)
                    {
                        o.write("[\n", 2);

                        // variable to hold indentation for recursive calls
                        const auto new_indent = current_indent + indent_step;
                        if (indent_string.size() < new_indent)
                        {
                            indent_string.resize(new_indent, ' ');
                        }

                        // first n-1 elements
                        for (auto i = val.m_value.array->cbegin(); i != val.m_value.array->cend() - 1; ++i)
                        {
                            o.write(indent_string.c_str(), static_cast<std::streamsize>(new_indent));
                            dump(*i, true, indent_step, new_indent);
                            o.write(",\n", 2);
                        }

                        // last element
                        assert(not val.m_value.array->empty());
                        o.write(indent_string.c_str(), static_cast<std::streamsize>(new_indent));
                        dump(val.m_value.array->back(), true, indent_step, new_indent);

                        o.put('\n');
                        o.write(indent_string.c_str(), static_cast<std::streamsize>(current_indent));
                        o.put(']');
                    }
                    else
                    {
                        o.put('[');

                        // first n-1 elements
                        for (auto i = val.m_value.array->cbegin(); i != val.m_value.array->cend() - 1; ++i)
                        {
                            dump(*i, false, indent_step, current_indent);
                            o.put(',');
                        }

                        // last element
                        assert(not val.m_value.array->empty());
                        dump(val.m_value.array->back(), false, indent_step, current_indent);

                        o.put(']');
                    }

                    return;
                }

                case value_t::string:
                {
                    o.put('\"');
                    dump_escaped(*val.m_value.string);
                    o.put('\"');
                    return;
                }

                case value_t::boolean:
                {
                    if (val.m_value.boolean)
                    {
                        o.write("true", 4);
                    }
                    else
                    {
                        o.write("false", 5);
                    }
                    return;
                }

                case value_t::number_integer:
                {
                    dump_integer(val.m_value.number_integer);
                    return;
                }

                case value_t::number_unsigned:
                {
                    dump_integer(val.m_value.number_unsigned);
                    return;
                }

                case value_t::number_float:
                {
                    dump_float(val.m_value.number_float);
                    return;
                }

                case value_t::discarded:
                {
                    o.write("<discarded>", 11);
                    return;
                }

                case value_t::null:
                {
                    o.write("null", 4);
                    return;
                }
            }
        }

      private:
        /*!
        @brief calculates the extra space to escape a JSON string

        @param[in] s  the string to escape
        @return the number of characters required to escape string @a s

        @complexity Linear in the length of string @a s.
        */
        static std::size_t extra_space(const string_t& s) noexcept
        {
            return std::accumulate(s.begin(), s.end(), size_t{},
                                   [](size_t res, typename string_t::value_type c)
            {
                switch (c)
                {
                    case '"':
                    case '\\':
                    case '\b':
                    case '\f':
                    case '\n':
                    case '\r':
                    case '\t':
                    {
                        // from c (1 byte) to \x (2 bytes)
                        return res + 1;
                    }

                    case 0x00:
                    case 0x01:
                    case 0x02:
                    case 0x03:
                    case 0x04:
                    case 0x05:
                    case 0x06:
                    case 0x07:
                    case 0x0b:
                    case 0x0e:
                    case 0x0f:
                    case 0x10:
                    case 0x11:
                    case 0x12:
                    case 0x13:
                    case 0x14:
                    case 0x15:
                    case 0x16:
                    case 0x17:
                    case 0x18:
                    case 0x19:
                    case 0x1a:
                    case 0x1b:
                    case 0x1c:
                    case 0x1d:
                    case 0x1e:
                    case 0x1f:
                    {
                        // from c (1 byte) to \uxxxx (6 bytes)
                        return res + 5;
                    }

                    default:
                    {
                        return res;
                    }
                }
            });
        }

        /*!
        @brief dump escaped string

        Escape a string by replacing certain special characters by a sequence
        of an escape character (backslash) and another character and other
        control characters by a sequence of "\u" followed by a four-digit hex
        representation. The escaped string is written to output stream @a o.

        @param[in] s  the string to escape

        @complexity Linear in the length of string @a s.
        */
        void dump_escaped(const string_t& s) const
        {
            const auto space = extra_space(s);
            if (space == 0)
            {
                o.write(s.c_str(), static_cast<std::streamsize>(s.size()));
                return;
            }

            // create a result string of necessary size
            string_t result(s.size() + space, '\\');
            std::size_t pos = 0;

            for (const auto& c : s)
            {
                switch (c)
                {
                    // quotation mark (0x22)
                    case '"':
                    {
                        result[pos + 1] = '"';
                        pos += 2;
                        break;
                    }

                    // reverse solidus (0x5c)
                    case '\\':
                    {
                        // nothing to change
                        pos += 2;
                        break;
                    }

                    // backspace (0x08)
                    case '\b':
                    {
                        result[pos + 1] = 'b';
                        pos += 2;
                        break;
                    }

                    // formfeed (0x0c)
                    case '\f':
                    {
                        result[pos + 1] = 'f';
                        pos += 2;
                        break;
                    }

                    // newline (0x0a)
                    case '\n':
                    {
                        result[pos + 1] = 'n';
                        pos += 2;
                        break;
                    }

                    // carriage return (0x0d)
                    case '\r':
                    {
                        result[pos + 1] = 'r';
                        pos += 2;
                        break;
                    }

                    // horizontal tab (0x09)
                    case '\t':
                    {
                        result[pos + 1] = 't';
                        pos += 2;
                        break;
                    }

                    case 0x00:
                    case 0x01:
                    case 0x02:
                    case 0x03:
                    case 0x04:
                    case 0x05:
                    case 0x06:
                    case 0x07:
                    case 0x0b:
                    case 0x0e:
                    case 0x0f:
                    case 0x10:
                    case 0x11:
                    case 0x12:
                    case 0x13:
                    case 0x14:
                    case 0x15:
                    case 0x16:
                    case 0x17:
                    case 0x18:
                    case 0x19:
                    case 0x1a:
                    case 0x1b:
                    case 0x1c:
                    case 0x1d:
                    case 0x1e:
                    case 0x1f:
                    {
                        // convert a number 0..15 to its hex representation
                        // (0..f)
                        static const char hexify[16] =
                        {
                            '0', '1', '2', '3', '4', '5', '6', '7',
                            '8', '9', 'a', 'b', 'c', 'd', 'e', 'f'
                        };

                        // print character c as \uxxxx
                        for (const char m :
                    { 'u', '0', '0', hexify[c >> 4], hexify[c & 0x0f]
                        })
                        {
                            result[++pos] = m;
                        }

                        ++pos;
                        break;
                    }

                    default:
                    {
                        // all other characters are added as-is
                        result[pos++] = c;
                        break;
                    }
                }
            }

            assert(pos == s.size() + space);
            o.write(result.c_str(), static_cast<std::streamsize>(result.size()));
        }

        /*!
        @brief dump an integer

        Dump a given integer to output stream @a o. Works internally with
        @a number_buffer.

        @param[in] x  integer number (signed or unsigned) to dump
        @tparam NumberType either @a number_integer_t or @a number_unsigned_t
        */
        template<typename NumberType, detail::enable_if_t <
                     std::is_same<NumberType, number_unsigned_t>::value or
                     std::is_same<NumberType, number_integer_t>::value, int> = 0>
        void dump_integer(NumberType x)
        {
            // special case for "0"
            if (x == 0)
            {
                o.put('0');
                return;
            }

            const bool is_negative = x < 0;
            size_t i = 0;

            // spare 1 byte for '\0'
            while (x != 0 and i < number_buffer.size() - 1)
            {
                const auto digit = std::labs(static_cast<long>(x % 10));
                number_buffer[i++] = static_cast<char>('0' + digit);
                x /= 10;
            }

            // make sure the number has been processed completely
            assert(x == 0);

            if (is_negative)
            {
                // make sure there is capacity for the '-'
                assert(i < number_buffer.size() - 2);
                number_buffer[i++] = '-';
            }

            std::reverse(number_buffer.begin(), number_buffer.begin() + i);
            o.write(number_buffer.data(), static_cast<std::streamsize>(i));
        }

        /*!
        @brief dump a floating-point number

        Dump a given floating-point number to output stream @a o. Works
        internally with @a number_buffer.

        @param[in] x  floating-point number to dump
        */
        void dump_float(number_float_t x)
        {
            // NaN / inf
            if (not std::isfinite(x) or std::isnan(x))
            {
                o.write("null", 4);
                return;
            }

            // special case for 0.0 and -0.0
            if (x == 0)
            {
                if (std::signbit(x))
                {
                    o.write("-0.0", 4);
                }
                else
                {
                    o.write("0.0", 3);
                }
                return;
            }

            // get number of digits for a text -> float -> text round-trip
            static constexpr auto d = std::numeric_limits<number_float_t>::digits10;

            // the actual conversion
            std::ptrdiff_t len = snprintf(number_buffer.data(), number_buffer.size(),
                                          "%.*g", d, x);

            // negative value indicates an error
            assert(len > 0);
            // check if buffer was large enough
            assert(static_cast<size_t>(len) < number_buffer.size());

            // erase thousands separator
            if (thousands_sep != '\0')
            {
                const auto end = std::remove(number_buffer.begin(),
                                             number_buffer.begin() + len,
                                             thousands_sep);
                std::fill(end, number_buffer.end(), '\0');
                assert((end - number_buffer.begin()) <= len);
                len = (end - number_buffer.begin());
            }

            // convert decimal point to '.'
            if (decimal_point != '\0' and decimal_point != '.')
            {
                for (auto& c : number_buffer)
                {
                    if (c == decimal_point)
                    {
                        c = '.';
                        break;
                    }
                }
            }

            o.write(number_buffer.data(), static_cast<std::streamsize>(len));

            // determine if need to append ".0"
            const bool value_is_int_like = std::none_of(number_buffer.begin(),
                                           number_buffer.begin() + len + 1,
                                           [](char c)
            {
                return c == '.' or c == 'e';
            });

            if (value_is_int_like)
            {
                o.write(".0", 2);
            }
        }

      private:
        /// the output of the serializer
        std::ostream& o;

        /// a (hopefully) large enough character buffer
        std::array<char, 64> number_buffer{{}};

        /// the locale
        const std::lconv* loc = nullptr;
        /// the locale's thousand separator character
        const char thousands_sep = '\0';
        /// the locale's decimal point character
        const char decimal_point = '\0';

        /// the indentation string
        string_t indent_string = string_t(512, ' ');
    };

  public:
    /*!
    @brief serialize to stream

    Serialize the given JSON value @a j to the output stream @a o. The JSON
    value will be serialized using the @ref dump member function. The
    indentation of the output can be controlled with the member variable
    `width` of the output stream @a o. For instance, using the manipulator
    `std::setw(4)` on @a o sets the indentation level to `4` and the
    serialization result is the same as calling `dump(4)`.

    @param[in,out] o  stream to serialize to
    @param[in] j  JSON value to serialize

    @return the stream @a o

    @complexity Linear.

    @liveexample{The example below shows the serialization with different
    parameters to `width` to adjust the indentation level.,operator_serialize}

    @since version 1.0.0
    */
    friend std::ostream& operator<<(std::ostream& o, const basic_json& j)
    {
        // read width member and use it as indentation parameter if nonzero
        const bool pretty_print = (o.width() > 0);
        const auto indentation = (pretty_print ? o.width() : 0);

        // reset width to 0 for subsequent calls to this stream
        o.width(0);

        // do the actual serialization
        serializer s(o);
        s.dump(j, pretty_print, static_cast<unsigned int>(indentation));
        return o;
    }

    /*!
    @brief serialize to stream
    @copydoc operator<<(std::ostream&, const basic_json&)
    */
    friend std::ostream& operator>>(const basic_json& j, std::ostream& o)
    {
        return o << j;
    }

    /// @}


    /////////////////////
    // deserialization //
    /////////////////////

    /// @name deserialization
    /// @{

    /*!
    @brief deserialize from an array

    This function reads from an array of 1-byte values.

    @pre Each element of the container has a size of 1 byte. Violating this
    precondition yields undefined behavior. **This precondition is enforced
    with a static assertion.**

    @param[in] array  array to read from
    @param[in] cb  a parser callback function of type @ref parser_callback_t
    which is used to control the deserialization by filtering unwanted values
    (optional)

    @return result of the deserialization

    @throw parse_error.101 if a parse error occurs; example: `""unexpected end
    of input; expected string literal""`
    @throw parse_error.102 if to_unicode fails or surrogate error
    @throw parse_error.103 if to_unicode fails

    @complexity Linear in the length of the input. The parser is a predictive
    LL(1) parser. The complexity can be higher if the parser callback function
    @a cb has a super-linear complexity.

    @note A UTF-8 byte order mark is silently ignored.

    @liveexample{The example below demonstrates the `parse()` function reading
    from an array.,parse__array__parser_callback_t}

    @since version 2.0.3
    */
    template<class T, std::size_t N>
    static basic_json parse(T (&array)[N],
                            const parser_callback_t cb = nullptr)
    {
        // delegate the call to the iterator-range parse overload
        return parse(std::begin(array), std::end(array), cb);
    }

    /*!
    @brief deserialize from string literal

    @tparam CharT character/literal type with size of 1 byte
    @param[in] s  string literal to read a serialized JSON value from
    @param[in] cb a parser callback function of type @ref parser_callback_t
    which is used to control the deserialization by filtering unwanted values
    (optional)

    @return result of the deserialization

    @throw parse_error.101 in case of an unexpected token
    @throw parse_error.102 if to_unicode fails or surrogate error
    @throw parse_error.103 if to_unicode fails

    @complexity Linear in the length of the input. The parser is a predictive
    LL(1) parser. The complexity can be higher if the parser callback function
    @a cb has a super-linear complexity.

    @note A UTF-8 byte order mark is silently ignored.
    @note String containers like `std::string` or @ref string_t can be parsed
          with @ref parse(const ContiguousContainer&, const parser_callback_t)

    @liveexample{The example below demonstrates the `parse()` function with
    and without callback function.,parse__string__parser_callback_t}

    @sa @ref parse(std::istream&, const parser_callback_t) for a version that
    reads from an input stream

    @since version 1.0.0 (originally for @ref string_t)
    */
    template<typename CharT, typename std::enable_if<
                 std::is_pointer<CharT>::value and
                 std::is_integral<typename std::remove_pointer<CharT>::type>::value and
                 sizeof(typename std::remove_pointer<CharT>::type) == 1, int>::type = 0>
    static basic_json parse(const CharT s,
                            const parser_callback_t cb = nullptr)
    {
        return parser(reinterpret_cast<const char*>(s), cb).parse();
    }

    /*!
    @brief deserialize from stream

    @param[in,out] i  stream to read a serialized JSON value from
    @param[in] cb a parser callback function of type @ref parser_callback_t
    which is used to control the deserialization by filtering unwanted values
    (optional)

    @return result of the deserialization

    @throw parse_error.101 in case of an unexpected token
    @throw parse_error.102 if to_unicode fails or surrogate error
    @throw parse_error.103 if to_unicode fails
    @throw parse_error.111 if input stream is in a bad state

    @complexity Linear in the length of the input. The parser is a predictive
    LL(1) parser. The complexity can be higher if the parser callback function
    @a cb has a super-linear complexity.

    @note A UTF-8 byte order mark is silently ignored.

    @liveexample{The example below demonstrates the `parse()` function with
    and without callback function.,parse__istream__parser_callback_t}

    @sa @ref parse(const CharT, const parser_callback_t) for a version
    that reads from a string

    @since version 1.0.0
    */
    static basic_json parse(std::istream& i,
                            const parser_callback_t cb = nullptr)
    {
        return parser(i, cb).parse();
    }

    /*!
    @copydoc parse(std::istream&, const parser_callback_t)
    */
    static basic_json parse(std::istream&& i,
                            const parser_callback_t cb = nullptr)
    {
        return parser(i, cb).parse();
    }

    /*!
    @brief deserialize from an iterator range with contiguous storage

    This function reads from an iterator range of a container with contiguous
    storage of 1-byte values. Compatible container types include
    `std::vector`, `std::string`, `std::array`, `std::valarray`, and
    `std::initializer_list`. Furthermore, C-style arrays can be used with
    `std::begin()`/`std::end()`. User-defined containers can be used as long
    as they implement random-access iterators and a contiguous storage.

    @pre The iterator range is contiguous. Violating this precondition yields
    undefined behavior. **This precondition is enforced with an assertion.**
    @pre Each element in the range has a size of 1 byte. Violating this
    precondition yields undefined behavior. **This precondition is enforced
    with a static assertion.**

    @warning There is no way to enforce all preconditions at compile-time. If
             the function is called with noncompliant iterators and with
             assertions switched off, the behavior is undefined and will most
             likely yield segmentation violation.

    @tparam IteratorType iterator of container with contiguous storage
    @param[in] first  begin of the range to parse (included)
    @param[in] last  end of the range to parse (excluded)
    @param[in] cb  a parser callback function of type @ref parser_callback_t
    which is used to control the deserialization by filtering unwanted values
    (optional)

    @return result of the deserialization

    @throw parse_error.101 in case of an unexpected token
    @throw parse_error.102 if to_unicode fails or surrogate error
    @throw parse_error.103 if to_unicode fails

    @complexity Linear in the length of the input. The parser is a predictive
    LL(1) parser. The complexity can be higher if the parser callback function
    @a cb has a super-linear complexity.

    @note A UTF-8 byte order mark is silently ignored.

    @liveexample{The example below demonstrates the `parse()` function reading
    from an iterator range.,parse__iteratortype__parser_callback_t}

    @since version 2.0.3
    */
    template<class IteratorType, typename std::enable_if<
                 std::is_base_of<
                     std::random_access_iterator_tag,
                     typename std::iterator_traits<IteratorType>::iterator_category>::value, int>::type = 0>
    static basic_json parse(IteratorType first, IteratorType last,
                            const parser_callback_t cb = nullptr)
    {
        // assertion to check that the iterator range is indeed contiguous,
        // see http://stackoverflow.com/a/35008842/266378 for more discussion
        assert(std::accumulate(first, last, std::pair<bool, int>(true, 0),
                               [&first](std::pair<bool, int> res, decltype(*first) val)
        {
            res.first &= (val == *(std::next(std::addressof(*first), res.second++)));
            return res;
        }).first);

        // assertion to check that each element is 1 byte long
        static_assert(sizeof(typename std::iterator_traits<IteratorType>::value_type) == 1,
                      "each element in the iterator range must have the size of 1 byte");

        // if iterator range is empty, create a parser with an empty string
        // to generate "unexpected EOF" error message
        if (std::distance(first, last) <= 0)
        {
            return parser("").parse();
        }

        return parser(first, last, cb).parse();
    }

    /*!
    @brief deserialize from a container with contiguous storage

    This function reads from a container with contiguous storage of 1-byte
    values. Compatible container types include `std::vector`, `std::string`,
    `std::array`, and `std::initializer_list`. User-defined containers can be
    used as long as they implement random-access iterators and a contiguous
    storage.

    @pre The container storage is contiguous. Violating this precondition
    yields undefined behavior. **This precondition is enforced with an
    assertion.**
    @pre Each element of the container has a size of 1 byte. Violating this
    precondition yields undefined behavior. **This precondition is enforced
    with a static assertion.**

    @warning There is no way to enforce all preconditions at compile-time. If
             the function is called with a noncompliant container and with
             assertions switched off, the behavior is undefined and will most
             likely yield segmentation violation.

    @tparam ContiguousContainer container type with contiguous storage
    @param[in] c  container to read from
    @param[in] cb  a parser callback function of type @ref parser_callback_t
    which is used to control the deserialization by filtering unwanted values
    (optional)

    @return result of the deserialization

    @throw parse_error.101 in case of an unexpected token
    @throw parse_error.102 if to_unicode fails or surrogate error
    @throw parse_error.103 if to_unicode fails

    @complexity Linear in the length of the input. The parser is a predictive
    LL(1) parser. The complexity can be higher if the parser callback function
    @a cb has a super-linear complexity.

    @note A UTF-8 byte order mark is silently ignored.

    @liveexample{The example below demonstrates the `parse()` function reading
    from a contiguous container.,parse__contiguouscontainer__parser_callback_t}

    @since version 2.0.3
    */
    template<class ContiguousContainer, typename std::enable_if<
                 not std::is_pointer<ContiguousContainer>::value and
                 std::is_base_of<
                     std::random_access_iterator_tag,
                     typename std::iterator_traits<decltype(std::begin(std::declval<ContiguousContainer const>()))>::iterator_category>::value
                 , int>::type = 0>
    static basic_json parse(const ContiguousContainer& c,
                            const parser_callback_t cb = nullptr)
    {
        // delegate the call to the iterator-range parse overload
        return parse(std::begin(c), std::end(c), cb);
    }

    /*!
    @brief deserialize from stream

    Deserializes an input stream to a JSON value.

    @param[in,out] i  input stream to read a serialized JSON value from
    @param[in,out] j  JSON value to write the deserialized input to

    @throw parse_error.101 in case of an unexpected token
    @throw parse_error.102 if to_unicode fails or surrogate error
    @throw parse_error.103 if to_unicode fails
    @throw parse_error.111 if input stream is in a bad state

    @complexity Linear in the length of the input. The parser is a predictive
    LL(1) parser.

    @note A UTF-8 byte order mark is silently ignored.

    @liveexample{The example below shows how a JSON value is constructed by
    reading a serialization from a stream.,operator_deserialize}

    @sa parse(std::istream&, const parser_callback_t) for a variant with a
    parser callback function to filter values while parsing

    @since version 1.0.0
    */
    friend std::istream& operator<<(basic_json& j, std::istream& i)
    {
        j = parser(i).parse();
        return i;
    }

    /*!
    @brief deserialize from stream
    @copydoc operator<<(basic_json&, std::istream&)
    */
    friend std::istream& operator>>(std::istream& i, basic_json& j)
    {
        j = parser(i).parse();
        return i;
    }

    /// @}

    //////////////////////////////////////////
    // binary serialization/deserialization //
    //////////////////////////////////////////

    /// @name binary serialization/deserialization support
    /// @{

  private:
    /*!
    @note Some code in the switch cases has been copied, because otherwise
          copilers would complain about implicit fallthrough and there is no
          portable attribute to mute such warnings.
    */
    template<typename T>
    static void add_to_vector(std::vector<uint8_t>& vec, size_t bytes, const T number)
    {
        assert(bytes == 1 or bytes == 2 or bytes == 4 or bytes == 8);

        switch (bytes)
        {
            case 8:
            {
                vec.push_back(static_cast<uint8_t>((static_cast<uint64_t>(number) >> 070) & 0xff));
                vec.push_back(static_cast<uint8_t>((static_cast<uint64_t>(number) >> 060) & 0xff));
                vec.push_back(static_cast<uint8_t>((static_cast<uint64_t>(number) >> 050) & 0xff));
                vec.push_back(static_cast<uint8_t>((static_cast<uint64_t>(number) >> 040) & 0xff));
                vec.push_back(static_cast<uint8_t>((number >> 030) & 0xff));
                vec.push_back(static_cast<uint8_t>((number >> 020) & 0xff));
                vec.push_back(static_cast<uint8_t>((number >> 010) & 0xff));
                vec.push_back(static_cast<uint8_t>(number & 0xff));
                break;
            }

            case 4:
            {
                vec.push_back(static_cast<uint8_t>((number >> 030) & 0xff));
                vec.push_back(static_cast<uint8_t>((number >> 020) & 0xff));
                vec.push_back(static_cast<uint8_t>((number >> 010) & 0xff));
                vec.push_back(static_cast<uint8_t>(number & 0xff));
                break;
            }

            case 2:
            {
                vec.push_back(static_cast<uint8_t>((number >> 010) & 0xff));
                vec.push_back(static_cast<uint8_t>(number & 0xff));
                break;
            }

            case 1:
            {
                vec.push_back(static_cast<uint8_t>(number & 0xff));
                break;
            }
        }
    }

    /*!
    @brief take sufficient bytes from a vector to fill an integer variable

    In the context of binary serialization formats, we need to read several
    bytes from a byte vector and combine them to multi-byte integral data
    types.

    @param[in] vec  byte vector to read from
    @param[in] current_index  the position in the vector after which to read

    @return the next sizeof(T) bytes from @a vec, in reverse order as T

    @tparam T the integral return type

    @throw parse_error.110 if there are less than sizeof(T)+1 bytes in the
           vector @a vec to read

    In the for loop, the bytes from the vector are copied in reverse order into
    the return value. In the figures below, let sizeof(T)=4 and `i` be the loop
    variable.

    Precondition:

    vec:   |   |   | a | b | c | d |      T: |   |   |   |   |
                 ^               ^             ^                ^
           current_index         i            ptr        sizeof(T)

    Postcondition:

    vec:   |   |   | a | b | c | d |      T: | d | c | b | a |
                 ^   ^                                     ^
                 |   i                                    ptr
           current_index

    @sa Code adapted from <http://stackoverflow.com/a/41031865/266378>.
    */
    template<typename T>
    static T get_from_vector(const std::vector<uint8_t>& vec, const size_t current_index)
    {
        // check if we can read sizeof(T) bytes starting the next index
        check_length(vec.size(), sizeof(T), current_index + 1);

        T result;
        auto* ptr = reinterpret_cast<uint8_t*>(&result);
        for (size_t i = 0; i < sizeof(T); ++i)
        {
            *ptr++ = vec[current_index + sizeof(T) - i];
        }
        return result;
    }

    /*!
    @brief create a MessagePack serialization of a given JSON value

    This is a straightforward implementation of the MessagePack specification.

    @param[in] j  JSON value to serialize
    @param[in,out] v  byte vector to write the serialization to

    @sa https://github.com/msgpack/msgpack/blob/master/spec.md
    */
    static void to_msgpack_internal(const basic_json& j, std::vector<uint8_t>& v)
    {
        switch (j.type())
        {
            case value_t::null:
            {
                // nil
                v.push_back(0xc0);
                break;
            }

            case value_t::boolean:
            {
                // true and false
                v.push_back(j.m_value.boolean ? 0xc3 : 0xc2);
                break;
            }

            case value_t::number_integer:
            {
                if (j.m_value.number_integer >= 0)
                {
                    // MessagePack does not differentiate between positive
                    // signed integers and unsigned integers. Therefore, we
                    // used the code from the value_t::number_unsigned case
                    // here.
                    if (j.m_value.number_unsigned < 128)
                    {
                        // positive fixnum
                        add_to_vector(v, 1, j.m_value.number_unsigned);
                    }
                    else if (j.m_value.number_unsigned <= (std::numeric_limits<uint8_t>::max)())
                    {
                        // uint 8
                        v.push_back(0xcc);
                        add_to_vector(v, 1, j.m_value.number_unsigned);
                    }
                    else if (j.m_value.number_unsigned <= (std::numeric_limits<uint16_t>::max)())
                    {
                        // uint 16
                        v.push_back(0xcd);
                        add_to_vector(v, 2, j.m_value.number_unsigned);
                    }
                    else if (j.m_value.number_unsigned <= (std::numeric_limits<uint32_t>::max)())
                    {
                        // uint 32
                        v.push_back(0xce);
                        add_to_vector(v, 4, j.m_value.number_unsigned);
                    }
                    else if (j.m_value.number_unsigned <= (std::numeric_limits<uint64_t>::max)())
                    {
                        // uint 64
                        v.push_back(0xcf);
                        add_to_vector(v, 8, j.m_value.number_unsigned);
                    }
                }
                else
                {
                    if (j.m_value.number_integer >= -32)
                    {
                        // negative fixnum
                        add_to_vector(v, 1, j.m_value.number_integer);
                    }
                    else if (j.m_value.number_integer >= (std::numeric_limits<int8_t>::min)() and j.m_value.number_integer <= (std::numeric_limits<int8_t>::max)())
                    {
                        // int 8
                        v.push_back(0xd0);
                        add_to_vector(v, 1, j.m_value.number_integer);
                    }
                    else if (j.m_value.number_integer >= (std::numeric_limits<int16_t>::min)() and j.m_value.number_integer <= (std::numeric_limits<int16_t>::max)())
                    {
                        // int 16
                        v.push_back(0xd1);
                        add_to_vector(v, 2, j.m_value.number_integer);
                    }
                    else if (j.m_value.number_integer >= (std::numeric_limits<int32_t>::min)() and j.m_value.number_integer <= (std::numeric_limits<int32_t>::max)())
                    {
                        // int 32
                        v.push_back(0xd2);
                        add_to_vector(v, 4, j.m_value.number_integer);
                    }
                    else if (j.m_value.number_integer >= (std::numeric_limits<int64_t>::min)() and j.m_value.number_integer <= (std::numeric_limits<int64_t>::max)())
                    {
                        // int 64
                        v.push_back(0xd3);
                        add_to_vector(v, 8, j.m_value.number_integer);
                    }
                }
                break;
            }

            case value_t::number_unsigned:
            {
                if (j.m_value.number_unsigned < 128)
                {
                    // positive fixnum
                    add_to_vector(v, 1, j.m_value.number_unsigned);
                }
                else if (j.m_value.number_unsigned <= (std::numeric_limits<uint8_t>::max)())
                {
                    // uint 8
                    v.push_back(0xcc);
                    add_to_vector(v, 1, j.m_value.number_unsigned);
                }
                else if (j.m_value.number_unsigned <= (std::numeric_limits<uint16_t>::max)())
                {
                    // uint 16
                    v.push_back(0xcd);
                    add_to_vector(v, 2, j.m_value.number_unsigned);
                }
                else if (j.m_value.number_unsigned <= (std::numeric_limits<uint32_t>::max)())
                {
                    // uint 32
                    v.push_back(0xce);
                    add_to_vector(v, 4, j.m_value.number_unsigned);
                }
                else if (j.m_value.number_unsigned <= (std::numeric_limits<uint64_t>::max)())
                {
                    // uint 64
                    v.push_back(0xcf);
                    add_to_vector(v, 8, j.m_value.number_unsigned);
                }
                break;
            }

            case value_t::number_float:
            {
                // float 64
                v.push_back(0xcb);
                const auto* helper = reinterpret_cast<const uint8_t*>(&(j.m_value.number_float));
                for (size_t i = 0; i < 8; ++i)
                {
                    v.push_back(helper[7 - i]);
                }
                break;
            }

            case value_t::string:
            {
                const auto N = j.m_value.string->size();
                if (N <= 31)
                {
                    // fixstr
                    v.push_back(static_cast<uint8_t>(0xa0 | N));
                }
                else if (N <= 255)
                {
                    // str 8
                    v.push_back(0xd9);
                    add_to_vector(v, 1, N);
                }
                else if (N <= 65535)
                {
                    // str 16
                    v.push_back(0xda);
                    add_to_vector(v, 2, N);
                }
                else if (N <= 4294967295)
                {
                    // str 32
                    v.push_back(0xdb);
                    add_to_vector(v, 4, N);
                }

                // append string
                std::copy(j.m_value.string->begin(), j.m_value.string->end(),
                          std::back_inserter(v));
                break;
            }

            case value_t::array:
            {
                const auto N = j.m_value.array->size();
                if (N <= 15)
                {
                    // fixarray
                    v.push_back(static_cast<uint8_t>(0x90 | N));
                }
                else if (N <= 0xffff)
                {
                    // array 16
                    v.push_back(0xdc);
                    add_to_vector(v, 2, N);
                }
                else if (N <= 0xffffffff)
                {
                    // array 32
                    v.push_back(0xdd);
                    add_to_vector(v, 4, N);
                }

                // append each element
                for (const auto& el : *j.m_value.array)
                {
                    to_msgpack_internal(el, v);
                }
                break;
            }

            case value_t::object:
            {
                const auto N = j.m_value.object->size();
                if (N <= 15)
                {
                    // fixmap
                    v.push_back(static_cast<uint8_t>(0x80 | (N & 0xf)));
                }
                else if (N <= 65535)
                {
                    // map 16
                    v.push_back(0xde);
                    add_to_vector(v, 2, N);
                }
                else if (N <= 4294967295)
                {
                    // map 32
                    v.push_back(0xdf);
                    add_to_vector(v, 4, N);
                }

                // append each element
                for (const auto& el : *j.m_value.object)
                {
                    to_msgpack_internal(el.first, v);
                    to_msgpack_internal(el.second, v);
                }
                break;
            }

            default:
            {
                break;
            }
        }
    }

    /*!
    @brief create a CBOR serialization of a given JSON value

    This is a straightforward implementation of the CBOR specification.

    @param[in] j  JSON value to serialize
    @param[in,out] v  byte vector to write the serialization to

    @sa https://tools.ietf.org/html/rfc7049
    */
    static void to_cbor_internal(const basic_json& j, std::vector<uint8_t>& v)
    {
        switch (j.type())
        {
            case value_t::null:
            {
                v.push_back(0xf6);
                break;
            }

            case value_t::boolean:
            {
                v.push_back(j.m_value.boolean ? 0xf5 : 0xf4);
                break;
            }

            case value_t::number_integer:
            {
                if (j.m_value.number_integer >= 0)
                {
                    // CBOR does not differentiate between positive signed
                    // integers and unsigned integers. Therefore, we used the
                    // code from the value_t::number_unsigned case here.
                    if (j.m_value.number_integer <= 0x17)
                    {
                        add_to_vector(v, 1, j.m_value.number_integer);
                    }
                    else if (j.m_value.number_integer <= (std::numeric_limits<uint8_t>::max)())
                    {
                        v.push_back(0x18);
                        // one-byte uint8_t
                        add_to_vector(v, 1, j.m_value.number_integer);
                    }
                    else if (j.m_value.number_integer <= (std::numeric_limits<uint16_t>::max)())
                    {
                        v.push_back(0x19);
                        // two-byte uint16_t
                        add_to_vector(v, 2, j.m_value.number_integer);
                    }
                    else if (j.m_value.number_integer <= (std::numeric_limits<uint32_t>::max)())
                    {
                        v.push_back(0x1a);
                        // four-byte uint32_t
                        add_to_vector(v, 4, j.m_value.number_integer);
                    }
                    else
                    {
                        v.push_back(0x1b);
                        // eight-byte uint64_t
                        add_to_vector(v, 8, j.m_value.number_integer);
                    }
                }
                else
                {
                    // The conversions below encode the sign in the first
                    // byte, and the value is converted to a positive number.
                    const auto positive_number = -1 - j.m_value.number_integer;
                    if (j.m_value.number_integer >= -24)
                    {
                        v.push_back(static_cast<uint8_t>(0x20 + positive_number));
                    }
                    else if (positive_number <= (std::numeric_limits<uint8_t>::max)())
                    {
                        // int 8
                        v.push_back(0x38);
                        add_to_vector(v, 1, positive_number);
                    }
                    else if (positive_number <= (std::numeric_limits<uint16_t>::max)())
                    {
                        // int 16
                        v.push_back(0x39);
                        add_to_vector(v, 2, positive_number);
                    }
                    else if (positive_number <= (std::numeric_limits<uint32_t>::max)())
                    {
                        // int 32
                        v.push_back(0x3a);
                        add_to_vector(v, 4, positive_number);
                    }
                    else
                    {
                        // int 64
                        v.push_back(0x3b);
                        add_to_vector(v, 8, positive_number);
                    }
                }
                break;
            }

            case value_t::number_unsigned:
            {
                if (j.m_value.number_unsigned <= 0x17)
                {
                    v.push_back(static_cast<uint8_t>(j.m_value.number_unsigned));
                }
                else if (j.m_value.number_unsigned <= 0xff)
                {
                    v.push_back(0x18);
                    // one-byte uint8_t
                    add_to_vector(v, 1, j.m_value.number_unsigned);
                }
                else if (j.m_value.number_unsigned <= 0xffff)
                {
                    v.push_back(0x19);
                    // two-byte uint16_t
                    add_to_vector(v, 2, j.m_value.number_unsigned);
                }
                else if (j.m_value.number_unsigned <= 0xffffffff)
                {
                    v.push_back(0x1a);
                    // four-byte uint32_t
                    add_to_vector(v, 4, j.m_value.number_unsigned);
                }
                else if (j.m_value.number_unsigned <= 0xffffffffffffffff)
                {
                    v.push_back(0x1b);
                    // eight-byte uint64_t
                    add_to_vector(v, 8, j.m_value.number_unsigned);
                }
                break;
            }

            case value_t::number_float:
            {
                // Double-Precision Float
                v.push_back(0xfb);
                const auto* helper = reinterpret_cast<const uint8_t*>(&(j.m_value.number_float));
                for (size_t i = 0; i < 8; ++i)
                {
                    v.push_back(helper[7 - i]);
                }
                break;
            }

            case value_t::string:
            {
                const auto N = j.m_value.string->size();
                if (N <= 0x17)
                {
                    v.push_back(static_cast<uint8_t>(0x60 + N));  // 1 byte for string + size
                }
                else if (N <= 0xff)
                {
                    v.push_back(0x78);  // one-byte uint8_t for N
                    add_to_vector(v, 1, N);
                }
                else if (N <= 0xffff)
                {
                    v.push_back(0x79);  // two-byte uint16_t for N
                    add_to_vector(v, 2, N);
                }
                else if (N <= 0xffffffff)
                {
                    v.push_back(0x7a); // four-byte uint32_t for N
                    add_to_vector(v, 4, N);
                }
                // LCOV_EXCL_START
                else if (N <= 0xffffffffffffffff)
                {
                    v.push_back(0x7b);  // eight-byte uint64_t for N
                    add_to_vector(v, 8, N);
                }
                // LCOV_EXCL_STOP

                // append string
                std::copy(j.m_value.string->begin(), j.m_value.string->end(),
                          std::back_inserter(v));
                break;
            }

            case value_t::array:
            {
                const auto N = j.m_value.array->size();
                if (N <= 0x17)
                {
                    v.push_back(static_cast<uint8_t>(0x80 + N));  // 1 byte for array + size
                }
                else if (N <= 0xff)
                {
                    v.push_back(0x98);  // one-byte uint8_t for N
                    add_to_vector(v, 1, N);
                }
                else if (N <= 0xffff)
                {
                    v.push_back(0x99);  // two-byte uint16_t for N
                    add_to_vector(v, 2, N);
                }
                else if (N <= 0xffffffff)
                {
                    v.push_back(0x9a);  // four-byte uint32_t for N
                    add_to_vector(v, 4, N);
                }
                // LCOV_EXCL_START
                else if (N <= 0xffffffffffffffff)
                {
                    v.push_back(0x9b);  // eight-byte uint64_t for N
                    add_to_vector(v, 8, N);
                }
                // LCOV_EXCL_STOP

                // append each element
                for (const auto& el : *j.m_value.array)
                {
                    to_cbor_internal(el, v);
                }
                break;
            }

            case value_t::object:
            {
                const auto N = j.m_value.object->size();
                if (N <= 0x17)
                {
                    v.push_back(static_cast<uint8_t>(0xa0 + N));  // 1 byte for object + size
                }
                else if (N <= 0xff)
                {
                    v.push_back(0xb8);
                    add_to_vector(v, 1, N);  // one-byte uint8_t for N
                }
                else if (N <= 0xffff)
                {
                    v.push_back(0xb9);
                    add_to_vector(v, 2, N);  // two-byte uint16_t for N
                }
                else if (N <= 0xffffffff)
                {
                    v.push_back(0xba);
                    add_to_vector(v, 4, N);  // four-byte uint32_t for N
                }
                // LCOV_EXCL_START
                else if (N <= 0xffffffffffffffff)
                {
                    v.push_back(0xbb);
                    add_to_vector(v, 8, N);  // eight-byte uint64_t for N
                }
                // LCOV_EXCL_STOP

                // append each element
                for (const auto& el : *j.m_value.object)
                {
                    to_cbor_internal(el.first, v);
                    to_cbor_internal(el.second, v);
                }
                break;
            }

            default:
            {
                break;
            }
        }
    }


    /*
    @brief checks if given lengths do not exceed the size of a given vector

    To secure the access to the byte vector during CBOR/MessagePack
    deserialization, bytes are copied from the vector into buffers. This
    function checks if the number of bytes to copy (@a len) does not exceed
    the size @s size of the vector. Additionally, an @a offset is given from
    where to start reading the bytes.

    This function checks whether reading the bytes is safe; that is, offset is
    a valid index in the vector, offset+len

    @param[in] size    size of the byte vector
    @param[in] len     number of bytes to read
    @param[in] offset  offset where to start reading

    vec:  x x x x x X X X X X
          ^         ^         ^
          0         offset    len

    @throws out_of_range if `len > v.size()`
    */
    static void check_length(const size_t size, const size_t len, const size_t offset)
    {
        // simple case: requested length is greater than the vector's length
        if (len > size or offset > size)
        {
            JSON_THROW(parse_error::create(110, offset + 1, "cannot read " + std::to_string(len) + " bytes from vector"));
        }

        // second case: adding offset would result in overflow
        if ((size > ((std::numeric_limits<size_t>::max)() - offset)))
        {
            JSON_THROW(parse_error::create(110, offset + 1, "cannot read " + std::to_string(len) + " bytes from vector"));
        }

        // last case: reading past the end of the vector
        if (len + offset > size)
        {
            JSON_THROW(parse_error::create(110, offset + 1, "cannot read " + std::to_string(len) + " bytes from vector"));
        }
    }

    /*!
    @brief check if the next byte belongs to a string

    While parsing a map, the keys must be strings. This function checks if the
    current byte is one of the start bytes for a string in MessagePack:

    - 0xa0 - 0xbf: fixstr
    - 0xd9: str 8
    - 0xda: str 16
    - 0xdb: str 32

    @param[in] v  MessagePack serialization
    @param[in] idx  byte index in @a v to check for a string

    @throw parse_error.113 if `v[idx]` does not belong to a string
    */
    static void msgpack_expect_string(const std::vector<uint8_t>& v, size_t idx)
    {
        check_length(v.size(), 1, idx);

        const auto byte = v[idx];
        if ((byte >= 0xa0 and byte <= 0xbf) or (byte >= 0xd9 and byte <= 0xdb))
        {
            return;
        }

        std::stringstream ss;
        ss << std::hex << static_cast<int>(v[idx]);
        JSON_THROW(parse_error::create(113, idx + 1, "expected a MessagePack string; last byte: 0x" + ss.str()));
    }

    /*!
    @brief check if the next byte belongs to a string

    While parsing a map, the keys must be strings. This function checks if the
    current byte is one of the start bytes for a string in CBOR:

    - 0x60 - 0x77: fixed length
    - 0x78 - 0x7b: variable length
    - 0x7f: indefinity length

    @param[in] v  CBOR serialization
    @param[in] idx  byte index in @a v to check for a string

    @throw parse_error.113 if `v[idx]` does not belong to a string
    */
    static void cbor_expect_string(const std::vector<uint8_t>& v, size_t idx)
    {
        check_length(v.size(), 1, idx);

        const auto byte = v[idx];
        if ((byte >= 0x60 and byte <= 0x7b) or byte == 0x7f)
        {
            return;
        }

        std::stringstream ss;
        ss << std::hex << static_cast<int>(v[idx]);
        JSON_THROW(parse_error::create(113, idx + 1, "expected a CBOR string; last byte: 0x" + ss.str()));
    }

    /*!
    @brief create a JSON value from a given MessagePack vector

    @param[in] v  MessagePack serialization
    @param[in] idx  byte index to start reading from @a v

    @return deserialized JSON value

    @throw parse_error.110 if the given vector ends prematurely
    @throw parse_error.112 if unsupported features from MessagePack were
    used in the given vector @a v or if the input is not valid MessagePack
    @throw parse_error.113 if a string was expected as map key, but not found

    @sa https://github.com/msgpack/msgpack/blob/master/spec.md
    */
    static basic_json from_msgpack_internal(const std::vector<uint8_t>& v, size_t& idx)
    {
        // store and increment index
        const size_t current_idx = idx++;

        // make sure reading 1 byte is safe
        check_length(v.size(), 1, current_idx);

        if (v[current_idx] <= 0xbf)
        {
            if (v[current_idx] <= 0x7f) // positive fixint
            {
                return v[current_idx];
            }
            if (v[current_idx] <= 0x8f) // fixmap
            {
                basic_json result = value_t::object;
                const size_t len = v[current_idx] & 0x0f;
                for (size_t i = 0; i < len; ++i)
                {
                    msgpack_expect_string(v, idx);
                    std::string key = from_msgpack_internal(v, idx);
                    result[key] = from_msgpack_internal(v, idx);
                }
                return result;
            }
            else if (v[current_idx] <= 0x9f) // fixarray
            {
                basic_json result = value_t::array;
                const size_t len = v[current_idx] & 0x0f;
                for (size_t i = 0; i < len; ++i)
                {
                    result.push_back(from_msgpack_internal(v, idx));
                }
                return result;
            }
            else // fixstr
            {
                const size_t len = v[current_idx] & 0x1f;
                const size_t offset = current_idx + 1;
                idx += len; // skip content bytes
                check_length(v.size(), len, offset);
                return std::string(reinterpret_cast<const char*>(v.data()) + offset, len);
            }
        }
        else if (v[current_idx] >= 0xe0) // negative fixint
        {
            return static_cast<int8_t>(v[current_idx]);
        }
        else
        {
            switch (v[current_idx])
            {
                case 0xc0: // nil
                {
                    return value_t::null;
                }

                case 0xc2: // false
                {
                    return false;
                }

                case 0xc3: // true
                {
                    return true;
                }

                case 0xca: // float 32
                {
                    // copy bytes in reverse order into the double variable
                    float res;
                    check_length(v.size(), sizeof(float), current_idx + 1);
                    for (size_t byte = 0; byte < sizeof(float); ++byte)
                    {
                        reinterpret_cast<uint8_t*>(&res)[sizeof(float) - byte - 1] = v[current_idx + 1 + byte];
                    }
                    idx += sizeof(float); // skip content bytes
                    return res;
                }

                case 0xcb: // float 64
                {
                    // copy bytes in reverse order into the double variable
                    double res;
                    check_length(v.size(), sizeof(double), current_idx + 1);
                    for (size_t byte = 0; byte < sizeof(double); ++byte)
                    {
                        reinterpret_cast<uint8_t*>(&res)[sizeof(double) - byte - 1] = v[current_idx + 1 + byte];
                    }
                    idx += sizeof(double); // skip content bytes
                    return res;
                }

                case 0xcc: // uint 8
                {
                    idx += 1; // skip content byte
                    return get_from_vector<uint8_t>(v, current_idx);
                }

                case 0xcd: // uint 16
                {
                    idx += 2; // skip 2 content bytes
                    return get_from_vector<uint16_t>(v, current_idx);
                }

                case 0xce: // uint 32
                {
                    idx += 4; // skip 4 content bytes
                    return get_from_vector<uint32_t>(v, current_idx);
                }

                case 0xcf: // uint 64
                {
                    idx += 8; // skip 8 content bytes
                    return get_from_vector<uint64_t>(v, current_idx);
                }

                case 0xd0: // int 8
                {
                    idx += 1; // skip content byte
                    return get_from_vector<int8_t>(v, current_idx);
                }

                case 0xd1: // int 16
                {
                    idx += 2; // skip 2 content bytes
                    return get_from_vector<int16_t>(v, current_idx);
                }

                case 0xd2: // int 32
                {
                    idx += 4; // skip 4 content bytes
                    return get_from_vector<int32_t>(v, current_idx);
                }

                case 0xd3: // int 64
                {
                    idx += 8; // skip 8 content bytes
                    return get_from_vector<int64_t>(v, current_idx);
                }

                case 0xd9: // str 8
                {
                    const auto len = static_cast<size_t>(get_from_vector<uint8_t>(v, current_idx));
                    const size_t offset = current_idx + 2;
                    idx += len + 1; // skip size byte + content bytes
                    check_length(v.size(), len, offset);
                    return std::string(reinterpret_cast<const char*>(v.data()) + offset, len);
                }

                case 0xda: // str 16
                {
                    const auto len = static_cast<size_t>(get_from_vector<uint16_t>(v, current_idx));
                    const size_t offset = current_idx + 3;
                    idx += len + 2; // skip 2 size bytes + content bytes
                    check_length(v.size(), len, offset);
                    return std::string(reinterpret_cast<const char*>(v.data()) + offset, len);
                }

                case 0xdb: // str 32
                {
                    const auto len = static_cast<size_t>(get_from_vector<uint32_t>(v, current_idx));
                    const size_t offset = current_idx + 5;
                    idx += len + 4; // skip 4 size bytes + content bytes
                    check_length(v.size(), len, offset);
                    return std::string(reinterpret_cast<const char*>(v.data()) + offset, len);
                }

                case 0xdc: // array 16
                {
                    basic_json result = value_t::array;
                    const auto len = static_cast<size_t>(get_from_vector<uint16_t>(v, current_idx));
                    idx += 2; // skip 2 size bytes
                    for (size_t i = 0; i < len; ++i)
                    {
                        result.push_back(from_msgpack_internal(v, idx));
                    }
                    return result;
                }

                case 0xdd: // array 32
                {
                    basic_json result = value_t::array;
                    const auto len = static_cast<size_t>(get_from_vector<uint32_t>(v, current_idx));
                    idx += 4; // skip 4 size bytes
                    for (size_t i = 0; i < len; ++i)
                    {
                        result.push_back(from_msgpack_internal(v, idx));
                    }
                    return result;
                }

                case 0xde: // map 16
                {
                    basic_json result = value_t::object;
                    const auto len = static_cast<size_t>(get_from_vector<uint16_t>(v, current_idx));
                    idx += 2; // skip 2 size bytes
                    for (size_t i = 0; i < len; ++i)
                    {
                        msgpack_expect_string(v, idx);
                        std::string key = from_msgpack_internal(v, idx);
                        result[key] = from_msgpack_internal(v, idx);
                    }
                    return result;
                }

                case 0xdf: // map 32
                {
                    basic_json result = value_t::object;
                    const auto len = static_cast<size_t>(get_from_vector<uint32_t>(v, current_idx));
                    idx += 4; // skip 4 size bytes
                    for (size_t i = 0; i < len; ++i)
                    {
                        msgpack_expect_string(v, idx);
                        std::string key = from_msgpack_internal(v, idx);
                        result[key] = from_msgpack_internal(v, idx);
                    }
                    return result;
                }

                default:
                {
                    std::stringstream ss;
                    ss << std::hex << static_cast<int>(v[current_idx]);
                    JSON_THROW(parse_error::create(112, current_idx + 1, "error reading MessagePack; last byte: 0x" + ss.str()));
                }
            }
        }
    }

    /*!
    @brief create a JSON value from a given CBOR vector

    @param[in] v  CBOR serialization
    @param[in] idx  byte index to start reading from @a v

    @return deserialized JSON value

    @throw parse_error.110 if the given vector ends prematurely
    @throw parse_error.112 if unsupported features from CBOR were
    used in the given vector @a v or if the input is not valid CBOR
    @throw parse_error.113 if a string was expected as map key, but not found

    @sa https://tools.ietf.org/html/rfc7049
    */
    static basic_json from_cbor_internal(const std::vector<uint8_t>& v, size_t& idx)
    {
        // store and increment index
        const size_t current_idx = idx++;

        // make sure reading 1 byte is safe
        check_length(v.size(), 1, current_idx);

        switch (v[current_idx])
        {
            // Integer 0x00..0x17 (0..23)
            case 0x00:
            case 0x01:
            case 0x02:
            case 0x03:
            case 0x04:
            case 0x05:
            case 0x06:
            case 0x07:
            case 0x08:
            case 0x09:
            case 0x0a:
            case 0x0b:
            case 0x0c:
            case 0x0d:
            case 0x0e:
            case 0x0f:
            case 0x10:
            case 0x11:
            case 0x12:
            case 0x13:
            case 0x14:
            case 0x15:
            case 0x16:
            case 0x17:
            {
                return v[current_idx];
            }

            case 0x18: // Unsigned integer (one-byte uint8_t follows)
            {
                idx += 1; // skip content byte
                return get_from_vector<uint8_t>(v, current_idx);
            }

            case 0x19: // Unsigned integer (two-byte uint16_t follows)
            {
                idx += 2; // skip 2 content bytes
                return get_from_vector<uint16_t>(v, current_idx);
            }

            case 0x1a: // Unsigned integer (four-byte uint32_t follows)
            {
                idx += 4; // skip 4 content bytes
                return get_from_vector<uint32_t>(v, current_idx);
            }

            case 0x1b: // Unsigned integer (eight-byte uint64_t follows)
            {
                idx += 8; // skip 8 content bytes
                return get_from_vector<uint64_t>(v, current_idx);
            }

            // Negative integer -1-0x00..-1-0x17 (-1..-24)
            case 0x20:
            case 0x21:
            case 0x22:
            case 0x23:
            case 0x24:
            case 0x25:
            case 0x26:
            case 0x27:
            case 0x28:
            case 0x29:
            case 0x2a:
            case 0x2b:
            case 0x2c:
            case 0x2d:
            case 0x2e:
            case 0x2f:
            case 0x30:
            case 0x31:
            case 0x32:
            case 0x33:
            case 0x34:
            case 0x35:
            case 0x36:
            case 0x37:
            {
                return static_cast<int8_t>(0x20 - 1 - v[current_idx]);
            }

            case 0x38: // Negative integer (one-byte uint8_t follows)
            {
                idx += 1; // skip content byte
                // must be uint8_t !
                return static_cast<number_integer_t>(-1) - get_from_vector<uint8_t>(v, current_idx);
            }

            case 0x39: // Negative integer -1-n (two-byte uint16_t follows)
            {
                idx += 2; // skip 2 content bytes
                return static_cast<number_integer_t>(-1) - get_from_vector<uint16_t>(v, current_idx);
            }

            case 0x3a: // Negative integer -1-n (four-byte uint32_t follows)
            {
                idx += 4; // skip 4 content bytes
                return static_cast<number_integer_t>(-1) - get_from_vector<uint32_t>(v, current_idx);
            }

            case 0x3b: // Negative integer -1-n (eight-byte uint64_t follows)
            {
                idx += 8; // skip 8 content bytes
                return static_cast<number_integer_t>(-1) - static_cast<number_integer_t>(get_from_vector<uint64_t>(v, current_idx));
            }

            // UTF-8 string (0x00..0x17 bytes follow)
            case 0x60:
            case 0x61:
            case 0x62:
            case 0x63:
            case 0x64:
            case 0x65:
            case 0x66:
            case 0x67:
            case 0x68:
            case 0x69:
            case 0x6a:
            case 0x6b:
            case 0x6c:
            case 0x6d:
            case 0x6e:
            case 0x6f:
            case 0x70:
            case 0x71:
            case 0x72:
            case 0x73:
            case 0x74:
            case 0x75:
            case 0x76:
            case 0x77:
            {
                const auto len = static_cast<size_t>(v[current_idx] - 0x60);
                const size_t offset = current_idx + 1;
                idx += len; // skip content bytes
                check_length(v.size(), len, offset);
                return std::string(reinterpret_cast<const char*>(v.data()) + offset, len);
            }

            case 0x78: // UTF-8 string (one-byte uint8_t for n follows)
            {
                const auto len = static_cast<size_t>(get_from_vector<uint8_t>(v, current_idx));
                const size_t offset = current_idx + 2;
                idx += len + 1; // skip size byte + content bytes
                check_length(v.size(), len, offset);
                return std::string(reinterpret_cast<const char*>(v.data()) + offset, len);
            }

            case 0x79: // UTF-8 string (two-byte uint16_t for n follow)
            {
                const auto len = static_cast<size_t>(get_from_vector<uint16_t>(v, current_idx));
                const size_t offset = current_idx + 3;
                idx += len + 2; // skip 2 size bytes + content bytes
                check_length(v.size(), len, offset);
                return std::string(reinterpret_cast<const char*>(v.data()) + offset, len);
            }

            case 0x7a: // UTF-8 string (four-byte uint32_t for n follow)
            {
                const auto len = static_cast<size_t>(get_from_vector<uint32_t>(v, current_idx));
                const size_t offset = current_idx + 5;
                idx += len + 4; // skip 4 size bytes + content bytes
                check_length(v.size(), len, offset);
                return std::string(reinterpret_cast<const char*>(v.data()) + offset, len);
            }

            case 0x7b: // UTF-8 string (eight-byte uint64_t for n follow)
            {
                const auto len = static_cast<size_t>(get_from_vector<uint64_t>(v, current_idx));
                const size_t offset = current_idx + 9;
                idx += len + 8; // skip 8 size bytes + content bytes
                check_length(v.size(), len, offset);
                return std::string(reinterpret_cast<const char*>(v.data()) + offset, len);
            }

            case 0x7f: // UTF-8 string (indefinite length)
            {
                std::string result;
                while (check_length(v.size(), 1, idx), v[idx] != 0xff)
                {
                    string_t s = from_cbor_internal(v, idx);
                    result += s;
                }
                // skip break byte (0xFF)
                idx += 1;
                return result;
            }

            // array (0x00..0x17 data items follow)
            case 0x80:
            case 0x81:
            case 0x82:
            case 0x83:
            case 0x84:
            case 0x85:
            case 0x86:
            case 0x87:
            case 0x88:
            case 0x89:
            case 0x8a:
            case 0x8b:
            case 0x8c:
            case 0x8d:
            case 0x8e:
            case 0x8f:
            case 0x90:
            case 0x91:
            case 0x92:
            case 0x93:
            case 0x94:
            case 0x95:
            case 0x96:
            case 0x97:
            {
                basic_json result = value_t::array;
                const auto len = static_cast<size_t>(v[current_idx] - 0x80);
                for (size_t i = 0; i < len; ++i)
                {
                    result.push_back(from_cbor_internal(v, idx));
                }
                return result;
            }

            case 0x98: // array (one-byte uint8_t for n follows)
            {
                basic_json result = value_t::array;
                const auto len = static_cast<size_t>(get_from_vector<uint8_t>(v, current_idx));
                idx += 1; // skip 1 size byte
                for (size_t i = 0; i < len; ++i)
                {
                    result.push_back(from_cbor_internal(v, idx));
                }
                return result;
            }

            case 0x99: // array (two-byte uint16_t for n follow)
            {
                basic_json result = value_t::array;
                const auto len = static_cast<size_t>(get_from_vector<uint16_t>(v, current_idx));
                idx += 2; // skip 4 size bytes
                for (size_t i = 0; i < len; ++i)
                {
                    result.push_back(from_cbor_internal(v, idx));
                }
                return result;
            }

            case 0x9a: // array (four-byte uint32_t for n follow)
            {
                basic_json result = value_t::array;
                const auto len = static_cast<size_t>(get_from_vector<uint32_t>(v, current_idx));
                idx += 4; // skip 4 size bytes
                for (size_t i = 0; i < len; ++i)
                {
                    result.push_back(from_cbor_internal(v, idx));
                }
                return result;
            }

            case 0x9b: // array (eight-byte uint64_t for n follow)
            {
                basic_json result = value_t::array;
                const auto len = static_cast<size_t>(get_from_vector<uint64_t>(v, current_idx));
                idx += 8; // skip 8 size bytes
                for (size_t i = 0; i < len; ++i)
                {
                    result.push_back(from_cbor_internal(v, idx));
                }
                return result;
            }

            case 0x9f: // array (indefinite length)
            {
                basic_json result = value_t::array;
                while (check_length(v.size(), 1, idx), v[idx] != 0xff)
                {
                    result.push_back(from_cbor_internal(v, idx));
                }
                // skip break byte (0xFF)
                idx += 1;
                return result;
            }

            // map (0x00..0x17 pairs of data items follow)
            case 0xa0:
            case 0xa1:
            case 0xa2:
            case 0xa3:
            case 0xa4:
            case 0xa5:
            case 0xa6:
            case 0xa7:
            case 0xa8:
            case 0xa9:
            case 0xaa:
            case 0xab:
            case 0xac:
            case 0xad:
            case 0xae:
            case 0xaf:
            case 0xb0:
            case 0xb1:
            case 0xb2:
            case 0xb3:
            case 0xb4:
            case 0xb5:
            case 0xb6:
            case 0xb7:
            {
                basic_json result = value_t::object;
                const auto len = static_cast<size_t>(v[current_idx] - 0xa0);
                for (size_t i = 0; i < len; ++i)
                {
                    cbor_expect_string(v, idx);
                    std::string key = from_cbor_internal(v, idx);
                    result[key] = from_cbor_internal(v, idx);
                }
                return result;
            }

            case 0xb8: // map (one-byte uint8_t for n follows)
            {
                basic_json result = value_t::object;
                const auto len = static_cast<size_t>(get_from_vector<uint8_t>(v, current_idx));
                idx += 1; // skip 1 size byte
                for (size_t i = 0; i < len; ++i)
                {
                    cbor_expect_string(v, idx);
                    std::string key = from_cbor_internal(v, idx);
                    result[key] = from_cbor_internal(v, idx);
                }
                return result;
            }

            case 0xb9: // map (two-byte uint16_t for n follow)
            {
                basic_json result = value_t::object;
                const auto len = static_cast<size_t>(get_from_vector<uint16_t>(v, current_idx));
                idx += 2; // skip 2 size bytes
                for (size_t i = 0; i < len; ++i)
                {
                    cbor_expect_string(v, idx);
                    std::string key = from_cbor_internal(v, idx);
                    result[key] = from_cbor_internal(v, idx);
                }
                return result;
            }

            case 0xba: // map (four-byte uint32_t for n follow)
            {
                basic_json result = value_t::object;
                const auto len = static_cast<size_t>(get_from_vector<uint32_t>(v, current_idx));
                idx += 4; // skip 4 size bytes
                for (size_t i = 0; i < len; ++i)
                {
                    cbor_expect_string(v, idx);
                    std::string key = from_cbor_internal(v, idx);
                    result[key] = from_cbor_internal(v, idx);
                }
                return result;
            }

            case 0xbb: // map (eight-byte uint64_t for n follow)
            {
                basic_json result = value_t::object;
                const auto len = static_cast<size_t>(get_from_vector<uint64_t>(v, current_idx));
                idx += 8; // skip 8 size bytes
                for (size_t i = 0; i < len; ++i)
                {
                    cbor_expect_string(v, idx);
                    std::string key = from_cbor_internal(v, idx);
                    result[key] = from_cbor_internal(v, idx);
                }
                return result;
            }

            case 0xbf: // map (indefinite length)
            {
                basic_json result = value_t::object;
                while (check_length(v.size(), 1, idx), v[idx] != 0xff)
                {
                    cbor_expect_string(v, idx);
                    std::string key = from_cbor_internal(v, idx);
                    result[key] = from_cbor_internal(v, idx);
                }
                // skip break byte (0xFF)
                idx += 1;
                return result;
            }

            case 0xf4: // false
            {
                return false;
            }

            case 0xf5: // true
            {
                return true;
            }

            case 0xf6: // null
            {
                return value_t::null;
            }

            case 0xf9: // Half-Precision Float (two-byte IEEE 754)
            {
                idx += 2; // skip two content bytes

                // code from RFC 7049, Appendix D, Figure 3:
                // As half-precision floating-point numbers were only added to
                // IEEE 754 in 2008, today's programming platforms often still
                // only have limited support for them. It is very easy to
                // include at least decoding support for them even without such
                // support. An example of a small decoder for half-precision
                // floating-point numbers in the C language is shown in Fig. 3.
                check_length(v.size(), 2, current_idx + 1);
                const int half = (v[current_idx + 1] << 8) + v[current_idx + 2];
                const int exp = (half >> 10) & 0x1f;
                const int mant = half & 0x3ff;
                double val;
                if (exp == 0)
                {
                    val = std::ldexp(mant, -24);
                }
                else if (exp != 31)
                {
                    val = std::ldexp(mant + 1024, exp - 25);
                }
                else
                {
                    val = mant == 0
                          ? std::numeric_limits<double>::infinity()
                          : std::numeric_limits<double>::quiet_NaN();
                }
                return (half & 0x8000) != 0 ? -val : val;
            }

            case 0xfa: // Single-Precision Float (four-byte IEEE 754)
            {
                // copy bytes in reverse order into the float variable
                float res;
                check_length(v.size(), sizeof(float), current_idx + 1);
                for (size_t byte = 0; byte < sizeof(float); ++byte)
                {
                    reinterpret_cast<uint8_t*>(&res)[sizeof(float) - byte - 1] = v[current_idx + 1 + byte];
                }
                idx += sizeof(float); // skip content bytes
                return res;
            }

            case 0xfb: // Double-Precision Float (eight-byte IEEE 754)
            {
                // copy bytes in reverse order into the double variable
                double res;
                check_length(v.size(), sizeof(double), current_idx + 1);
                for (size_t byte = 0; byte < sizeof(double); ++byte)
                {
                    reinterpret_cast<uint8_t*>(&res)[sizeof(double) - byte - 1] = v[current_idx + 1 + byte];
                }
                idx += sizeof(double); // skip content bytes
                return res;
            }

            default: // anything else (0xFF is handled inside the other types)
            {
                std::stringstream ss;
                ss << std::hex << static_cast<int>(v[current_idx]);
                JSON_THROW(parse_error::create(112, current_idx + 1, "error reading CBOR; last byte: 0x" + ss.str()));
            }
        }
    }

  public:
    /*!
    @brief create a MessagePack serialization of a given JSON value

    Serializes a given JSON value @a j to a byte vector using the MessagePack
    serialization format. MessagePack is a binary serialization format which
    aims to be more compact than JSON itself, yet more efficient to parse.

    The library uses the following mapping from JSON values types to
    MessagePack types according to the MessagePack specification:

    JSON value type | value/range                       | MessagePack type | first byte
    --------------- | --------------------------------- | ---------------- | ----------
    null            | `null`                            | nil              | 0xc0
    boolean         | `true`                            | true             | 0xc3
    boolean         | `false`                           | false            | 0xc2
    number_integer  | -9223372036854775808..-2147483649 | int64            | 0xd3
    number_integer  | -2147483648..-32769               | int32            | 0xd2
    number_integer  | -32768..-129                      | int16            | 0xd1
    number_integer  | -128..-33                         | int8             | 0xd0
    number_integer  | -32..-1                           | negative fixint  | 0xe0..0xff
    number_integer  | 0..127                            | positive fixint  | 0x00..0x7f
    number_integer  | 128..255                          | uint 8           | 0xcc
    number_integer  | 256..65535                        | uint 16          | 0xcd
    number_integer  | 65536..4294967295                 | uint 32          | 0xce
    number_integer  | 4294967296..18446744073709551615  | uint 64          | 0xcf
    number_unsigned | 0..127                            | positive fixint  | 0x00..0x7f
    number_unsigned | 128..255                          | uint 8           | 0xcc
    number_unsigned | 256..65535                        | uint 16          | 0xcd
    number_unsigned | 65536..4294967295                 | uint 32          | 0xce
    number_unsigned | 4294967296..18446744073709551615  | uint 64          | 0xcf
    number_float    | *any value*                       | float 64         | 0xcb
    string          | *length*: 0..31                   | fixstr           | 0xa0..0xbf
    string          | *length*: 32..255                 | str 8            | 0xd9
    string          | *length*: 256..65535              | str 16           | 0xda
    string          | *length*: 65536..4294967295       | str 32           | 0xdb
    array           | *size*: 0..15                     | fixarray         | 0x90..0x9f
    array           | *size*: 16..65535                 | array 16         | 0xdc
    array           | *size*: 65536..4294967295         | array 32         | 0xdd
    object          | *size*: 0..15                     | fix map          | 0x80..0x8f
    object          | *size*: 16..65535                 | map 16           | 0xde
    object          | *size*: 65536..4294967295         | map 32           | 0xdf

    @note The mapping is **complete** in the sense that any JSON value type
          can be converted to a MessagePack value.

    @note The following values can **not** be converted to a MessagePack value:
          - strings with more than 4294967295 bytes
          - arrays with more than 4294967295 elements
          - objects with more than 4294967295 elements

    @note The following MessagePack types are not used in the conversion:
          - bin 8 - bin 32 (0xc4..0xc6)
          - ext 8 - ext 32 (0xc7..0xc9)
          - float 32 (0xca)
          - fixext 1 - fixext 16 (0xd4..0xd8)

    @note Any MessagePack output created @ref to_msgpack can be successfully
          parsed by @ref from_msgpack.

    @param[in] j  JSON value to serialize
    @return MessagePack serialization as byte vector

    @complexity Linear in the size of the JSON value @a j.

    @liveexample{The example shows the serialization of a JSON value to a byte
    vector in MessagePack format.,to_msgpack}

    @sa http://msgpack.org
    @sa @ref from_msgpack(const std::vector<uint8_t>&, const size_t) for the
        analogous deserialization
    @sa @ref to_cbor(const basic_json& for the related CBOR format

    @since version 2.0.9
    */
    static std::vector<uint8_t> to_msgpack(const basic_json& j)
    {
        std::vector<uint8_t> result;
        to_msgpack_internal(j, result);
        return result;
    }

    /*!
    @brief create a JSON value from a byte vector in MessagePack format

    Deserializes a given byte vector @a v to a JSON value using the MessagePack
    serialization format.

    The library maps MessagePack types to JSON value types as follows:

    MessagePack type | JSON value type | first byte
    ---------------- | --------------- | ----------
    positive fixint  | number_unsigned | 0x00..0x7f
    fixmap           | object          | 0x80..0x8f
    fixarray         | array           | 0x90..0x9f
    fixstr           | string          | 0xa0..0xbf
    nil              | `null`          | 0xc0
    false            | `false`         | 0xc2
    true             | `true`          | 0xc3
    float 32         | number_float    | 0xca
    float 64         | number_float    | 0xcb
    uint 8           | number_unsigned | 0xcc
    uint 16          | number_unsigned | 0xcd
    uint 32          | number_unsigned | 0xce
    uint 64          | number_unsigned | 0xcf
    int 8            | number_integer  | 0xd0
    int 16           | number_integer  | 0xd1
    int 32           | number_integer  | 0xd2
    int 64           | number_integer  | 0xd3
    str 8            | string          | 0xd9
    str 16           | string          | 0xda
    str 32           | string          | 0xdb
    array 16         | array           | 0xdc
    array 32         | array           | 0xdd
    map 16           | object          | 0xde
    map 32           | object          | 0xdf
    negative fixint  | number_integer  | 0xe0-0xff

    @warning The mapping is **incomplete** in the sense that not all
             MessagePack types can be converted to a JSON value. The following
             MessagePack types are not supported and will yield parse errors:
              - bin 8 - bin 32 (0xc4..0xc6)
              - ext 8 - ext 32 (0xc7..0xc9)
              - fixext 1 - fixext 16 (0xd4..0xd8)

    @note Any MessagePack output created @ref to_msgpack can be successfully
          parsed by @ref from_msgpack.

    @param[in] v  a byte vector in MessagePack format
    @param[in] start_index the index to start reading from @a v (0 by default)
    @return deserialized JSON value

    @throw parse_error.110 if the given vector ends prematurely
    @throw parse_error.112 if unsupported features from MessagePack were
    used in the given vector @a v or if the input is not valid MessagePack
    @throw parse_error.113 if a string was expected as map key, but not found

    @complexity Linear in the size of the byte vector @a v.

    @liveexample{The example shows the deserialization of a byte vector in
    MessagePack format to a JSON value.,from_msgpack}

    @sa http://msgpack.org
    @sa @ref to_msgpack(const basic_json&) for the analogous serialization
    @sa @ref from_cbor(const std::vector<uint8_t>&, const size_t) for the
        related CBOR format

    @since version 2.0.9, parameter @a start_index since 2.1.1
    */
    static basic_json from_msgpack(const std::vector<uint8_t>& v,
                                   const size_t start_index = 0)
    {
        size_t i = start_index;
        return from_msgpack_internal(v, i);
    }

    /*!
    @brief create a MessagePack serialization of a given JSON value

    Serializes a given JSON value @a j to a byte vector using the CBOR (Concise
    Binary Object Representation) serialization format. CBOR is a binary
    serialization format which aims to be more compact than JSON itself, yet
    more efficient to parse.

    The library uses the following mapping from JSON values types to
    CBOR types according to the CBOR specification (RFC 7049):

    JSON value type | value/range                                | CBOR type                          | first byte
    --------------- | ------------------------------------------ | ---------------------------------- | ---------------
    null            | `null`                                     | Null                               | 0xf6
    boolean         | `true`                                     | True                               | 0xf5
    boolean         | `false`                                    | False                              | 0xf4
    number_integer  | -9223372036854775808..-2147483649          | Negative integer (8 bytes follow)  | 0x3b
    number_integer  | -2147483648..-32769                        | Negative integer (4 bytes follow)  | 0x3a
    number_integer  | -32768..-129                               | Negative integer (2 bytes follow)  | 0x39
    number_integer  | -128..-25                                  | Negative integer (1 byte follow)   | 0x38
    number_integer  | -24..-1                                    | Negative integer                   | 0x20..0x37
    number_integer  | 0..23                                      | Integer                            | 0x00..0x17
    number_integer  | 24..255                                    | Unsigned integer (1 byte follow)   | 0x18
    number_integer  | 256..65535                                 | Unsigned integer (2 bytes follow)  | 0x19
    number_integer  | 65536..4294967295                          | Unsigned integer (4 bytes follow)  | 0x1a
    number_integer  | 4294967296..18446744073709551615           | Unsigned integer (8 bytes follow)  | 0x1b
    number_unsigned | 0..23                                      | Integer                            | 0x00..0x17
    number_unsigned | 24..255                                    | Unsigned integer (1 byte follow)   | 0x18
    number_unsigned | 256..65535                                 | Unsigned integer (2 bytes follow)  | 0x19
    number_unsigned | 65536..4294967295                          | Unsigned integer (4 bytes follow)  | 0x1a
    number_unsigned | 4294967296..18446744073709551615           | Unsigned integer (8 bytes follow)  | 0x1b
    number_float    | *any value*                                | Double-Precision Float             | 0xfb
    string          | *length*: 0..23                            | UTF-8 string                       | 0x60..0x77
    string          | *length*: 23..255                          | UTF-8 string (1 byte follow)       | 0x78
    string          | *length*: 256..65535                       | UTF-8 string (2 bytes follow)      | 0x79
    string          | *length*: 65536..4294967295                | UTF-8 string (4 bytes follow)      | 0x7a
    string          | *length*: 4294967296..18446744073709551615 | UTF-8 string (8 bytes follow)      | 0x7b
    array           | *size*: 0..23                              | array                              | 0x80..0x97
    array           | *size*: 23..255                            | array (1 byte follow)              | 0x98
    array           | *size*: 256..65535                         | array (2 bytes follow)             | 0x99
    array           | *size*: 65536..4294967295                  | array (4 bytes follow)             | 0x9a
    array           | *size*: 4294967296..18446744073709551615   | array (8 bytes follow)             | 0x9b
    object          | *size*: 0..23                              | map                                | 0xa0..0xb7
    object          | *size*: 23..255                            | map (1 byte follow)                | 0xb8
    object          | *size*: 256..65535                         | map (2 bytes follow)               | 0xb9
    object          | *size*: 65536..4294967295                  | map (4 bytes follow)               | 0xba
    object          | *size*: 4294967296..18446744073709551615   | map (8 bytes follow)               | 0xbb

    @note The mapping is **complete** in the sense that any JSON value type
          can be converted to a CBOR value.

    @note The following CBOR types are not used in the conversion:
          - byte strings (0x40..0x5f)
          - UTF-8 strings terminated by "break" (0x7f)
          - arrays terminated by "break" (0x9f)
          - maps terminated by "break" (0xbf)
          - date/time (0xc0..0xc1)
          - bignum (0xc2..0xc3)
          - decimal fraction (0xc4)
          - bigfloat (0xc5)
          - tagged items (0xc6..0xd4, 0xd8..0xdb)
          - expected conversions (0xd5..0xd7)
          - simple values (0xe0..0xf3, 0xf8)
          - undefined (0xf7)
          - half and single-precision floats (0xf9-0xfa)
          - break (0xff)

    @param[in] j  JSON value to serialize
    @return MessagePack serialization as byte vector

    @complexity Linear in the size of the JSON value @a j.

    @liveexample{The example shows the serialization of a JSON value to a byte
    vector in CBOR format.,to_cbor}

    @sa http://cbor.io
    @sa @ref from_cbor(const std::vector<uint8_t>&, const size_t) for the
        analogous deserialization
    @sa @ref to_msgpack(const basic_json& for the related MessagePack format

    @since version 2.0.9
    */
    static std::vector<uint8_t> to_cbor(const basic_json& j)
    {
        std::vector<uint8_t> result;
        to_cbor_internal(j, result);
        return result;
    }

    /*!
    @brief create a JSON value from a byte vector in CBOR format

    Deserializes a given byte vector @a v to a JSON value using the CBOR
    (Concise Binary Object Representation) serialization format.

    The library maps CBOR types to JSON value types as follows:

    CBOR type              | JSON value type | first byte
    ---------------------- | --------------- | ----------
    Integer                | number_unsigned | 0x00..0x17
    Unsigned integer       | number_unsigned | 0x18
    Unsigned integer       | number_unsigned | 0x19
    Unsigned integer       | number_unsigned | 0x1a
    Unsigned integer       | number_unsigned | 0x1b
    Negative integer       | number_integer  | 0x20..0x37
    Negative integer       | number_integer  | 0x38
    Negative integer       | number_integer  | 0x39
    Negative integer       | number_integer  | 0x3a
    Negative integer       | number_integer  | 0x3b
    Negative integer       | number_integer  | 0x40..0x57
    UTF-8 string           | string          | 0x60..0x77
    UTF-8 string           | string          | 0x78
    UTF-8 string           | string          | 0x79
    UTF-8 string           | string          | 0x7a
    UTF-8 string           | string          | 0x7b
    UTF-8 string           | string          | 0x7f
    array                  | array           | 0x80..0x97
    array                  | array           | 0x98
    array                  | array           | 0x99
    array                  | array           | 0x9a
    array                  | array           | 0x9b
    array                  | array           | 0x9f
    map                    | object          | 0xa0..0xb7
    map                    | object          | 0xb8
    map                    | object          | 0xb9
    map                    | object          | 0xba
    map                    | object          | 0xbb
    map                    | object          | 0xbf
    False                  | `false`         | 0xf4
    True                   | `true`          | 0xf5
    Nill                   | `null`          | 0xf6
    Half-Precision Float   | number_float    | 0xf9
    Single-Precision Float | number_float    | 0xfa
    Double-Precision Float | number_float    | 0xfb

    @warning The mapping is **incomplete** in the sense that not all CBOR
             types can be converted to a JSON value. The following CBOR types
             are not supported and will yield parse errors (parse_error.112):
             - byte strings (0x40..0x5f)
             - date/time (0xc0..0xc1)
             - bignum (0xc2..0xc3)
             - decimal fraction (0xc4)
             - bigfloat (0xc5)
             - tagged items (0xc6..0xd4, 0xd8..0xdb)
             - expected conversions (0xd5..0xd7)
             - simple values (0xe0..0xf3, 0xf8)
             - undefined (0xf7)

    @warning CBOR allows map keys of any type, whereas JSON only allows
             strings as keys in object values. Therefore, CBOR maps with keys
             other than UTF-8 strings are rejected (parse_error.113).

    @note Any CBOR output created @ref to_cbor can be successfully parsed by
          @ref from_cbor.

    @param[in] v  a byte vector in CBOR format
    @param[in] start_index the index to start reading from @a v (0 by default)
    @return deserialized JSON value

    @throw parse_error.110 if the given vector ends prematurely
    @throw parse_error.112 if unsupported features from CBOR were
    used in the given vector @a v or if the input is not valid CBOR
    @throw parse_error.113 if a string was expected as map key, but not found

    @complexity Linear in the size of the byte vector @a v.

    @liveexample{The example shows the deserialization of a byte vector in CBOR
    format to a JSON value.,from_cbor}

    @sa http://cbor.io
    @sa @ref to_cbor(const basic_json&) for the analogous serialization
    @sa @ref from_msgpack(const std::vector<uint8_t>&, const size_t) for the
        related MessagePack format

    @since version 2.0.9, parameter @a start_index since 2.1.1
    */
    static basic_json from_cbor(const std::vector<uint8_t>& v,
                                const size_t start_index = 0)
    {
        size_t i = start_index;
        return from_cbor_internal(v, i);
    }

    /// @}

    ///////////////////////////
    // convenience functions //
    ///////////////////////////

    /*!
    @brief return the type as string

    Returns the type name as string to be used in error messages - usually to
    indicate that a function was called on a wrong JSON type.

    @return basically a string representation of a the @a m_type member

    @complexity Constant.

    @liveexample{The following code exemplifies `type_name()` for all JSON
    types.,type_name}

    @since version 1.0.0, public since 2.1.0
    */
    std::string type_name() const
    {
        {
            switch (m_type)
            {
                case value_t::null:
                    return "null";
                case value_t::object:
                    return "object";
                case value_t::array:
                    return "array";
                case value_t::string:
                    return "string";
                case value_t::boolean:
                    return "boolean";
                case value_t::discarded:
                    return "discarded";
                default:
                    return "number";
            }
        }
    }


  private:
    //////////////////////
    // member variables //
    //////////////////////

    /// the type of the current element
    value_t m_type = value_t::null;

    /// the value of the current element
    json_value m_value = {};


  private:
    ///////////////
    // iterators //
    ///////////////

    /*!
    @brief an iterator for primitive JSON types

    This class models an iterator for primitive JSON types (boolean, number,
    string). It's only purpose is to allow the iterator/const_iterator classes
    to "iterate" over primitive values. Internally, the iterator is modeled by
    a `difference_type` variable. Value begin_value (`0`) models the begin,
    end_value (`1`) models past the end.
    */
    class primitive_iterator_t
    {
      public:

        difference_type get_value() const noexcept
        {
            return m_it;
        }
        /// set iterator to a defined beginning
        void set_begin() noexcept
        {
            m_it = begin_value;
        }

        /// set iterator to a defined past the end
        void set_end() noexcept
        {
            m_it = end_value;
        }

        /// return whether the iterator can be dereferenced
        constexpr bool is_begin() const noexcept
        {
            return (m_it == begin_value);
        }

        /// return whether the iterator is at end
        constexpr bool is_end() const noexcept
        {
            return (m_it == end_value);
        }

        friend constexpr bool operator==(primitive_iterator_t lhs, primitive_iterator_t rhs) noexcept
        {
            return lhs.m_it == rhs.m_it;
        }

        friend constexpr bool operator!=(primitive_iterator_t lhs, primitive_iterator_t rhs) noexcept
        {
            return !(lhs == rhs);
        }

        friend constexpr bool operator<(primitive_iterator_t lhs, primitive_iterator_t rhs) noexcept
        {
            return lhs.m_it < rhs.m_it;
        }

        friend constexpr bool operator<=(primitive_iterator_t lhs, primitive_iterator_t rhs) noexcept
        {
            return lhs.m_it <= rhs.m_it;
        }

        friend constexpr bool operator>(primitive_iterator_t lhs, primitive_iterator_t rhs) noexcept
        {
            return lhs.m_it > rhs.m_it;
        }

        friend constexpr bool operator>=(primitive_iterator_t lhs, primitive_iterator_t rhs) noexcept
        {
            return lhs.m_it >= rhs.m_it;
        }

        primitive_iterator_t operator+(difference_type i)
        {
            auto result = *this;
            result += i;
            return result;
        }

        friend constexpr difference_type operator-(primitive_iterator_t lhs, primitive_iterator_t rhs) noexcept
        {
            return lhs.m_it - rhs.m_it;
        }

        friend std::ostream& operator<<(std::ostream& os, primitive_iterator_t it)
        {
            return os << it.m_it;
        }

        primitive_iterator_t& operator++()
        {
            ++m_it;
            return *this;
        }

        primitive_iterator_t operator++(int)
        {
            auto result = *this;
            m_it++;
            return result;
        }

        primitive_iterator_t& operator--()
        {
            --m_it;
            return *this;
        }

        primitive_iterator_t operator--(int)
        {
            auto result = *this;
            m_it--;
            return result;
        }

        primitive_iterator_t& operator+=(difference_type n)
        {
            m_it += n;
            return *this;
        }

        primitive_iterator_t& operator-=(difference_type n)
        {
            m_it -= n;
            return *this;
        }

      private:
        static constexpr difference_type begin_value = 0;
        static constexpr difference_type end_value = begin_value + 1;

        /// iterator as signed integer type
        difference_type m_it = std::numeric_limits<std::ptrdiff_t>::denorm_min();
    };

    /*!
    @brief an iterator value

    @note This structure could easily be a union, but MSVC currently does not
    allow unions members with complex constructors, see
    https://github.com/nlohmann/json/pull/105.
    */
    struct internal_iterator
    {
        /// iterator for JSON objects
        typename object_t::iterator object_iterator;
        /// iterator for JSON arrays
        typename array_t::iterator array_iterator;
        /// generic iterator for all other types
        primitive_iterator_t primitive_iterator;

        /// create an uninitialized internal_iterator
        internal_iterator() noexcept
            : object_iterator(), array_iterator(), primitive_iterator()
        {}
    };

    /// proxy class for the iterator_wrapper functions
    template<typename IteratorType>
    class iteration_proxy
    {
      private:
        /// helper class for iteration
        class iteration_proxy_internal
        {
          private:
            /// the iterator
            IteratorType anchor;
            /// an index for arrays (used to create key names)
            size_t array_index = 0;

          public:
            explicit iteration_proxy_internal(IteratorType it) noexcept
                : anchor(it)
            {}

            /// dereference operator (needed for range-based for)
            iteration_proxy_internal& operator*()
            {
                return *this;
            }

            /// increment operator (needed for range-based for)
            iteration_proxy_internal& operator++()
            {
                ++anchor;
                ++array_index;

                return *this;
            }

            /// inequality operator (needed for range-based for)
            bool operator!= (const iteration_proxy_internal& o) const
            {
                return anchor != o.anchor;
            }

            /// return key of the iterator
            typename basic_json::string_t key() const
            {
                assert(anchor.m_object != nullptr);

                switch (anchor.m_object->type())
                {
                    // use integer array index as key
                    case value_t::array:
                    {
                        return std::to_string(array_index);
                    }

                    // use key from the object
                    case value_t::object:
                    {
                        return anchor.key();
                    }

                    // use an empty key for all primitive types
                    default:
                    {
                        return "";
                    }
                }
            }

            /// return value of the iterator
            typename IteratorType::reference value() const
            {
                return anchor.value();
            }
        };

        /// the container to iterate
        typename IteratorType::reference container;

      public:
        /// construct iteration proxy from a container
        explicit iteration_proxy(typename IteratorType::reference cont)
            : container(cont)
        {}

        /// return iterator begin (needed for range-based for)
        iteration_proxy_internal begin() noexcept
        {
            return iteration_proxy_internal(container.begin());
        }

        /// return iterator end (needed for range-based for)
        iteration_proxy_internal end() noexcept
        {
            return iteration_proxy_internal(container.end());
        }
    };

  public:
    /*!
    @brief a template for a random access iterator for the @ref basic_json class

    This class implements a both iterators (iterator and const_iterator) for the
    @ref basic_json class.

    @note An iterator is called *initialized* when a pointer to a JSON value
          has been set (e.g., by a constructor or a copy assignment). If the
          iterator is default-constructed, it is *uninitialized* and most
          methods are undefined. **The library uses assertions to detect calls
          on uninitialized iterators.**

    @requirement The class satisfies the following concept requirements:
    - [RandomAccessIterator](http://en.cppreference.com/w/cpp/concept/RandomAccessIterator):
      The iterator that can be moved to point (forward and backward) to any
      element in constant time.

    @since version 1.0.0, simplified in version 2.0.9
    */
    template<typename U>
    class iter_impl : public std::iterator<std::random_access_iterator_tag, U>
    {
        /// allow basic_json to access private members
        friend class basic_json;

        // make sure U is basic_json or const basic_json
        static_assert(std::is_same<U, basic_json>::value
                      or std::is_same<U, const basic_json>::value,
                      "iter_impl only accepts (const) basic_json");

      public:
        /// the type of the values when the iterator is dereferenced
        using value_type = typename basic_json::value_type;
        /// a type to represent differences between iterators
        using difference_type = typename basic_json::difference_type;
        /// defines a pointer to the type iterated over (value_type)
        using pointer = typename std::conditional<std::is_const<U>::value,
              typename basic_json::const_pointer,
              typename basic_json::pointer>::type;
        /// defines a reference to the type iterated over (value_type)
        using reference = typename std::conditional<std::is_const<U>::value,
              typename basic_json::const_reference,
              typename basic_json::reference>::type;
        /// the category of the iterator
        using iterator_category = std::bidirectional_iterator_tag;

        /// default constructor
        iter_impl() = default;

        /*!
        @brief constructor for a given JSON instance
        @param[in] object  pointer to a JSON object for this iterator
        @pre object != nullptr
        @post The iterator is initialized; i.e. `m_object != nullptr`.
        */
        explicit iter_impl(pointer object) noexcept
            : m_object(object)
        {
            assert(m_object != nullptr);

            switch (m_object->m_type)
            {
                case basic_json::value_t::object:
                {
                    m_it.object_iterator = typename object_t::iterator();
                    break;
                }

                case basic_json::value_t::array:
                {
                    m_it.array_iterator = typename array_t::iterator();
                    break;
                }

                default:
                {
                    m_it.primitive_iterator = primitive_iterator_t();
                    break;
                }
            }
        }

        /*
        Use operator `const_iterator` instead of `const_iterator(const iterator&
        other) noexcept` to avoid two class definitions for @ref iterator and
        @ref const_iterator.

        This function is only called if this class is an @ref iterator. If this
        class is a @ref const_iterator this function is not called.
        */
        operator const_iterator() const
        {
            const_iterator ret;

            if (m_object)
            {
                ret.m_object = m_object;
                ret.m_it = m_it;
            }

            return ret;
        }

        /*!
        @brief copy constructor
        @param[in] other  iterator to copy from
        @note It is not checked whether @a other is initialized.
        */
        iter_impl(const iter_impl& other) noexcept
            : m_object(other.m_object), m_it(other.m_it)
        {}

        /*!
        @brief copy assignment
        @param[in,out] other  iterator to copy from
        @note It is not checked whether @a other is initialized.
        */
        iter_impl& operator=(iter_impl other) noexcept(
            std::is_nothrow_move_constructible<pointer>::value and
            std::is_nothrow_move_assignable<pointer>::value and
            std::is_nothrow_move_constructible<internal_iterator>::value and
            std::is_nothrow_move_assignable<internal_iterator>::value
        )
        {
            std::swap(m_object, other.m_object);
            std::swap(m_it, other.m_it);
            return *this;
        }

      private:
        /*!
        @brief set the iterator to the first value
        @pre The iterator is initialized; i.e. `m_object != nullptr`.
        */
        void set_begin() noexcept
        {
            assert(m_object != nullptr);

            switch (m_object->m_type)
            {
                case basic_json::value_t::object:
                {
                    m_it.object_iterator = m_object->m_value.object->begin();
                    break;
                }

                case basic_json::value_t::array:
                {
                    m_it.array_iterator = m_object->m_value.array->begin();
                    break;
                }

                case basic_json::value_t::null:
                {
                    // set to end so begin()==end() is true: null is empty
                    m_it.primitive_iterator.set_end();
                    break;
                }

                default:
                {
                    m_it.primitive_iterator.set_begin();
                    break;
                }
            }
        }

        /*!
        @brief set the iterator past the last value
        @pre The iterator is initialized; i.e. `m_object != nullptr`.
        */
        void set_end() noexcept
        {
            assert(m_object != nullptr);

            switch (m_object->m_type)
            {
                case basic_json::value_t::object:
                {
                    m_it.object_iterator = m_object->m_value.object->end();
                    break;
                }

                case basic_json::value_t::array:
                {
                    m_it.array_iterator = m_object->m_value.array->end();
                    break;
                }

                default:
                {
                    m_it.primitive_iterator.set_end();
                    break;
                }
            }
        }

      public:
        /*!
        @brief return a reference to the value pointed to by the iterator
        @pre The iterator is initialized; i.e. `m_object != nullptr`.
        */
        reference operator*() const
        {
            assert(m_object != nullptr);

            switch (m_object->m_type)
            {
                case basic_json::value_t::object:
                {
                    assert(m_it.object_iterator != m_object->m_value.object->end());
                    return m_it.object_iterator->second;
                }

                case basic_json::value_t::array:
                {
                    assert(m_it.array_iterator != m_object->m_value.array->end());
                    return *m_it.array_iterator;
                }

                case basic_json::value_t::null:
                {
                    JSON_THROW(invalid_iterator::create(214, "cannot get value"));
                }

                default:
                {
                    if (m_it.primitive_iterator.is_begin())
                    {
                        return *m_object;
                    }

                    JSON_THROW(invalid_iterator::create(214, "cannot get value"));
                }
            }
        }

        /*!
        @brief dereference the iterator
        @pre The iterator is initialized; i.e. `m_object != nullptr`.
        */
        pointer operator->() const
        {
            assert(m_object != nullptr);

            switch (m_object->m_type)
            {
                case basic_json::value_t::object:
                {
                    assert(m_it.object_iterator != m_object->m_value.object->end());
                    return &(m_it.object_iterator->second);
                }

                case basic_json::value_t::array:
                {
                    assert(m_it.array_iterator != m_object->m_value.array->end());
                    return &*m_it.array_iterator;
                }

                default:
                {
                    if (m_it.primitive_iterator.is_begin())
                    {
                        return m_object;
                    }

                    JSON_THROW(invalid_iterator::create(214, "cannot get value"));
                }
            }
        }

        /*!
        @brief post-increment (it++)
        @pre The iterator is initialized; i.e. `m_object != nullptr`.
        */
        iter_impl operator++(int)
        {
            auto result = *this;
            ++(*this);
            return result;
        }

        /*!
        @brief pre-increment (++it)
        @pre The iterator is initialized; i.e. `m_object != nullptr`.
        */
        iter_impl& operator++()
        {
            assert(m_object != nullptr);

            switch (m_object->m_type)
            {
                case basic_json::value_t::object:
                {
                    std::advance(m_it.object_iterator, 1);
                    break;
                }

                case basic_json::value_t::array:
                {
                    std::advance(m_it.array_iterator, 1);
                    break;
                }

                default:
                {
                    ++m_it.primitive_iterator;
                    break;
                }
            }

            return *this;
        }

        /*!
        @brief post-decrement (it--)
        @pre The iterator is initialized; i.e. `m_object != nullptr`.
        */
        iter_impl operator--(int)
        {
            auto result = *this;
            --(*this);
            return result;
        }

        /*!
        @brief pre-decrement (--it)
        @pre The iterator is initialized; i.e. `m_object != nullptr`.
        */
        iter_impl& operator--()
        {
            assert(m_object != nullptr);

            switch (m_object->m_type)
            {
                case basic_json::value_t::object:
                {
                    std::advance(m_it.object_iterator, -1);
                    break;
                }

                case basic_json::value_t::array:
                {
                    std::advance(m_it.array_iterator, -1);
                    break;
                }

                default:
                {
                    --m_it.primitive_iterator;
                    break;
                }
            }

            return *this;
        }

        /*!
        @brief  comparison: equal
        @pre The iterator is initialized; i.e. `m_object != nullptr`.
        */
        bool operator==(const iter_impl& other) const
        {
            // if objects are not the same, the comparison is undefined
            if (m_object != other.m_object)
            {
                JSON_THROW(invalid_iterator::create(212, "cannot compare iterators of different containers"));
            }

            assert(m_object != nullptr);

            switch (m_object->m_type)
            {
                case basic_json::value_t::object:
                {
                    return (m_it.object_iterator == other.m_it.object_iterator);
                }

                case basic_json::value_t::array:
                {
                    return (m_it.array_iterator == other.m_it.array_iterator);
                }

                default:
                {
                    return (m_it.primitive_iterator == other.m_it.primitive_iterator);
                }
            }
        }

        /*!
        @brief  comparison: not equal
        @pre The iterator is initialized; i.e. `m_object != nullptr`.
        */
        bool operator!=(const iter_impl& other) const
        {
            return not operator==(other);
        }

        /*!
        @brief  comparison: smaller
        @pre The iterator is initialized; i.e. `m_object != nullptr`.
        */
        bool operator<(const iter_impl& other) const
        {
            // if objects are not the same, the comparison is undefined
            if (m_object != other.m_object)
            {
                JSON_THROW(invalid_iterator::create(212, "cannot compare iterators of different containers"));
            }

            assert(m_object != nullptr);

            switch (m_object->m_type)
            {
                case basic_json::value_t::object:
                {
                    JSON_THROW(invalid_iterator::create(213, "cannot compare order of object iterators"));
                }

                case basic_json::value_t::array:
                {
                    return (m_it.array_iterator < other.m_it.array_iterator);
                }

                default:
                {
                    return (m_it.primitive_iterator < other.m_it.primitive_iterator);
                }
            }
        }

        /*!
        @brief  comparison: less than or equal
        @pre The iterator is initialized; i.e. `m_object != nullptr`.
        */
        bool operator<=(const iter_impl& other) const
        {
            return not other.operator < (*this);
        }

        /*!
        @brief  comparison: greater than
        @pre The iterator is initialized; i.e. `m_object != nullptr`.
        */
        bool operator>(const iter_impl& other) const
        {
            return not operator<=(other);
        }

        /*!
        @brief  comparison: greater than or equal
        @pre The iterator is initialized; i.e. `m_object != nullptr`.
        */
        bool operator>=(const iter_impl& other) const
        {
            return not operator<(other);
        }

        /*!
        @brief  add to iterator
        @pre The iterator is initialized; i.e. `m_object != nullptr`.
        */
        iter_impl& operator+=(difference_type i)
        {
            assert(m_object != nullptr);

            switch (m_object->m_type)
            {
                case basic_json::value_t::object:
                {
                    JSON_THROW(invalid_iterator::create(209, "cannot use offsets with object iterators"));
                }

                case basic_json::value_t::array:
                {
                    std::advance(m_it.array_iterator, i);
                    break;
                }

                default:
                {
                    m_it.primitive_iterator += i;
                    break;
                }
            }

            return *this;
        }

        /*!
        @brief  subtract from iterator
        @pre The iterator is initialized; i.e. `m_object != nullptr`.
        */
        iter_impl& operator-=(difference_type i)
        {
            return operator+=(-i);
        }

        /*!
        @brief  add to iterator
        @pre The iterator is initialized; i.e. `m_object != nullptr`.
        */
        iter_impl operator+(difference_type i)
        {
            auto result = *this;
            result += i;
            return result;
        }

        /*!
        @brief  subtract from iterator
        @pre The iterator is initialized; i.e. `m_object != nullptr`.
        */
        iter_impl operator-(difference_type i)
        {
            auto result = *this;
            result -= i;
            return result;
        }

        /*!
        @brief  return difference
        @pre The iterator is initialized; i.e. `m_object != nullptr`.
        */
        difference_type operator-(const iter_impl& other) const
        {
            assert(m_object != nullptr);

            switch (m_object->m_type)
            {
                case basic_json::value_t::object:
                {
                    JSON_THROW(invalid_iterator::create(209, "cannot use offsets with object iterators"));
                }

                case basic_json::value_t::array:
                {
                    return m_it.array_iterator - other.m_it.array_iterator;
                }

                default:
                {
                    return m_it.primitive_iterator - other.m_it.primitive_iterator;
                }
            }
        }

        /*!
        @brief  access to successor
        @pre The iterator is initialized; i.e. `m_object != nullptr`.
        */
        reference operator[](difference_type n) const
        {
            assert(m_object != nullptr);

            switch (m_object->m_type)
            {
                case basic_json::value_t::object:
                {
                    JSON_THROW(invalid_iterator::create(208, "cannot use operator[] for object iterators"));
                }

                case basic_json::value_t::array:
                {
                    return *std::next(m_it.array_iterator, n);
                }

                case basic_json::value_t::null:
                {
                    JSON_THROW(invalid_iterator::create(214, "cannot get value"));
                }

                default:
                {
                    if (m_it.primitive_iterator.get_value() == -n)
                    {
                        return *m_object;
                    }

                    JSON_THROW(invalid_iterator::create(214, "cannot get value"));
                }
            }
        }

        /*!
        @brief  return the key of an object iterator
        @pre The iterator is initialized; i.e. `m_object != nullptr`.
        */
        typename object_t::key_type key() const
        {
            assert(m_object != nullptr);

            if (m_object->is_object())
            {
                return m_it.object_iterator->first;
            }

            JSON_THROW(invalid_iterator::create(207, "cannot use key() for non-object iterators"));
        }

        /*!
        @brief  return the value of an iterator
        @pre The iterator is initialized; i.e. `m_object != nullptr`.
        */
        reference value() const
        {
            return operator*();
        }

      private:
        /// associated JSON instance
        pointer m_object = nullptr;
        /// the actual iterator of the associated instance
        internal_iterator m_it = internal_iterator();
    };

    /*!
    @brief a template for a reverse iterator class

    @tparam Base the base iterator type to reverse. Valid types are @ref
    iterator (to create @ref reverse_iterator) and @ref const_iterator (to
    create @ref const_reverse_iterator).

    @requirement The class satisfies the following concept requirements:
    - [RandomAccessIterator](http://en.cppreference.com/w/cpp/concept/RandomAccessIterator):
      The iterator that can be moved to point (forward and backward) to any
      element in constant time.
    - [OutputIterator](http://en.cppreference.com/w/cpp/concept/OutputIterator):
      It is possible to write to the pointed-to element (only if @a Base is
      @ref iterator).

    @since version 1.0.0
    */
    template<typename Base>
    class json_reverse_iterator : public std::reverse_iterator<Base>
    {
      public:
        /// shortcut to the reverse iterator adaptor
        using base_iterator = std::reverse_iterator<Base>;
        /// the reference type for the pointed-to element
        using reference = typename Base::reference;

        /// create reverse iterator from iterator
        json_reverse_iterator(const typename base_iterator::iterator_type& it) noexcept
            : base_iterator(it)
        {}

        /// create reverse iterator from base class
        json_reverse_iterator(const base_iterator& it) noexcept
            : base_iterator(it)
        {}

        /// post-increment (it++)
        json_reverse_iterator operator++(int)
        {
            return base_iterator::operator++(1);
        }

        /// pre-increment (++it)
        json_reverse_iterator& operator++()
        {
            base_iterator::operator++();
            return *this;
        }

        /// post-decrement (it--)
        json_reverse_iterator operator--(int)
        {
            return base_iterator::operator--(1);
        }

        /// pre-decrement (--it)
        json_reverse_iterator& operator--()
        {
            base_iterator::operator--();
            return *this;
        }

        /// add to iterator
        json_reverse_iterator& operator+=(difference_type i)
        {
            base_iterator::operator+=(i);
            return *this;
        }

        /// add to iterator
        json_reverse_iterator operator+(difference_type i) const
        {
            auto result = *this;
            result += i;
            return result;
        }

        /// subtract from iterator
        json_reverse_iterator operator-(difference_type i) const
        {
            auto result = *this;
            result -= i;
            return result;
        }

        /// return difference
        difference_type operator-(const json_reverse_iterator& other) const
        {
            return this->base() - other.base();
        }

        /// access to successor
        reference operator[](difference_type n) const
        {
            return *(this->operator+(n));
        }

        /// return the key of an object iterator
        typename object_t::key_type key() const
        {
            auto it = --this->base();
            return it.key();
        }

        /// return the value of an iterator
        reference value() const
        {
            auto it = --this->base();
            return it.operator * ();
        }
    };


  private:
    //////////////////////
    // lexer and parser //
    //////////////////////

    /*!
    @brief lexical analysis

    This class organizes the lexical analysis during JSON deserialization.
    */
    class lexer
    {
      private:

        /// abstract input adapter interface
        class input_adapter
        {
          public:
            virtual int get_character() = 0;
            virtual std::string read(size_t offset, size_t length) = 0;
            virtual ~input_adapter() {}
        };

        /// input adapter for cached stream input
        class cached_input_stream_adapter : public input_adapter
        {
          public:
            cached_input_stream_adapter(std::istream& i)
                : is(i), start_position(is.tellg()),
                  buffer(1024 * 1024, std::char_traits<char>::eof())
            {
<<<<<<< HEAD
                // immediately abort if stream is erroneous
                if (JSON_UNLIKELY(i.fail()))
                {
                    JSON_THROW(parse_error(111, 0, "bad input stream"));
                }

                // initial fill; unfilled buffer charaters remain EOF
                is.read(buffer.data(), static_cast<std::streamsize>(buffer.size()));

                // ignore byte-order mark
                if (buffer[0] == '\xEF' and buffer[1] == '\xBB' and buffer[2] == '\xBF')
                {
                    buffer_pos += 3;
                    processed_chars += 3;
                }
=======
                JSON_THROW(parse_error::create(111, 0, "bad input stream"));
>>>>>>> d4d51460
            }

            ~cached_input_stream_adapter() override
            {
                // clear stream flags
                is.clear();
                // set stream after last processed char
                is.seekg(start_position + static_cast<std::streamoff>(processed_chars - 1));
            }

            int get_character() override
            {
                // check if refilling is neccessary
                if (JSON_UNLIKELY(buffer_pos == buffer.size()))
                {
                    // refill
                    is.read(reinterpret_cast<char*>(buffer.data()), static_cast<std::streamsize>(buffer.size()));
                    // set unfilled characters to EOF
                    std::fill_n(buffer.begin() + is.gcount(),
                                buffer.size() - static_cast<size_t>(is.gcount()),
                                std::char_traits<char>::eof());
                    // the buffer is ready
                    buffer_pos = 0;
                }

                ++processed_chars;
                return buffer[buffer_pos++];
            }

            std::string read(size_t offset, size_t length) override
            {
                // create buffer
                std::string result(length, '\0');

                // save stream position
                auto current_pos = is.tellg();
                // save stream flags
                auto flags = is.rdstate();

                // clear stream flags
                is.clear();
                // set stream position
                is.seekg(static_cast<std::streamoff>(offset));
                // read bytes
                is.read(&result[0], static_cast<std::streamsize>(length));

                // reset stream position
                is.seekg(current_pos);
                // reset stream flags
                is.setstate(flags);

                return result;
            }

          private:
            std::istream& is;

            // chars returned via get_character()
            size_t processed_chars = 0;
            // chars processed in the current buffer
            size_t buffer_pos = 0;

            // position of the stream when we started
            const std::streampos start_position;

            // internal buffer
            std::vector<char> buffer;
        };

        /// input adapter for uncached stream input
        class input_stream_adapter : public input_adapter
        {
          public:
            input_stream_adapter(std::istream& i)
                : is(i)
            {
                // immediately abort if stream is erroneous
                if (i.fail())
                {
<<<<<<< HEAD
                    JSON_THROW(parse_error(111, 0, "bad input stream"));
=======
                    JSON_THROW(parse_error::create(102, get_position(), "missing or wrong low surrogate"));
>>>>>>> d4d51460
                }
            }

            int get_character() override
            {
                return is.get();
            }

            std::string read(size_t offset, size_t length) override
            {
                // create buffer
                std::string result(length, '\0');

                // save stream position
                auto current_pos = is.tellg();
                // save stream flags
                auto flags = is.rdstate();

                // clear stream flags
                is.clear();
                // set stream position
                is.seekg(offset);
                // read bytes
                is.read(&result[0], length);

                // reset stream position
                is.seekg(current_pos);
                // reset stream flags
                is.setstate(flags);

                return result;
            }

          private:
            std::istream& is;
        };

        /// input adapter for buffer input
        class input_buffer_adapter : public input_adapter
        {
          public:
            input_buffer_adapter(const char* b, size_t l)
                : input_adapter(), cursor(b), limit(b + l), start(b)
            {}

            input_buffer_adapter(const input_buffer_adapter&) = delete;
            input_buffer_adapter& operator=(input_buffer_adapter&) = delete;

            int get_character() override
            {
                if (JSON_LIKELY(cursor < limit))
                {
                    return *cursor++;
                }
                else
                {
                    return std::char_traits<char>::eof();
                }
            }

            std::string read(size_t offset, size_t length) override
            {
<<<<<<< HEAD
                return std::string(start + offset, length);
=======
                JSON_THROW(parse_error::create(103, get_position(), "code points above 0x10FFFF are invalid"));
>>>>>>> d4d51460
            }

          private:
            const char* cursor;
            const char* limit;
            const char* start;
        };

      public:
        /// token types for the parser
        enum class token_type
        {
            uninitialized,   ///< indicating the scanner is uninitialized
            literal_true,    ///< the `true` literal
            literal_false,   ///< the `false` literal
            literal_null,    ///< the `null` literal
            value_string,    ///< a string -- use get_string() for actual value
            value_unsigned,  ///< an unsigned integer -- use get_number() for actual value
            value_integer,   ///< a signed integer -- use get_number() for actual value
            value_float,     ///< an floating point number -- use get_number() for actual value
            begin_array,     ///< the character for array begin `[`
            begin_object,    ///< the character for object begin `{`
            end_array,       ///< the character for array end `]`
            end_object,      ///< the character for object end `}`
            name_separator,  ///< the name separator `:`
            value_separator, ///< the value separator `,`
            parse_error,     ///< indicating a parse error
            end_of_input     ///< indicating the end of the input buffer
        };

        /// return name of values of type token_type (only used for errors)
        static std::string token_type_name(const token_type t)
        {
            switch (t)
            {
                case token_type::uninitialized:
                    return "<uninitialized>";
                case token_type::literal_true:
                    return "true literal";
                case token_type::literal_false:
                    return "false literal";
                case token_type::literal_null:
                    return "null literal";
                case token_type::value_string:
                    return "string literal";
                case lexer::token_type::value_unsigned:
                case lexer::token_type::value_integer:
                case lexer::token_type::value_float:
                    return "number literal";
                case token_type::begin_array:
                    return "'['";
                case token_type::begin_object:
                    return "'{'";
                case token_type::end_array:
                    return "']'";
                case token_type::end_object:
                    return "'}'";
                case token_type::name_separator:
                    return "':'";
                case token_type::value_separator:
                    return "','";
                case token_type::parse_error:
                    return "<parse error>";
                case token_type::end_of_input:
                    return "end of input";
                default:
                {
                    // catch non-enum values
                    return "unknown token"; // LCOV_EXCL_LINE
                }
            }
        }

        explicit lexer(std::istream& i)
        //        : ia(new input_stream_adapter(i))
            : ia(new cached_input_stream_adapter(i))
        {}

        lexer(const char* buff, const size_t len)
            : ia(new input_buffer_adapter(buff, len))
        {}

        ~lexer()
        {
            delete ia;
        }

        // switch off unwanted functions (due to pointer members)
        lexer() = delete;
        lexer(const lexer&) = delete;
        lexer operator=(const lexer&) = delete;

      private:
        /////////////////////
        // scan functions
        /////////////////////

        // must be called after \u was read; returns following xxxx as hex or -1 when error
        int get_codepoint()
        {
            // read xxxx of \uxxxx
            std::vector<char> buffer(5, '\0');
            for (size_t i = 0; i < 4; ++i)
            {
                get();
                if (JSON_UNLIKELY(current != std::char_traits<char>::eof()))
                {
                    buffer[i] = static_cast<char>(current);
                }
                else
                {
                    // error message will be created by caller
                    return -1;
                }
            }

            char* endptr;
            errno = 0;

            const int codepoint = static_cast<int>(std::strtoul(buffer.data(), &endptr, 16));

            if (JSON_LIKELY(errno == 0 and endptr == buffer.data() + 4))
            {
                return codepoint;
            }
            else
            {
                // conversion incomplete or failure
                return -1;
            }
        }

        token_type scan_string()
        {
            // reset yytext (ignore opening quote)
            reset();

            while (true)
            {
                get();

                // end of file while parsing string
                if (JSON_UNLIKELY(current == std::char_traits<char>::eof()))
                {
                    error_message = "invalid string: missing closing quote";
                    return token_type::parse_error;
                }

                // control character
                if (JSON_UNLIKELY('\x00' <= current and current <= '\x1f'))
                {
                    error_message = "invalid string: control characters (U+0000 through U+001f) must be escaped";
                    return token_type::parse_error;
                }

                switch (current)
                {
                    // closing quote
                    case '\"':
                    {
                        add('\0');
                        --yylen;
                        return token_type::value_string;
                    }

                    // escape sequence
                    case '\\':
                    {
                        switch (get())
                        {
                            // quotation mark
                            case '\"':
                                add('\"');
                                break;
                            // reverse solidus
                            case '\\':
                                add('\\');
                                break;
                            // solidus
                            case '/':
                                add('/');
                                break;
                            // backspace
                            case 'b':
                                add('\b');
                                break;
                            // form feed
                            case 'f':
                                add('\f');
                                break;
                            // line feed
                            case 'n':
                                add('\n');
                                break;
                            // carriage return
                            case 'r':
                                add('\r');
                                break;
                            // tab
                            case 't':
                                add('\t');
                                break;

                            // unicode escapes
                            case 'u':
                            {
                                int codepoint;
                                int codepoint1 = get_codepoint();

                                if (JSON_UNLIKELY(codepoint1 == -1))
                                {
                                    error_message = "invalid string: '\\u' must be followed by 4 hex digits";
                                    return token_type::parse_error;
                                }

                                // check if code point is a high surrogate
                                if (codepoint1 >= 0xD800 and codepoint1 <= 0xDBFF)
                                {
                                    // expect next \uxxxx entry
                                    if (JSON_LIKELY(get() == '\\' and get() == 'u'))
                                    {
                                        int codepoint2 = get_codepoint();

                                        if (JSON_UNLIKELY(codepoint2 == -1))
                                        {
                                            error_message = "invalid string: '\\u' must be followed by 4 hex digits";
                                            return token_type::parse_error;
                                        }

                                        // check if codepoint2 is a low surrogate
                                        if (codepoint2 >= 0xDC00 and codepoint2 <= 0xDFFF)
                                        {
                                            codepoint =
                                                // high surrogate occupies the most significant 22 bits
                                                (codepoint1 << 10)
                                                // low surrogate occupies the least significant 15 bits
                                                + codepoint2
                                                // there is still the 0xD800, 0xDC00 and 0x10000 noise
                                                // in the result so we have to subtract with:
                                                // (0xD800 << 10) + DC00 - 0x10000 = 0x35FDC00
                                                - 0x35FDC00;
                                        }
                                        else
                                        {
                                            error_message = "invalid string: invalid low surrogate";
                                            return token_type::parse_error;
                                        }
                                    }
                                    else
                                    {
                                        error_message = "invalid string: missing low surrogate";
                                        return token_type::parse_error;
                                    }
                                }
                                else
                                {
                                    if (JSON_UNLIKELY(codepoint1 >= 0xDC00 and codepoint1 <= 0xDFFF))
                                    {
                                        error_message = "invalid string: missing high surrogate";
                                        return token_type::parse_error;
                                    }

                                    // only work with first code point
                                    codepoint = codepoint1;
                                }

                                // translate code point to bytes
                                if (codepoint < 0x80)
                                {
                                    // 1-byte characters: 0xxxxxxx (ASCII)
                                    add(codepoint);
                                }
                                else if (codepoint <= 0x7ff)
                                {
                                    // 2-byte characters: 110xxxxx 10xxxxxx
                                    add(0xC0 | (codepoint >> 6));
                                    add(0x80 | (codepoint & 0x3F));
                                }
                                else if (codepoint <= 0xffff)
                                {
                                    // 3-byte characters: 1110xxxx 10xxxxxx 10xxxxxx
                                    add(0xE0 | (codepoint >> 12));
                                    add(0x80 | ((codepoint >> 6) & 0x3F));
                                    add(0x80 | (codepoint & 0x3F));
                                }
                                else if (codepoint <= 0x10ffff)
                                {
                                    // 4-byte characters: 11110xxx 10xxxxxx 10xxxxxx 10xxxxxx
                                    add(0xF0 | (codepoint >> 18));
                                    add(0x80 | ((codepoint >> 12) & 0x3F));
                                    add(0x80 | ((codepoint >> 6) & 0x3F));
                                    add(0x80 | (codepoint & 0x3F));
                                }
                                else
                                {
                                    error_message = "invalid string: code points above U+10FFFF are invalid";
                                    return token_type::parse_error;
                                }

                                break;
                            }

                            // other characters after escape
                            default:
                                error_message = "invalid string: forbidden character after backspace";
                                return token_type::parse_error;
                        }

                        break;
                    }

                    // any other character
                    default:
                    {
                        add(current);
                        break;
                    }
                }
            }
        }

        token_type scan_number()
        {
            static unsigned char lookup[9][256] =
            {
                {10, 10, 10, 10, 10, 10, 10, 10, 10, 10, 10, 10, 10, 10, 10, 10, 10, 10, 10, 10, 10, 10, 10, 10, 10, 10, 10, 10, 10, 10, 10, 10, 10, 10, 10, 10, 10, 10, 10, 10, 10, 10, 10, 10, 10, 1, 10, 10, 3, 2, 2, 2, 2, 2, 2, 2, 2, 2, 10, 10, 10, 10, 10, 10, 10, 10, 10, 10, 10, 10, 10, 10, 10, 10, 10, 10, 10, 10, 10, 10, 10, 10, 10, 10, 10, 10, 10, 10, 10, 10, 10, 10, 10, 10, 10, 10, 10, 10, 10, 10, 10, 10, 10, 10, 10, 10, 10, 10, 10, 10, 10, 10, 10, 10, 10, 10, 10, 10, 10, 10, 10, 10, 10, 10, 10, 10, 10, 10, 10, 10, 10, 10, 10, 10, 10, 10, 10, 10, 10, 10, 10, 10, 10, 10, 10, 10, 10, 10, 10, 10, 10, 10, 10, 10, 10, 10, 10, 10, 10, 10, 10, 10, 10, 10, 10, 10, 10, 10, 10, 10, 10, 10, 10, 10, 10, 10, 10, 10, 10, 10, 10, 10, 10, 10, 10, 10, 10, 10, 10, 10, 10, 10, 10, 10, 10, 10, 10, 10, 10, 10, 10, 10, 10, 10, 10, 10, 10, 10, 10, 10, 10, 10, 10, 10, 10, 10, 10, 10, 10, 10, 10, 10, 10, 10, 10, 10, 10, 10, 10, 10, 10, 10, 10, 10, 10, 10, 10, 10, 10, 10, 10, 10, 10, 10, 10, 10, 10, 10, 10, 10, 10, 10, 10, 10, 10, 10},
                {10, 10, 10, 10, 10, 10, 10, 10, 10, 10, 10, 10, 10, 10, 10, 10, 10, 10, 10, 10, 10, 10, 10, 10, 10, 10, 10, 10, 10, 10, 10, 10, 10, 10, 10, 10, 10, 10, 10, 10, 10, 10, 10, 10, 10, 10, 10, 10, 3, 2, 2, 2, 2, 2, 2, 2, 2, 2, 10, 10, 10, 10, 10, 10, 10, 10, 10, 10, 10, 10, 10, 10, 10, 10, 10, 10, 10, 10, 10, 10, 10, 10, 10, 10, 10, 10, 10, 10, 10, 10, 10, 10, 10, 10, 10, 10, 10, 10, 10, 10, 10, 10, 10, 10, 10, 10, 10, 10, 10, 10, 10, 10, 10, 10, 10, 10, 10, 10, 10, 10, 10, 10, 10, 10, 10, 10, 10, 10, 10, 10, 10, 10, 10, 10, 10, 10, 10, 10, 10, 10, 10, 10, 10, 10, 10, 10, 10, 10, 10, 10, 10, 10, 10, 10, 10, 10, 10, 10, 10, 10, 10, 10, 10, 10, 10, 10, 10, 10, 10, 10, 10, 10, 10, 10, 10, 10, 10, 10, 10, 10, 10, 10, 10, 10, 10, 10, 10, 10, 10, 10, 10, 10, 10, 10, 10, 10, 10, 10, 10, 10, 10, 10, 10, 10, 10, 10, 10, 10, 10, 10, 10, 10, 10, 10, 10, 10, 10, 10, 10, 10, 10, 10, 10, 10, 10, 10, 10, 10, 10, 10, 10, 10, 10, 10, 10, 10, 10, 10, 10, 10, 10, 10, 10, 10, 10, 10, 10, 10, 10, 10, 10, 10, 10, 10, 10, 10},
                {9, 9, 9, 9, 9, 9, 9, 9, 9, 9, 9, 9, 9, 9, 9, 9, 9, 9, 9, 9, 9, 9, 9, 9, 9, 9, 9, 9, 9, 9, 9, 9, 9, 9, 9, 9, 9, 9, 9, 9, 9, 9, 9, 9, 9, 9, 4, 9, 2, 2, 2, 2, 2, 2, 2, 2, 2, 2, 9, 9, 9, 9, 9, 9, 9, 9, 9, 9, 9, 5, 9, 9, 9, 9, 9, 9, 9, 9, 9, 9, 9, 9, 9, 9, 9, 9, 9, 9, 9, 9, 9, 9, 9, 9, 9, 9, 9, 9, 9, 9, 9, 5, 9, 9, 9, 9, 9, 9, 9, 9, 9, 9, 9, 9, 9, 9, 9, 9, 9, 9, 9, 9, 9, 9, 9, 9, 9, 9, 9, 9, 9, 9, 9, 9, 9, 9, 9, 9, 9, 9, 9, 9, 9, 9, 9, 9, 9, 9, 9, 9, 9, 9, 9, 9, 9, 9, 9, 9, 9, 9, 9, 9, 9, 9, 9, 9, 9, 9, 9, 9, 9, 9, 9, 9, 9, 9, 9, 9, 9, 9, 9, 9, 9, 9, 9, 9, 9, 9, 9, 9, 9, 9, 9, 9, 9, 9, 9, 9, 9, 9, 9, 9, 9, 9, 9, 9, 9, 9, 9, 9, 9, 9, 9, 9, 9, 9, 9, 9, 9, 9, 9, 9, 9, 9, 9, 9, 9, 9, 9, 9, 9, 9, 9, 9, 9, 9, 9, 9, 9, 9, 9, 9, 9, 9, 9, 9, 9, 9, 9, 9, 9, 9, 9, 9, 9, 9},
                {9, 9, 9, 9, 9, 9, 9, 9, 9, 9, 9, 9, 9, 9, 9, 9, 9, 9, 9, 9, 9, 9, 9, 9, 9, 9, 9, 9, 9, 9, 9, 9, 9, 9, 9, 9, 9, 9, 9, 9, 9, 9, 9, 9, 9, 9, 4, 9, 9, 9, 9, 9, 9, 9, 9, 9, 9, 9, 9, 9, 9, 9, 9, 9, 9, 9, 9, 9, 9, 5, 9, 9, 9, 9, 9, 9, 9, 9, 9, 9, 9, 9, 9, 9, 9, 9, 9, 9, 9, 9, 9, 9, 9, 9, 9, 9, 9, 9, 9, 9, 9, 5, 9, 9, 9, 9, 9, 9, 9, 9, 9, 9, 9, 9, 9, 9, 9, 9, 9, 9, 9, 9, 9, 9, 9, 9, 9, 9, 9, 9, 9, 9, 9, 9, 9, 9, 9, 9, 9, 9, 9, 9, 9, 9, 9, 9, 9, 9, 9, 9, 9, 9, 9, 9, 9, 9, 9, 9, 9, 9, 9, 9, 9, 9, 9, 9, 9, 9, 9, 9, 9, 9, 9, 9, 9, 9, 9, 9, 9, 9, 9, 9, 9, 9, 9, 9, 9, 9, 9, 9, 9, 9, 9, 9, 9, 9, 9, 9, 9, 9, 9, 9, 9, 9, 9, 9, 9, 9, 9, 9, 9, 9, 9, 9, 9, 9, 9, 9, 9, 9, 9, 9, 9, 9, 9, 9, 9, 9, 9, 9, 9, 9, 9, 9, 9, 9, 9, 9, 9, 9, 9, 9, 9, 9, 9, 9, 9, 9, 9, 9, 9, 9, 9, 9, 9, 9},
                {10, 10, 10, 10, 10, 10, 10, 10, 10, 10, 10, 10, 10, 10, 10, 10, 10, 10, 10, 10, 10, 10, 10, 10, 10, 10, 10, 10, 10, 10, 10, 10, 10, 10, 10, 10, 10, 10, 10, 10, 10, 10, 10, 10, 10, 10, 10, 10, 6, 6, 6, 6, 6, 6, 6, 6, 6, 6, 10, 10, 10, 10, 10, 10, 10, 10, 10, 10, 10, 5, 10, 10, 10, 10, 10, 10, 10, 10, 10, 10, 10, 10, 10, 10, 10, 10, 10, 10, 10, 10, 10, 10, 10, 10, 10, 10, 10, 10, 10, 10, 10, 5, 10, 10, 10, 10, 10, 10, 10, 10, 10, 10, 10, 10, 10, 10, 10, 10, 10, 10, 10, 10, 10, 10, 10, 10, 10, 10, 10, 10, 10, 10, 10, 10, 10, 10, 10, 10, 10, 10, 10, 10, 10, 10, 10, 10, 10, 10, 10, 10, 10, 10, 10, 10, 10, 10, 10, 10, 10, 10, 10, 10, 10, 10, 10, 10, 10, 10, 10, 10, 10, 10, 10, 10, 10, 10, 10, 10, 10, 10, 10, 10, 10, 10, 10, 10, 10, 10, 10, 10, 10, 10, 10, 10, 10, 10, 10, 10, 10, 10, 10, 10, 10, 10, 10, 10, 10, 10, 10, 10, 10, 10, 10, 10, 10, 10, 10, 10, 10, 10, 10, 10, 10, 10, 10, 10, 10, 10, 10, 10, 10, 10, 10, 10, 10, 10, 10, 10, 10, 10, 10, 10, 10, 10, 10, 10, 10, 10, 10, 10, 10, 10, 10, 10, 10, 10},
                {10, 10, 10, 10, 10, 10, 10, 10, 10, 10, 10, 10, 10, 10, 10, 10, 10, 10, 10, 10, 10, 10, 10, 10, 10, 10, 10, 10, 10, 10, 10, 10, 10, 10, 10, 10, 10, 10, 10, 10, 10, 10, 10, 8, 10, 8, 10, 10, 7, 7, 7, 7, 7, 7, 7, 7, 7, 7, 10, 10, 10, 10, 10, 10, 10, 10, 10, 10, 10, 10, 10, 10, 10, 10, 10, 10, 10, 10, 10, 10, 10, 10, 10, 10, 10, 10, 10, 10, 10, 10, 10, 10, 10, 10, 10, 10, 10, 10, 10, 10, 10, 10, 10, 10, 10, 10, 10, 10, 10, 10, 10, 10, 10, 10, 10, 10, 10, 10, 10, 10, 10, 10, 10, 10, 10, 10, 10, 10, 10, 10, 10, 10, 10, 10, 10, 10, 10, 10, 10, 10, 10, 10, 10, 10, 10, 10, 10, 10, 10, 10, 10, 10, 10, 10, 10, 10, 10, 10, 10, 10, 10, 10, 10, 10, 10, 10, 10, 10, 10, 10, 10, 10, 10, 10, 10, 10, 10, 10, 10, 10, 10, 10, 10, 10, 10, 10, 10, 10, 10, 10, 10, 10, 10, 10, 10, 10, 10, 10, 10, 10, 10, 10, 10, 10, 10, 10, 10, 10, 10, 10, 10, 10, 10, 10, 10, 10, 10, 10, 10, 10, 10, 10, 10, 10, 10, 10, 10, 10, 10, 10, 10, 10, 10, 10, 10, 10, 10, 10, 10, 10, 10, 10, 10, 10, 10, 10, 10, 10, 10, 10, 10, 10, 10, 10, 10, 10},
                {9, 9, 9, 9, 9, 9, 9, 9, 9, 9, 9, 9, 9, 9, 9, 9, 9, 9, 9, 9, 9, 9, 9, 9, 9, 9, 9, 9, 9, 9, 9, 9, 9, 9, 9, 9, 9, 9, 9, 9, 9, 9, 9, 9, 9, 9, 9, 9, 6, 6, 6, 6, 6, 6, 6, 6, 6, 6, 9, 9, 9, 9, 9, 9, 9, 9, 9, 9, 9, 5, 9, 9, 9, 9, 9, 9, 9, 9, 9, 9, 9, 9, 9, 9, 9, 9, 9, 9, 9, 9, 9, 9, 9, 9, 9, 9, 9, 9, 9, 9, 9, 5, 9, 9, 9, 9, 9, 9, 9, 9, 9, 9, 9, 9, 9, 9, 9, 9, 9, 9, 9, 9, 9, 9, 9, 9, 9, 9, 9, 9, 9, 9, 9, 9, 9, 9, 9, 9, 9, 9, 9, 9, 9, 9, 9, 9, 9, 9, 9, 9, 9, 9, 9, 9, 9, 9, 9, 9, 9, 9, 9, 9, 9, 9, 9, 9, 9, 9, 9, 9, 9, 9, 9, 9, 9, 9, 9, 9, 9, 9, 9, 9, 9, 9, 9, 9, 9, 9, 9, 9, 9, 9, 9, 9, 9, 9, 9, 9, 9, 9, 9, 9, 9, 9, 9, 9, 9, 9, 9, 9, 9, 9, 9, 9, 9, 9, 9, 9, 9, 9, 9, 9, 9, 9, 9, 9, 9, 9, 9, 9, 9, 9, 9, 9, 9, 9, 9, 9, 9, 9, 9, 9, 9, 9, 9, 9, 9, 9, 9, 9, 9, 9, 9, 9, 9, 9},
                {9, 9, 9, 9, 9, 9, 9, 9, 9, 9, 9, 9, 9, 9, 9, 9, 9, 9, 9, 9, 9, 9, 9, 9, 9, 9, 9, 9, 9, 9, 9, 9, 9, 9, 9, 9, 9, 9, 9, 9, 9, 9, 9, 9, 9, 9, 9, 9, 7, 7, 7, 7, 7, 7, 7, 7, 7, 7, 9, 9, 9, 9, 9, 9, 9, 9, 9, 9, 9, 9, 9, 9, 9, 9, 9, 9, 9, 9, 9, 9, 9, 9, 9, 9, 9, 9, 9, 9, 9, 9, 9, 9, 9, 9, 9, 9, 9, 9, 9, 9, 9, 9, 9, 9, 9, 9, 9, 9, 9, 9, 9, 9, 9, 9, 9, 9, 9, 9, 9, 9, 9, 9, 9, 9, 9, 9, 9, 9, 9, 9, 9, 9, 9, 9, 9, 9, 9, 9, 9, 9, 9, 9, 9, 9, 9, 9, 9, 9, 9, 9, 9, 9, 9, 9, 9, 9, 9, 9, 9, 9, 9, 9, 9, 9, 9, 9, 9, 9, 9, 9, 9, 9, 9, 9, 9, 9, 9, 9, 9, 9, 9, 9, 9, 9, 9, 9, 9, 9, 9, 9, 9, 9, 9, 9, 9, 9, 9, 9, 9, 9, 9, 9, 9, 9, 9, 9, 9, 9, 9, 9, 9, 9, 9, 9, 9, 9, 9, 9, 9, 9, 9, 9, 9, 9, 9, 9, 9, 9, 9, 9, 9, 9, 9, 9, 9, 9, 9, 9, 9, 9, 9, 9, 9, 9, 9, 9, 9, 9, 9, 9, 9, 9, 9, 9, 9, 9},
                {10, 10, 10, 10, 10, 10, 10, 10, 10, 10, 10, 10, 10, 10, 10, 10, 10, 10, 10, 10, 10, 10, 10, 10, 10, 10, 10, 10, 10, 10, 10, 10, 10, 10, 10, 10, 10, 10, 10, 10, 10, 10, 10, 10, 10, 10, 10, 10, 7, 7, 7, 7, 7, 7, 7, 7, 7, 7, 10, 10, 10, 10, 10, 10, 10, 10, 10, 10, 10, 10, 10, 10, 10, 10, 10, 10, 10, 10, 10, 10, 10, 10, 10, 10, 10, 10, 10, 10, 10, 10, 10, 10, 10, 10, 10, 10, 10, 10, 10, 10, 10, 10, 10, 10, 10, 10, 10, 10, 10, 10, 10, 10, 10, 10, 10, 10, 10, 10, 10, 10, 10, 10, 10, 10, 10, 10, 10, 10, 10, 10, 10, 10, 10, 10, 10, 10, 10, 10, 10, 10, 10, 10, 10, 10, 10, 10, 10, 10, 10, 10, 10, 10, 10, 10, 10, 10, 10, 10, 10, 10, 10, 10, 10, 10, 10, 10, 10, 10, 10, 10, 10, 10, 10, 10, 10, 10, 10, 10, 10, 10, 10, 10, 10, 10, 10, 10, 10, 10, 10, 10, 10, 10, 10, 10, 10, 10, 10, 10, 10, 10, 10, 10, 10, 10, 10, 10, 10, 10, 10, 10, 10, 10, 10, 10, 10, 10, 10, 10, 10, 10, 10, 10, 10, 10, 10, 10, 10, 10, 10, 10, 10, 10, 10, 10, 10, 10, 10, 10, 10, 10, 10, 10, 10, 10, 10, 10, 10, 10, 10, 10, 10, 10, 10, 10, 10, 10}
            };

            reset();

            bool has_sign = false;
            bool has_exp = false;
            bool has_point = false;

            int state = lookup[0][static_cast<unsigned char>(current)];
            int old_state = 0;

            while (state != 9)
            {
                has_sign = has_sign or (state == 1);
                has_point = has_point or (state == 4);
                has_exp = has_exp or (state == 5);

                if (JSON_UNLIKELY(state == 10))
                {
                    // create error message based on previous state
                    switch (old_state)
                    {
                        case 0:
                            error_message = "invalid number; expected '-' or digit";
                            break;
                        case 1:
                            error_message = "invalid number; expected digit after '-'";
                            break;
                        case 4:
                            error_message = "invalid number; expected digit after '.'";
                            break;
                        case 5:
                            error_message = "invalid number; expected '+', '-', or digit after exponent";
                            break;
                        case 8:
                            error_message = "invalid number; expected digit after exponent sign";
                            break;
                        default:
                            assert(false); // no error in the other states
                            break;
                    }
                    return token_type::parse_error;
                }

                add(current);
                get();
                old_state = state;
                state = lookup[state][static_cast<unsigned char>(current)];
            }

            // unget the character after the number
            unget();

            // terminate token
            add('\0');
            --yylen;

            if (has_exp or has_point)
            {
                value_float = std::strtod(yytext.data(), nullptr);
                return token_type::value_float;
            }

            if (has_sign)
            {
                char* endptr = nullptr;
                value_integer = std::strtoll(yytext.data(), &endptr, 10);
                return token_type::value_integer;
            }
            else
            {
<<<<<<< HEAD
                char* endptr = nullptr;
                value_unsigned = std::strtoull(yytext.data(), &endptr, 10);
                return token_type::value_unsigned;
=======
                // delete processed characters from line buffer
                m_line_buffer.erase(0, num_processed_chars);
                // read next line from input stream
                m_line_buffer_tmp.clear();

                // check if stream is still good
                if (m_stream->fail())
                {
                    JSON_THROW(parse_error::create(111, 0, "bad input stream"));
                }

                std::getline(*m_stream, m_line_buffer_tmp, '\n');

                // add line with newline symbol to the line buffer
                m_line_buffer += m_line_buffer_tmp;
                m_line_buffer.push_back('\n');
>>>>>>> d4d51460
            }
        }

        token_type scan_true()
        {
            if (JSON_LIKELY((get() == 'r' and get() == 'u' and get() == 'e')))
            {
                return token_type::literal_true;
            }

            error_message = "invalid literal; expected 'true'";
            return token_type::parse_error;
        }

        token_type scan_false()
        {
            if (JSON_LIKELY((get() == 'a' and get() == 'l' and get() == 's' and get() == 'e')))
            {
<<<<<<< HEAD
                return token_type::literal_false;
=======
                // find next escape character
                auto e = std::find(i, m_cursor - 1, '\\');
                if (e != i)
                {
                    // see https://github.com/nlohmann/json/issues/365#issuecomment-262874705
                    for (auto k = i; k < e; k++)
                    {
                        result.push_back(static_cast<typename string_t::value_type>(*k));
                    }
                    i = e - 1; // -1 because of ++i
                }
                else
                {
                    // processing escaped character
                    // read next character
                    ++i;

                    switch (*i)
                    {
                        // the default escapes
                        case 't':
                        {
                            result += "\t";
                            break;
                        }
                        case 'b':
                        {
                            result += "\b";
                            break;
                        }
                        case 'f':
                        {
                            result += "\f";
                            break;
                        }
                        case 'n':
                        {
                            result += "\n";
                            break;
                        }
                        case 'r':
                        {
                            result += "\r";
                            break;
                        }
                        case '\\':
                        {
                            result += "\\";
                            break;
                        }
                        case '/':
                        {
                            result += "/";
                            break;
                        }
                        case '"':
                        {
                            result += "\"";
                            break;
                        }

                        // unicode
                        case 'u':
                        {
                            // get code xxxx from uxxxx
                            auto codepoint = std::strtoul(std::string(reinterpret_cast<typename string_t::const_pointer>(i + 1),
                                                          4).c_str(), nullptr, 16);

                            // check if codepoint is a high surrogate
                            if (codepoint >= 0xD800 and codepoint <= 0xDBFF)
                            {
                                // make sure there is a subsequent unicode
                                if ((i + 6 >= m_limit) or * (i + 5) != '\\' or * (i + 6) != 'u')
                                {
                                    JSON_THROW(parse_error::create(102, get_position(), "missing low surrogate"));
                                }

                                // get code yyyy from uxxxx\uyyyy
                                auto codepoint2 = std::strtoul(std::string(reinterpret_cast<typename string_t::const_pointer>
                                                               (i + 7), 4).c_str(), nullptr, 16);
                                result += to_unicode(codepoint, codepoint2);
                                // skip the next 10 characters (xxxx\uyyyy)
                                i += 10;
                            }
                            else if (codepoint >= 0xDC00 and codepoint <= 0xDFFF)
                            {
                                // we found a lone low surrogate
                                JSON_THROW(parse_error::create(102, get_position(), "missing high surrogate"));
                            }
                            else
                            {
                                // add unicode character(s)
                                result += to_unicode(codepoint);
                                // skip the next four characters (xxxx)
                                i += 4;
                            }
                            break;
                        }
                    }
                }
>>>>>>> d4d51460
            }

            error_message = "invalid literal; expected 'false'";
            return token_type::parse_error;
        }

        token_type scan_null()
        {
            if (JSON_LIKELY((get() == 'u' and get() == 'l' and get() == 'l')))
            {
                return token_type::literal_null;
            }

            error_message = "invalid literal; expected 'null'";
            return token_type::parse_error;
        }

        /////////////////////
        // input management
        /////////////////////

        void reset()
        {
            yylen = 0;
            start_pos = chars_read - 1;
        }

        // get a character from the input
        int get()
        {
            ++chars_read;

            if (JSON_UNLIKELY(next_unget))
            {
                next_unget = false;
            }
            else
            {
                current = ia->get_character();
            }

            return current;
        }

        // unget a character to the input
        void unget()
        {
            --chars_read;
            next_unget = true;
        }

        // add a character to yytext
        void add(int c)
        {
            // resize yytext if necessary
            if (JSON_UNLIKELY((yylen + 1 > yytext.capacity())))
            {
                yytext.resize(2 * yytext.capacity(), '\0');
            }
            yytext[yylen++] = static_cast<char>(c);
        }

      public:
        constexpr size_t get_position() const
        {
            return chars_read;
        }

        const std::string get_string()
        {
            return std::string(yytext.data(), yylen);
        }

        std::string get_token_string() const
        {
            std::string s = ia->read(start_pos, chars_read - start_pos);
            std::stringstream ss;

            for (auto c : s)
            {
                if (c == '\0' or c == std::char_traits<char>::eof())
                {
                    continue;
                }
                else if ('\x00' <= c and c <= '\x1f')
                {
                    ss << "<U+" << std::setw(4) << std::setfill('0') << std::hex << int(c) << ">";
                }
                else
                {
                    ss << c;
                }
            }

            return ss.str();
        }

        const std::string& get_error_message() const
        {
            return error_message;
        }

        bool get_number(basic_json& result, const token_type token) const
        {
            switch (token)
            {
                case lexer::token_type::value_unsigned:
                {
                    result.m_type = value_t::number_unsigned;
                    result.m_value = static_cast<number_unsigned_t>(value_unsigned);
                    return true;
                }

                case lexer::token_type::value_integer:
                {
                    result.m_type = value_t::number_integer;
                    result.m_value = static_cast<number_integer_t>(value_integer);
                    return true;
                }

                case lexer::token_type::value_float:
                {
                    result.m_type = value_t::number_float;
                    result.m_value = static_cast<number_float_t>(value_float);
                    return true;
                }

                default:
                {
<<<<<<< HEAD
                    return false;
=======
                    JSON_THROW(out_of_range::create(406, "number overflow parsing '" + get_token_string() + "'"));
>>>>>>> d4d51460
                }
            }
        }

        token_type scan()
        {
            // read next character and ignore whitespace
            do
            {
                get();
            }
            while (current == ' ' or current == '\t' or current == '\n' or current == '\r');

            switch (current)
            {
                // structural characters
                case '[':
                    return token_type::begin_array;
                case ']':
                    return token_type::end_array;
                case '{':
                    return token_type::begin_object;
                case '}':
                    return token_type::end_object;
                case ':':
                    return token_type::name_separator;
                case ',':
                    return token_type::value_separator;

                // literals
                case 't':
                    return scan_true();
                case 'f':
                    return scan_false();
                case 'n':
                    return scan_null();

                // string
                case '\"':
                    return scan_string();

                // number
                case '-':
                case '0':
                case '1':
                case '2':
                case '3':
                case '4':
                case '5':
                case '6':
                case '7':
                case '8':
                case '9':
                    return scan_number();

                // end of input
                case '\0':
                case std::char_traits<char>::eof():
                    return token_type::end_of_input;

                // error
                default:
                    error_message = "invalid literal";
                    return token_type::parse_error;
            }
        }

      private:
        /// input adapter
        input_adapter* ia = nullptr;

        /// the current character
        int current = std::char_traits<char>::eof();

        /// whether get() should return the last character again
        bool next_unget = false;

        /// the number of characters read
        size_t chars_read = 0;
        /// the start position of the current token
        size_t start_pos = 0;

        /// buffer for variable-length tokens (numbers, strings)
        std::vector<char> yytext = std::vector<char>(1024, '\0');
        /// current index in yytext
        size_t yylen = 0;

        /// a description of occurred lexer errors
        std::string error_message = "";

        // number values
        long long value_integer = 0;
        unsigned long long value_unsigned = 0;
        double value_float = 0;
    };

    /*!
    @brief syntax analysis

    This class implements a recursive decent parser.
    */
    class parser
    {
      public:
        /// a parser reading from a string literal
        parser(const char* buff, const parser_callback_t cb = nullptr)
            : callback(cb),
              m_lexer(buff, std::strlen(buff))
        {}

        /*!
        @brief a parser reading from an input stream
        @throw parse_error.111 if input stream is in a bad state
        */
        parser(std::istream& is, const parser_callback_t cb = nullptr)
            : callback(cb), m_lexer(is)
        {}

        /// a parser reading from an iterator range with contiguous storage
        template<class IteratorType, typename std::enable_if<
                     std::is_same<typename std::iterator_traits<IteratorType>::iterator_category, std::random_access_iterator_tag>::value
                     , int>::type
                 = 0>
        parser(IteratorType first, IteratorType last, const parser_callback_t cb = nullptr)
            : callback(cb),
              m_lexer(reinterpret_cast<const char*>(&(*first)),
                      static_cast<size_t>(std::distance(first, last)))
        {}

        /*!
        @brief public parser interface
        @throw parse_error.101 in case of an unexpected token
        @throw parse_error.102 if to_unicode fails or surrogate error
        @throw parse_error.103 if to_unicode fails
        */
        basic_json parse()
        {
            // read first token
            get_token();

            basic_json result = parse_internal(true);
            result.assert_invariant();

            // FIXME: this is new behavior
            //expect(lexer::token_type::end_of_input);

            // return parser result and replace it with null in case the
            // top-level value was discarded by the callback function
            return result.is_discarded() ? basic_json() : std::move(result);
        }

      private:
        /*!
        @brief the actual parser
        @throw parse_error.101 in case of an unexpected token
        @throw parse_error.102 if to_unicode fails or surrogate error
        @throw parse_error.103 if to_unicode fails
        */
        basic_json parse_internal(bool keep)
        {
            auto result = basic_json(value_t::discarded);

            switch (last_token)
            {
                case lexer::token_type::begin_object:
                {
                    if (keep and (not callback
                                  or ((keep = callback(depth++, parse_event_t::object_start, result)) != 0)))
                    {
                        // explicitly set result to object to cope with {}
                        result.m_type = value_t::object;
                        result.m_value = value_t::object;
                    }

                    // read next token
                    get_token();

                    // closing } -> we are done
                    if (last_token == lexer::token_type::end_object)
                    {
                        get_token();
                        if (keep and callback and not callback(--depth, parse_event_t::object_end, result))
                        {
                            result = basic_json(value_t::discarded);
                        }
                        return result;
                    }

                    // no comma is expected here
                    unexpect(lexer::token_type::value_separator);

                    // otherwise: parse key-value pairs
                    do
                    {
                        // ugly, but could be fixed with loop reorganization
                        if (last_token == lexer::token_type::value_separator)
                        {
                            get_token();
                        }

                        // store key
                        expect(lexer::token_type::value_string);
                        // FIXME get_string returns const char*; maybe we can
                        // avoid this copy in the future
                        const auto key = m_lexer.get_string();

                        bool keep_tag = false;
                        if (keep)
                        {
                            if (callback)
                            {
                                basic_json k(key);
                                keep_tag = callback(depth, parse_event_t::key, k);
                            }
                            else
                            {
                                keep_tag = true;
                            }
                        }

                        // parse separator (:)
                        get_token();
                        expect(lexer::token_type::name_separator);

                        // parse and add value
                        get_token();
                        auto value = parse_internal(keep);
                        if (keep and keep_tag and not value.is_discarded())
                        {
                            result[key] = std::move(value);
                        }
                    }
                    while (last_token == lexer::token_type::value_separator);

                    // closing }
                    expect(lexer::token_type::end_object);
                    get_token();
                    if (keep and callback and not callback(--depth, parse_event_t::object_end, result))
                    {
                        result = basic_json(value_t::discarded);
                    }

                    return result;
                }

                case lexer::token_type::begin_array:
                {
                    if (keep and (not callback
                                  or ((keep = callback(depth++, parse_event_t::array_start, result)) != 0)))
                    {
                        // explicitly set result to object to cope with []
                        result.m_type = value_t::array;
                        result.m_value = value_t::array;
                    }

                    // read next token
                    get_token();

                    // closing ] -> we are done
                    if (last_token == lexer::token_type::end_array)
                    {
                        get_token();
                        if (callback and not callback(--depth, parse_event_t::array_end, result))
                        {
                            result = basic_json(value_t::discarded);
                        }
                        return result;
                    }

                    // no comma is expected here
                    unexpect(lexer::token_type::value_separator);

                    // otherwise: parse values
                    do
                    {
                        // ugly, but could be fixed with loop reorganization
                        if (last_token == lexer::token_type::value_separator)
                        {
                            get_token();
                        }

                        // parse value
                        auto value = parse_internal(keep);
                        if (keep and not value.is_discarded())
                        {
                            result.push_back(std::move(value));
                        }
                    }
                    while (last_token == lexer::token_type::value_separator);

                    // closing ]
                    expect(lexer::token_type::end_array);
                    get_token();
                    if (keep and callback and not callback(--depth, parse_event_t::array_end, result))
                    {
                        result = basic_json(value_t::discarded);
                    }

                    return result;
                }

                case lexer::token_type::literal_null:
                {
                    get_token();
                    result.m_type = value_t::null;
                    break;
                }

                case lexer::token_type::value_string:
                {
                    result = basic_json(m_lexer.get_string());
                    get_token();
                    break;
                }

                case lexer::token_type::literal_true:
                {
                    get_token();
                    result.m_type = value_t::boolean;
                    result.m_value = true;
                    break;
                }

                case lexer::token_type::literal_false:
                {
                    get_token();
                    result.m_type = value_t::boolean;
                    result.m_value = false;
                    break;
                }

                case lexer::token_type::value_unsigned:
                case lexer::token_type::value_integer:
                case lexer::token_type::value_float:
                {
                    m_lexer.get_number(result, last_token);
                    get_token();
                    break;
                }

                default:
                {
                    // the last token was unexpected
                    unexpect(last_token);
                }
            }

            if (keep and callback and not callback(depth, parse_event_t::value, result))
            {
                result = basic_json(value_t::discarded);
            }
            return result;
        }

        /// get next token from lexer
        typename lexer::token_type get_token()
        {
            last_token = m_lexer.scan();
            return last_token;
        }

        /*!
        @throw parse_error.101 if expected token did not occur
        */
        void expect(typename lexer::token_type t) const
        {
            if (t != last_token)
            {
                std::string error_msg = "syntax error - ";
                if (last_token == lexer::token_type::parse_error)
                {
                    error_msg += m_lexer.get_error_message() + "; last read: '" + m_lexer.get_token_string() + "'";
                }
                else
                {
                    error_msg += "unexpected " + lexer::token_type_name(last_token);
                }

                error_msg += "; expected " + lexer::token_type_name(t);
                JSON_THROW(parse_error::create(101, m_lexer.get_position(), error_msg));
            }
        }

        /*!
        @throw parse_error.101 if unexpected token occurred
        */
        void unexpect(typename lexer::token_type t) const
        {
            if (t == last_token)
            {
<<<<<<< HEAD
                std::string error_msg = "syntax error - ";
                if (last_token == lexer::token_type::parse_error)
                {
                    error_msg += m_lexer.get_error_message() + "; last read '" + m_lexer.get_token_string() + "'";
                }
                else
                {
                    error_msg += "unexpected " + lexer::token_type_name(last_token);
                }

                JSON_THROW(parse_error(101, m_lexer.get_position(), error_msg));
=======
                std::string error_msg = "parse error - unexpected ";
                error_msg += (last_token == lexer::token_type::parse_error ? ("'" +  m_lexer.get_token_string() +
                              "'") :
                              lexer::token_type_name(last_token));
                JSON_THROW(parse_error::create(101, m_lexer.get_position(), error_msg));
>>>>>>> d4d51460
            }
        }

      private:
        /// current level of recursion
        int depth = 0;
        /// callback function
        const parser_callback_t callback = nullptr;
        /// the type of the last read token
        typename lexer::token_type last_token = lexer::token_type::uninitialized;
        /// the lexer
        lexer m_lexer;
    };

  public:
    /*!
    @brief JSON Pointer

    A JSON pointer defines a string syntax for identifying a specific value
    within a JSON document. It can be used with functions `at` and
    `operator[]`. Furthermore, JSON pointers are the base for JSON patches.

    @sa [RFC 6901](https://tools.ietf.org/html/rfc6901)

    @since version 2.0.0
    */
    class json_pointer
    {
        /// allow basic_json to access private members
        friend class basic_json;

      public:
        /*!
        @brief create JSON pointer

        Create a JSON pointer according to the syntax described in
        [Section 3 of RFC6901](https://tools.ietf.org/html/rfc6901#section-3).

        @param[in] s  string representing the JSON pointer; if omitted, the
                      empty string is assumed which references the whole JSON
                      value

        @throw parse_error.107 if the given JSON pointer @a s is nonempty and
        does not begin with a slash (`/`); see example below

        @throw parse_error.108 if a tilde (`~`) in the given JSON pointer @a s
        is not followed by `0` (representing `~`) or `1` (representing `/`);
        see example below

        @liveexample{The example shows the construction several valid JSON
        pointers as well as the exceptional behavior.,json_pointer}

        @since version 2.0.0
        */
        explicit json_pointer(const std::string& s = "")
            : reference_tokens(split(s))
        {}

        /*!
        @brief return a string representation of the JSON pointer

        @invariant For each JSON pointer `ptr`, it holds:
        @code {.cpp}
        ptr == json_pointer(ptr.to_string());
        @endcode

        @return a string representation of the JSON pointer

        @liveexample{The example shows the result of `to_string`.,
        json_pointer__to_string}

        @since version 2.0.0
        */
        std::string to_string() const noexcept
        {
            return std::accumulate(reference_tokens.begin(),
                                   reference_tokens.end(), std::string{},
                                   [](const std::string & a, const std::string & b)
            {
                return a + "/" + escape(b);
            });
        }

        /// @copydoc to_string()
        operator std::string() const
        {
            return to_string();
        }

      private:
        /*!
        @brief remove and return last reference pointer
        @throw out_of_range.405 if JSON pointer has no parent
        */
        std::string pop_back()
        {
            if (is_root())
            {
                JSON_THROW(out_of_range::create(405, "JSON pointer has no parent"));
            }

            auto last = reference_tokens.back();
            reference_tokens.pop_back();
            return last;
        }

        /// return whether pointer points to the root document
        bool is_root() const
        {
            return reference_tokens.empty();
        }

        json_pointer top() const
        {
            if (is_root())
            {
                JSON_THROW(out_of_range::create(405, "JSON pointer has no parent"));
            }

            json_pointer result = *this;
            result.reference_tokens = {reference_tokens[0]};
            return result;
        }

        /*!
        @brief create and return a reference to the pointed to value

        @complexity Linear in the number of reference tokens.

        @throw parse_error.109 if array index is not a number
        @throw type_error.313 if value cannot be unflattened
        */
        reference get_and_create(reference j) const
        {
            pointer result = &j;

            // in case no reference tokens exist, return a reference to the
            // JSON value j which will be overwritten by a primitive value
            for (const auto& reference_token : reference_tokens)
            {
                switch (result->m_type)
                {
                    case value_t::null:
                    {
                        if (reference_token == "0")
                        {
                            // start a new array if reference token is 0
                            result = &result->operator[](0);
                        }
                        else
                        {
                            // start a new object otherwise
                            result = &result->operator[](reference_token);
                        }
                        break;
                    }

                    case value_t::object:
                    {
                        // create an entry in the object
                        result = &result->operator[](reference_token);
                        break;
                    }

                    case value_t::array:
                    {
                        // create an entry in the array
                        JSON_TRY
                        {
                            result = &result->operator[](static_cast<size_type>(std::stoi(reference_token)));
                        }
                        JSON_CATCH (std::invalid_argument&)
                        {
                            JSON_THROW(parse_error::create(109, 0, "array index '" + reference_token + "' is not a number"));
                        }
                        break;
                    }

                    /*
                    The following code is only reached if there exists a
                    reference token _and_ the current value is primitive. In
                    this case, we have an error situation, because primitive
                    values may only occur as single value; that is, with an
                    empty list of reference tokens.
                    */
                    default:
                    {
                        JSON_THROW(type_error::create(313, "invalid value to unflatten"));
                    }
                }
            }

            return *result;
        }

        /*!
        @brief return a reference to the pointed to value

        @note This version does not throw if a value is not present, but tries
        to create nested values instead. For instance, calling this function
        with pointer `"/this/that"` on a null value is equivalent to calling
        `operator[]("this").operator[]("that")` on that value, effectively
        changing the null value to an object.

        @param[in] ptr  a JSON value

        @return reference to the JSON value pointed to by the JSON pointer

        @complexity Linear in the length of the JSON pointer.

        @throw parse_error.106   if an array index begins with '0'
        @throw parse_error.109   if an array index was not a number
        @throw out_of_range.404  if the JSON pointer can not be resolved
        */
        reference get_unchecked(pointer ptr) const
        {
            for (const auto& reference_token : reference_tokens)
            {
                // convert null values to arrays or objects before continuing
                if (ptr->m_type == value_t::null)
                {
                    // check if reference token is a number
                    const bool nums = std::all_of(reference_token.begin(),
                                                  reference_token.end(),
                                                  [](const char x)
                    {
                        return (x >= '0' and x <= '9');
                    });

                    // change value to array for numbers or "-" or to object
                    // otherwise
                    if (nums or reference_token == "-")
                    {
                        *ptr = value_t::array;
                    }
                    else
                    {
                        *ptr = value_t::object;
                    }
                }

                switch (ptr->m_type)
                {
                    case value_t::object:
                    {
                        // use unchecked object access
                        ptr = &ptr->operator[](reference_token);
                        break;
                    }

                    case value_t::array:
                    {
                        // error condition (cf. RFC 6901, Sect. 4)
                        if (reference_token.size() > 1 and reference_token[0] == '0')
                        {
                            JSON_THROW(parse_error::create(106, 0, "array index '" + reference_token + "' must not begin with '0'"));
                        }

                        if (reference_token == "-")
                        {
                            // explicitly treat "-" as index beyond the end
                            ptr = &ptr->operator[](ptr->m_value.array->size());
                        }
                        else
                        {
                            // convert array index to number; unchecked access
                            JSON_TRY
                            {
                                ptr = &ptr->operator[](static_cast<size_type>(std::stoi(reference_token)));
                            }
                            JSON_CATCH (std::invalid_argument&)
                            {
                                JSON_THROW(parse_error::create(109, 0, "array index '" + reference_token + "' is not a number"));
                            }
                        }
                        break;
                    }

                    default:
                    {
                        JSON_THROW(out_of_range::create(404, "unresolved reference token '" + reference_token + "'"));
                    }
                }
            }

            return *ptr;
        }

        /*!
        @throw parse_error.106   if an array index begins with '0'
        @throw parse_error.109   if an array index was not a number
        @throw out_of_range.402  if the array index '-' is used
        @throw out_of_range.404  if the JSON pointer can not be resolved
        */
        reference get_checked(pointer ptr) const
        {
            for (const auto& reference_token : reference_tokens)
            {
                switch (ptr->m_type)
                {
                    case value_t::object:
                    {
                        // note: at performs range check
                        ptr = &ptr->at(reference_token);
                        break;
                    }

                    case value_t::array:
                    {
                        if (reference_token == "-")
                        {
                            // "-" always fails the range check
                            JSON_THROW(out_of_range::create(402, "array index '-' (" +
                                                            std::to_string(ptr->m_value.array->size()) +
                                                            ") is out of range"));
                        }

                        // error condition (cf. RFC 6901, Sect. 4)
                        if (reference_token.size() > 1 and reference_token[0] == '0')
                        {
                            JSON_THROW(parse_error::create(106, 0, "array index '" + reference_token + "' must not begin with '0'"));
                        }

                        // note: at performs range check
                        JSON_TRY
                        {
                            ptr = &ptr->at(static_cast<size_type>(std::stoi(reference_token)));
                        }
                        JSON_CATCH (std::invalid_argument&)
                        {
                            JSON_THROW(parse_error::create(109, 0, "array index '" + reference_token + "' is not a number"));
                        }
                        break;
                    }

                    default:
                    {
                        JSON_THROW(out_of_range::create(404, "unresolved reference token '" + reference_token + "'"));
                    }
                }
            }

            return *ptr;
        }

        /*!
        @brief return a const reference to the pointed to value

        @param[in] ptr  a JSON value

        @return const reference to the JSON value pointed to by the JSON
                pointer

        @throw parse_error.106   if an array index begins with '0'
        @throw parse_error.109   if an array index was not a number
        @throw out_of_range.402  if the array index '-' is used
        @throw out_of_range.404  if the JSON pointer can not be resolved
        */
        const_reference get_unchecked(const_pointer ptr) const
        {
            for (const auto& reference_token : reference_tokens)
            {
                switch (ptr->m_type)
                {
                    case value_t::object:
                    {
                        // use unchecked object access
                        ptr = &ptr->operator[](reference_token);
                        break;
                    }

                    case value_t::array:
                    {
                        if (reference_token == "-")
                        {
                            // "-" cannot be used for const access
                            JSON_THROW(out_of_range::create(402, "array index '-' (" +
                                                            std::to_string(ptr->m_value.array->size()) +
                                                            ") is out of range"));
                        }

                        // error condition (cf. RFC 6901, Sect. 4)
                        if (reference_token.size() > 1 and reference_token[0] == '0')
                        {
                            JSON_THROW(parse_error::create(106, 0, "array index '" + reference_token + "' must not begin with '0'"));
                        }

                        // use unchecked array access
                        JSON_TRY
                        {
                            ptr = &ptr->operator[](static_cast<size_type>(std::stoi(reference_token)));
                        }
                        JSON_CATCH (std::invalid_argument&)
                        {
                            JSON_THROW(parse_error::create(109, 0, "array index '" + reference_token + "' is not a number"));
                        }
                        break;
                    }

                    default:
                    {
                        JSON_THROW(out_of_range::create(404, "unresolved reference token '" + reference_token + "'"));
                    }
                }
            }

            return *ptr;
        }

        /*!
        @throw parse_error.106   if an array index begins with '0'
        @throw parse_error.109   if an array index was not a number
        @throw out_of_range.402  if the array index '-' is used
        @throw out_of_range.404  if the JSON pointer can not be resolved
        */
        const_reference get_checked(const_pointer ptr) const
        {
            for (const auto& reference_token : reference_tokens)
            {
                switch (ptr->m_type)
                {
                    case value_t::object:
                    {
                        // note: at performs range check
                        ptr = &ptr->at(reference_token);
                        break;
                    }

                    case value_t::array:
                    {
                        if (reference_token == "-")
                        {
                            // "-" always fails the range check
                            JSON_THROW(out_of_range::create(402, "array index '-' (" +
                                                            std::to_string(ptr->m_value.array->size()) +
                                                            ") is out of range"));
                        }

                        // error condition (cf. RFC 6901, Sect. 4)
                        if (reference_token.size() > 1 and reference_token[0] == '0')
                        {
                            JSON_THROW(parse_error::create(106, 0, "array index '" + reference_token + "' must not begin with '0'"));
                        }

                        // note: at performs range check
                        JSON_TRY
                        {
                            ptr = &ptr->at(static_cast<size_type>(std::stoi(reference_token)));
                        }
                        JSON_CATCH (std::invalid_argument&)
                        {
                            JSON_THROW(parse_error::create(109, 0, "array index '" + reference_token + "' is not a number"));
                        }
                        break;
                    }

                    default:
                    {
                        JSON_THROW(out_of_range::create(404, "unresolved reference token '" + reference_token + "'"));
                    }
                }
            }

            return *ptr;
        }

        /*!
        @brief split the string input to reference tokens

        @note This function is only called by the json_pointer constructor.
              All exceptions below are documented there.

        @throw parse_error.107  if the pointer is not empty or begins with '/'
        @throw parse_error.108  if character '~' is not followed by '0' or '1'
        */
        static std::vector<std::string> split(const std::string& reference_string)
        {
            std::vector<std::string> result;

            // special case: empty reference string -> no reference tokens
            if (reference_string.empty())
            {
                return result;
            }

            // check if nonempty reference string begins with slash
            if (reference_string[0] != '/')
            {
                JSON_THROW(parse_error::create(107, 1, "JSON pointer must be empty or begin with '/' - was: '" + reference_string + "'"));
            }

            // extract the reference tokens:
            // - slash: position of the last read slash (or end of string)
            // - start: position after the previous slash
            for (
                // search for the first slash after the first character
                size_t slash = reference_string.find_first_of('/', 1),
                // set the beginning of the first reference token
                start = 1;
                // we can stop if start == string::npos+1 = 0
                start != 0;
                // set the beginning of the next reference token
                // (will eventually be 0 if slash == std::string::npos)
                start = slash + 1,
                // find next slash
                slash = reference_string.find_first_of('/', start))
            {
                // use the text between the beginning of the reference token
                // (start) and the last slash (slash).
                auto reference_token = reference_string.substr(start, slash - start);

                // check reference tokens are properly escaped
                for (size_t pos = reference_token.find_first_of('~');
                        pos != std::string::npos;
                        pos = reference_token.find_first_of('~', pos + 1))
                {
                    assert(reference_token[pos] == '~');

                    // ~ must be followed by 0 or 1
                    if (pos == reference_token.size() - 1 or
                            (reference_token[pos + 1] != '0' and
                             reference_token[pos + 1] != '1'))
                    {
                        JSON_THROW(parse_error::create(108, 0, "escape character '~' must be followed with '0' or '1'"));
                    }
                }

                // finally, store the reference token
                unescape(reference_token);
                result.push_back(reference_token);
            }

            return result;
        }

        /*!
        @brief replace all occurrences of a substring by another string

        @param[in,out] s  the string to manipulate; changed so that all
                          occurrences of @a f are replaced with @a t
        @param[in]     f  the substring to replace with @a t
        @param[in]     t  the string to replace @a f

        @pre The search string @a f must not be empty. **This precondition is
             enforced with an assertion.**

        @since version 2.0.0
        */
        static void replace_substring(std::string& s,
                                      const std::string& f,
                                      const std::string& t)
        {
            assert(not f.empty());

            for (
                size_t pos = s.find(f);         // find first occurrence of f
                pos != std::string::npos;       // make sure f was found
                s.replace(pos, f.size(), t),    // replace with t
                pos = s.find(f, pos + t.size()) // find next occurrence of f
            );
        }

        /// escape tilde and slash
        static std::string escape(std::string s)
        {
            // escape "~"" to "~0" and "/" to "~1"
            replace_substring(s, "~", "~0");
            replace_substring(s, "/", "~1");
            return s;
        }

        /// unescape tilde and slash
        static void unescape(std::string& s)
        {
            // first transform any occurrence of the sequence '~1' to '/'
            replace_substring(s, "~1", "/");
            // then transform any occurrence of the sequence '~0' to '~'
            replace_substring(s, "~0", "~");
        }

        /*!
        @param[in] reference_string  the reference string to the current value
        @param[in] value             the value to consider
        @param[in,out] result        the result object to insert values to

        @note Empty objects or arrays are flattened to `null`.
        */
        static void flatten(const std::string& reference_string,
                            const basic_json& value,
                            basic_json& result)
        {
            switch (value.m_type)
            {
                case value_t::array:
                {
                    if (value.m_value.array->empty())
                    {
                        // flatten empty array as null
                        result[reference_string] = nullptr;
                    }
                    else
                    {
                        // iterate array and use index as reference string
                        for (size_t i = 0; i < value.m_value.array->size(); ++i)
                        {
                            flatten(reference_string + "/" + std::to_string(i),
                                    value.m_value.array->operator[](i), result);
                        }
                    }
                    break;
                }

                case value_t::object:
                {
                    if (value.m_value.object->empty())
                    {
                        // flatten empty object as null
                        result[reference_string] = nullptr;
                    }
                    else
                    {
                        // iterate object and use keys as reference string
                        for (const auto& element : *value.m_value.object)
                        {
                            flatten(reference_string + "/" + escape(element.first),
                                    element.second, result);
                        }
                    }
                    break;
                }

                default:
                {
                    // add primitive value with its reference string
                    result[reference_string] = value;
                    break;
                }
            }
        }

        /*!
        @param[in] value  flattened JSON

        @return unflattened JSON

        @throw parse_error.109 if array index is not a number
        @throw type_error.314  if value is not an object
        @throw type_error.315  if object values are not primitive
        @throw type_error.313  if value cannot be unflattened
        */
        static basic_json unflatten(const basic_json& value)
        {
            if (not value.is_object())
            {
                JSON_THROW(type_error::create(314, "only objects can be unflattened"));
            }

            basic_json result;

            // iterate the JSON object values
            for (const auto& element : *value.m_value.object)
            {
                if (not element.second.is_primitive())
                {
                    JSON_THROW(type_error::create(315, "values in object must be primitive"));
                }

                // assign value to reference pointed to by JSON pointer; Note
                // that if the JSON pointer is "" (i.e., points to the whole
                // value), function get_and_create returns a reference to
                // result itself. An assignment will then create a primitive
                // value.
                json_pointer(element.first).get_and_create(result) = element.second;
            }

            return result;
        }

        friend bool operator==(json_pointer const& lhs,
                               json_pointer const& rhs) noexcept
        {
            return lhs.reference_tokens == rhs.reference_tokens;
        }

        friend bool operator!=(json_pointer const& lhs,
                               json_pointer const& rhs) noexcept
        {
            return !(lhs == rhs);
        }

        /// the reference tokens
        std::vector<std::string> reference_tokens {};
    };

    //////////////////////////
    // JSON Pointer support //
    //////////////////////////

    /// @name JSON Pointer functions
    /// @{

    /*!
    @brief access specified element via JSON Pointer

    Uses a JSON pointer to retrieve a reference to the respective JSON value.
    No bound checking is performed. Similar to @ref operator[](const typename
    object_t::key_type&), `null` values are created in arrays and objects if
    necessary.

    In particular:
    - If the JSON pointer points to an object key that does not exist, it
      is created an filled with a `null` value before a reference to it
      is returned.
    - If the JSON pointer points to an array index that does not exist, it
      is created an filled with a `null` value before a reference to it
      is returned. All indices between the current maximum and the given
      index are also filled with `null`.
    - The special value `-` is treated as a synonym for the index past the
      end.

    @param[in] ptr  a JSON pointer

    @return reference to the element pointed to by @a ptr

    @complexity Constant.

    @throw parse_error.106   if an array index begins with '0'
    @throw parse_error.109   if an array index was not a number
    @throw out_of_range.404  if the JSON pointer can not be resolved

    @liveexample{The behavior is shown in the example.,operatorjson_pointer}

    @since version 2.0.0
    */
    reference operator[](const json_pointer& ptr)
    {
        return ptr.get_unchecked(this);
    }

    /*!
    @brief access specified element via JSON Pointer

    Uses a JSON pointer to retrieve a reference to the respective JSON value.
    No bound checking is performed. The function does not change the JSON
    value; no `null` values are created. In particular, the the special value
    `-` yields an exception.

    @param[in] ptr  JSON pointer to the desired element

    @return const reference to the element pointed to by @a ptr

    @complexity Constant.

    @throw parse_error.106   if an array index begins with '0'
    @throw parse_error.109   if an array index was not a number
    @throw out_of_range.402  if the array index '-' is used
    @throw out_of_range.404  if the JSON pointer can not be resolved

    @liveexample{The behavior is shown in the example.,operatorjson_pointer_const}

    @since version 2.0.0
    */
    const_reference operator[](const json_pointer& ptr) const
    {
        return ptr.get_unchecked(this);
    }

    /*!
    @brief access specified element via JSON Pointer

    Returns a reference to the element at with specified JSON pointer @a ptr,
    with bounds checking.

    @param[in] ptr  JSON pointer to the desired element

    @return reference to the element pointed to by @a ptr

    @throw parse_error.106 if an array index in the passed JSON pointer @a ptr
    begins with '0'. See example below.

    @throw parse_error.109 if an array index in the passed JSON pointer @a ptr
    is not a number. See example below.

    @throw out_of_range.401 if an array index in the passed JSON pointer @a ptr
    is out of range. See example below.

    @throw out_of_range.402 if the array index '-' is used in the passed JSON
    pointer @a ptr. As `at` provides checked access (and no elements are
    implicitly inserted), the index '-' is always invalid. See example below.

    @throw out_of_range.404 if the JSON pointer @a ptr can not be resolved.
    See example below.

    @exceptionsafety Strong guarantee: if an exception is thrown, there are no
    changes in the JSON value.

    @complexity Constant.

    @since version 2.0.0

    @liveexample{The behavior is shown in the example.,at_json_pointer}
    */
    reference at(const json_pointer& ptr)
    {
        return ptr.get_checked(this);
    }

    /*!
    @brief access specified element via JSON Pointer

    Returns a const reference to the element at with specified JSON pointer @a
    ptr, with bounds checking.

    @param[in] ptr  JSON pointer to the desired element

    @return reference to the element pointed to by @a ptr

    @throw parse_error.106 if an array index in the passed JSON pointer @a ptr
    begins with '0'. See example below.

    @throw parse_error.109 if an array index in the passed JSON pointer @a ptr
    is not a number. See example below.

    @throw out_of_range.401 if an array index in the passed JSON pointer @a ptr
    is out of range. See example below.

    @throw out_of_range.402 if the array index '-' is used in the passed JSON
    pointer @a ptr. As `at` provides checked access (and no elements are
    implicitly inserted), the index '-' is always invalid. See example below.

    @throw out_of_range.404 if the JSON pointer @a ptr can not be resolved.
    See example below.

    @exceptionsafety Strong guarantee: if an exception is thrown, there are no
    changes in the JSON value.

    @complexity Constant.

    @since version 2.0.0

    @liveexample{The behavior is shown in the example.,at_json_pointer_const}
    */
    const_reference at(const json_pointer& ptr) const
    {
        return ptr.get_checked(this);
    }

    /*!
    @brief return flattened JSON value

    The function creates a JSON object whose keys are JSON pointers (see [RFC
    6901](https://tools.ietf.org/html/rfc6901)) and whose values are all
    primitive. The original JSON value can be restored using the @ref
    unflatten() function.

    @return an object that maps JSON pointers to primitive values

    @note Empty objects and arrays are flattened to `null` and will not be
          reconstructed correctly by the @ref unflatten() function.

    @complexity Linear in the size the JSON value.

    @liveexample{The following code shows how a JSON object is flattened to an
    object whose keys consist of JSON pointers.,flatten}

    @sa @ref unflatten() for the reverse function

    @since version 2.0.0
    */
    basic_json flatten() const
    {
        basic_json result(value_t::object);
        json_pointer::flatten("", *this, result);
        return result;
    }

    /*!
    @brief unflatten a previously flattened JSON value

    The function restores the arbitrary nesting of a JSON value that has been
    flattened before using the @ref flatten() function. The JSON value must
    meet certain constraints:
    1. The value must be an object.
    2. The keys must be JSON pointers (see
       [RFC 6901](https://tools.ietf.org/html/rfc6901))
    3. The mapped values must be primitive JSON types.

    @return the original JSON from a flattened version

    @note Empty objects and arrays are flattened by @ref flatten() to `null`
          values and can not unflattened to their original type. Apart from
          this example, for a JSON value `j`, the following is always true:
          `j == j.flatten().unflatten()`.

    @complexity Linear in the size the JSON value.

    @throw type_error.314  if value is not an object
    @throw type_error.315  if object values are not primitve

    @liveexample{The following code shows how a flattened JSON object is
    unflattened into the original nested JSON object.,unflatten}

    @sa @ref flatten() for the reverse function

    @since version 2.0.0
    */
    basic_json unflatten() const
    {
        return json_pointer::unflatten(*this);
    }

    /// @}

    //////////////////////////
    // JSON Patch functions //
    //////////////////////////

    /// @name JSON Patch functions
    /// @{

    /*!
    @brief applies a JSON patch

    [JSON Patch](http://jsonpatch.com) defines a JSON document structure for
    expressing a sequence of operations to apply to a JSON) document. With
    this function, a JSON Patch is applied to the current JSON value by
    executing all operations from the patch.

    @param[in] json_patch  JSON patch document
    @return patched document

    @note The application of a patch is atomic: Either all operations succeed
          and the patched document is returned or an exception is thrown. In
          any case, the original value is not changed: the patch is applied
          to a copy of the value.

    @throw parse_error.104 if the JSON patch does not consist of an array of
    objects

    @throw parse_error.105 if the JSON patch is malformed (e.g., mandatory
    attributes are missing); example: `"operation add must have member path"`

    @throw out_of_range.401 if an array index is out of range.

    @throw out_of_range.403 if a JSON pointer inside the patch could not be
    resolved successfully in the current JSON value; example: `"key baz not
    found"`

    @throw out_of_range.405 if JSON pointer has no parent ("add", "remove",
    "move")

    @throw other_error.501 if "test" operation was unsuccessful

    @complexity Linear in the size of the JSON value and the length of the
    JSON patch. As usually only a fraction of the JSON value is affected by
    the patch, the complexity can usually be neglected.

    @liveexample{The following code shows how a JSON patch is applied to a
    value.,patch}

    @sa @ref diff -- create a JSON patch by comparing two JSON values

    @sa [RFC 6902 (JSON Patch)](https://tools.ietf.org/html/rfc6902)
    @sa [RFC 6901 (JSON Pointer)](https://tools.ietf.org/html/rfc6901)

    @since version 2.0.0
    */
    basic_json patch(const basic_json& json_patch) const
    {
        // make a working copy to apply the patch to
        basic_json result = *this;

        // the valid JSON Patch operations
        enum class patch_operations {add, remove, replace, move, copy, test, invalid};

        const auto get_op = [](const std::string & op)
        {
            if (op == "add")
            {
                return patch_operations::add;
            }
            if (op == "remove")
            {
                return patch_operations::remove;
            }
            if (op == "replace")
            {
                return patch_operations::replace;
            }
            if (op == "move")
            {
                return patch_operations::move;
            }
            if (op == "copy")
            {
                return patch_operations::copy;
            }
            if (op == "test")
            {
                return patch_operations::test;
            }

            return patch_operations::invalid;
        };

        // wrapper for "add" operation; add value at ptr
        const auto operation_add = [&result](json_pointer & ptr, basic_json val)
        {
            // adding to the root of the target document means replacing it
            if (ptr.is_root())
            {
                result = val;
            }
            else
            {
                // make sure the top element of the pointer exists
                json_pointer top_pointer = ptr.top();
                if (top_pointer != ptr)
                {
                    result.at(top_pointer);
                }

                // get reference to parent of JSON pointer ptr
                const auto last_path = ptr.pop_back();
                basic_json& parent = result[ptr];

                switch (parent.m_type)
                {
                    case value_t::null:
                    case value_t::object:
                    {
                        // use operator[] to add value
                        parent[last_path] = val;
                        break;
                    }

                    case value_t::array:
                    {
                        if (last_path == "-")
                        {
                            // special case: append to back
                            parent.push_back(val);
                        }
                        else
                        {
                            const auto idx = std::stoi(last_path);
                            if (static_cast<size_type>(idx) > parent.size())
                            {
                                // avoid undefined behavior
                                JSON_THROW(out_of_range::create(401, "array index " + std::to_string(idx) + " is out of range"));
                            }
                            else
                            {
                                // default case: insert add offset
                                parent.insert(parent.begin() + static_cast<difference_type>(idx), val);
                            }
                        }
                        break;
                    }

                    default:
                    {
                        // if there exists a parent it cannot be primitive
                        assert(false);  // LCOV_EXCL_LINE
                    }
                }
            }
        };

        // wrapper for "remove" operation; remove value at ptr
        const auto operation_remove = [&result](json_pointer & ptr)
        {
            // get reference to parent of JSON pointer ptr
            const auto last_path = ptr.pop_back();
            basic_json& parent = result.at(ptr);

            // remove child
            if (parent.is_object())
            {
                // perform range check
                auto it = parent.find(last_path);
                if (it != parent.end())
                {
                    parent.erase(it);
                }
                else
                {
                    JSON_THROW(out_of_range::create(403, "key '" + last_path + "' not found"));
                }
            }
            else if (parent.is_array())
            {
                // note erase performs range check
                parent.erase(static_cast<size_type>(std::stoi(last_path)));
            }
        };

        // type check: top level value must be an array
        if (not json_patch.is_array())
        {
            JSON_THROW(parse_error::create(104, 0, "JSON patch must be an array of objects"));
        }

        // iterate and apply the operations
        for (const auto& val : json_patch)
        {
            // wrapper to get a value for an operation
            const auto get_value = [&val](const std::string & op,
                                          const std::string & member,
                                          bool string_type) -> basic_json&
            {
                // find value
                auto it = val.m_value.object->find(member);

                // context-sensitive error message
                const auto error_msg = (op == "op") ? "operation" : "operation '" + op + "'";

                // check if desired value is present
                if (it == val.m_value.object->end())
                {
                    JSON_THROW(parse_error::create(105, 0, error_msg + " must have member '" + member + "'"));
                }

                // check if result is of type string
                if (string_type and not it->second.is_string())
                {
                    JSON_THROW(parse_error::create(105, 0, error_msg + " must have string member '" + member + "'"));
                }

                // no error: return value
                return it->second;
            };

            // type check: every element of the array must be an object
            if (not val.is_object())
            {
                JSON_THROW(parse_error::create(104, 0, "JSON patch must be an array of objects"));
            }

            // collect mandatory members
            const std::string op = get_value("op", "op", true);
            const std::string path = get_value(op, "path", true);
            json_pointer ptr(path);

            switch (get_op(op))
            {
                case patch_operations::add:
                {
                    operation_add(ptr, get_value("add", "value", false));
                    break;
                }

                case patch_operations::remove:
                {
                    operation_remove(ptr);
                    break;
                }

                case patch_operations::replace:
                {
                    // the "path" location must exist - use at()
                    result.at(ptr) = get_value("replace", "value", false);
                    break;
                }

                case patch_operations::move:
                {
                    const std::string from_path = get_value("move", "from", true);
                    json_pointer from_ptr(from_path);

                    // the "from" location must exist - use at()
                    basic_json v = result.at(from_ptr);

                    // The move operation is functionally identical to a
                    // "remove" operation on the "from" location, followed
                    // immediately by an "add" operation at the target
                    // location with the value that was just removed.
                    operation_remove(from_ptr);
                    operation_add(ptr, v);
                    break;
                }

                case patch_operations::copy:
                {
                    const std::string from_path = get_value("copy", "from", true);;
                    const json_pointer from_ptr(from_path);

                    // the "from" location must exist - use at()
                    result[ptr] = result.at(from_ptr);
                    break;
                }

                case patch_operations::test:
                {
                    bool success = false;
                    JSON_TRY
                    {
                        // check if "value" matches the one at "path"
                        // the "path" location must exist - use at()
                        success = (result.at(ptr) == get_value("test", "value", false));
                    }
                    JSON_CATCH (out_of_range&)
                    {
                        // ignore out of range errors: success remains false
                    }

                    // throw an exception if test fails
                    if (not success)
                    {
                        JSON_THROW(other_error::create(501, "unsuccessful: " + val.dump()));
                    }

                    break;
                }

                case patch_operations::invalid:
                {
                    // op must be "add", "remove", "replace", "move", "copy", or
                    // "test"
                    JSON_THROW(parse_error::create(105, 0, "operation value '" + op + "' is invalid"));
                }
            }
        }

        return result;
    }

    /*!
    @brief creates a diff as a JSON patch

    Creates a [JSON Patch](http://jsonpatch.com) so that value @a source can
    be changed into the value @a target by calling @ref patch function.

    @invariant For two JSON values @a source and @a target, the following code
    yields always `true`:
    @code {.cpp}
    source.patch(diff(source, target)) == target;
    @endcode

    @note Currently, only `remove`, `add`, and `replace` operations are
          generated.

    @param[in] source  JSON value to compare from
    @param[in] target  JSON value to compare against
    @param[in] path    helper value to create JSON pointers

    @return a JSON patch to convert the @a source to @a target

    @complexity Linear in the lengths of @a source and @a target.

    @liveexample{The following code shows how a JSON patch is created as a
    diff for two JSON values.,diff}

    @sa @ref patch -- apply a JSON patch

    @sa [RFC 6902 (JSON Patch)](https://tools.ietf.org/html/rfc6902)

    @since version 2.0.0
    */
    static basic_json diff(const basic_json& source,
                           const basic_json& target,
                           const std::string& path = "")
    {
        // the patch
        basic_json result(value_t::array);

        // if the values are the same, return empty patch
        if (source == target)
        {
            return result;
        }

        if (source.type() != target.type())
        {
            // different types: replace value
            result.push_back(
            {
                {"op", "replace"},
                {"path", path},
                {"value", target}
            });
        }
        else
        {
            switch (source.type())
            {
                case value_t::array:
                {
                    // first pass: traverse common elements
                    size_t i = 0;
                    while (i < source.size() and i < target.size())
                    {
                        // recursive call to compare array values at index i
                        auto temp_diff = diff(source[i], target[i], path + "/" + std::to_string(i));
                        result.insert(result.end(), temp_diff.begin(), temp_diff.end());
                        ++i;
                    }

                    // i now reached the end of at least one array
                    // in a second pass, traverse the remaining elements

                    // remove my remaining elements
                    const auto end_index = static_cast<difference_type>(result.size());
                    while (i < source.size())
                    {
                        // add operations in reverse order to avoid invalid
                        // indices
                        result.insert(result.begin() + end_index, object(
                        {
                            {"op", "remove"},
                            {"path", path + "/" + std::to_string(i)}
                        }));
                        ++i;
                    }

                    // add other remaining elements
                    while (i < target.size())
                    {
                        result.push_back(
                        {
                            {"op", "add"},
                            {"path", path + "/" + std::to_string(i)},
                            {"value", target[i]}
                        });
                        ++i;
                    }

                    break;
                }

                case value_t::object:
                {
                    // first pass: traverse this object's elements
                    for (auto it = source.begin(); it != source.end(); ++it)
                    {
                        // escape the key name to be used in a JSON patch
                        const auto key = json_pointer::escape(it.key());

                        if (target.find(it.key()) != target.end())
                        {
                            // recursive call to compare object values at key it
                            auto temp_diff = diff(it.value(), target[it.key()], path + "/" + key);
                            result.insert(result.end(), temp_diff.begin(), temp_diff.end());
                        }
                        else
                        {
                            // found a key that is not in o -> remove it
                            result.push_back(object(
                            {
                                {"op", "remove"},
                                {"path", path + "/" + key}
                            }));
                        }
                    }

                    // second pass: traverse other object's elements
                    for (auto it = target.begin(); it != target.end(); ++it)
                    {
                        if (source.find(it.key()) == source.end())
                        {
                            // found a key that is not in this -> add it
                            const auto key = json_pointer::escape(it.key());
                            result.push_back(
                            {
                                {"op", "add"},
                                {"path", path + "/" + key},
                                {"value", it.value()}
                            });
                        }
                    }

                    break;
                }

                default:
                {
                    // both primitive type: replace value
                    result.push_back(
                    {
                        {"op", "replace"},
                        {"path", path},
                        {"value", target}
                    });
                    break;
                }
            }
        }

        return result;
    }

    /// @}
};

/////////////
// presets //
/////////////

/*!
@brief default JSON class

This type is the default specialization of the @ref basic_json class which
uses the standard template types.

@since version 1.0.0
*/
using json = basic_json<>;
} // namespace nlohmann


///////////////////////
// nonmember support //
///////////////////////

// specialization of std::swap, and std::hash
namespace std
{
/*!
@brief exchanges the values of two JSON objects

@since version 1.0.0
*/
template<>
inline void swap(nlohmann::json& j1,
                 nlohmann::json& j2) noexcept(
                     is_nothrow_move_constructible<nlohmann::json>::value and
                     is_nothrow_move_assignable<nlohmann::json>::value
                 )
{
    j1.swap(j2);
}

/// hash value for JSON objects
template<>
struct hash<nlohmann::json>
{
    /*!
    @brief return a hash value for a JSON object

    @since version 1.0.0
    */
    std::size_t operator()(const nlohmann::json& j) const
    {
        // a naive hashing via the string representation
        const auto& h = hash<nlohmann::json::string_t>();
        return h(j.dump());
    }
};

/// specialization for std::less<value_t>
template <>
struct less<::nlohmann::detail::value_t>
{
    /*!
    @brief compare two value_t enum values
    @since version 3.0.0
    */
    bool operator()(nlohmann::detail::value_t lhs,
                    nlohmann::detail::value_t rhs) const noexcept
    {
        return nlohmann::detail::operator<(lhs, rhs);
    }
};

} // namespace std

/*!
@brief user-defined string literal for JSON values

This operator implements a user-defined string literal for JSON objects. It
can be used by adding `"_json"` to a string literal and returns a JSON object
if no parse error occurred.

@param[in] s  a string representation of a JSON object
@param[in] n  the length of string @a s
@return a JSON object

@since version 1.0.0
*/
inline nlohmann::json operator "" _json(const char* s, std::size_t n)
{
    return nlohmann::json::parse(s, s + n);
}

/*!
@brief user-defined string literal for JSON pointer

This operator implements a user-defined string literal for JSON Pointers. It
can be used by adding `"_json_pointer"` to a string literal and returns a JSON pointer
object if no parse error occurred.

@param[in] s  a string representation of a JSON Pointer
@param[in] n  the length of string @a s
@return a JSON pointer object

@since version 2.0.0
*/
inline nlohmann::json::json_pointer operator "" _json_pointer(const char* s, std::size_t n)
{
    return nlohmann::json::json_pointer(std::string(s, n));
}

// restore GCC/clang diagnostic settings
#if defined(__clang__) || defined(__GNUC__) || defined(__GNUG__)
    #pragma GCC diagnostic pop
#endif

// clean up
#undef JSON_CATCH
#undef JSON_THROW
#undef JSON_TRY
#undef JSON_LIKELY
#undef JSON_UNLIKELY

#endif<|MERGE_RESOLUTION|>--- conflicted
+++ resolved
@@ -10284,11 +10284,10 @@
                 : is(i), start_position(is.tellg()),
                   buffer(1024 * 1024, std::char_traits<char>::eof())
             {
-<<<<<<< HEAD
                 // immediately abort if stream is erroneous
                 if (JSON_UNLIKELY(i.fail()))
                 {
-                    JSON_THROW(parse_error(111, 0, "bad input stream"));
+                    JSON_THROW(parse_error::create(111, 0, "bad input stream"));
                 }
 
                 // initial fill; unfilled buffer charaters remain EOF
@@ -10300,9 +10299,6 @@
                     buffer_pos += 3;
                     processed_chars += 3;
                 }
-=======
-                JSON_THROW(parse_error::create(111, 0, "bad input stream"));
->>>>>>> d4d51460
             }
 
             ~cached_input_stream_adapter() override
@@ -10382,11 +10378,7 @@
                 // immediately abort if stream is erroneous
                 if (i.fail())
                 {
-<<<<<<< HEAD
-                    JSON_THROW(parse_error(111, 0, "bad input stream"));
-=======
-                    JSON_THROW(parse_error::create(102, get_position(), "missing or wrong low surrogate"));
->>>>>>> d4d51460
+                    JSON_THROW(parse_error::create(111, 0, "bad input stream"));
                 }
             }
 
@@ -10449,11 +10441,7 @@
 
             std::string read(size_t offset, size_t length) override
             {
-<<<<<<< HEAD
                 return std::string(start + offset, length);
-=======
-                JSON_THROW(parse_error::create(103, get_position(), "code points above 0x10FFFF are invalid"));
->>>>>>> d4d51460
             }
 
           private:
@@ -10859,28 +10847,9 @@
             }
             else
             {
-<<<<<<< HEAD
                 char* endptr = nullptr;
                 value_unsigned = std::strtoull(yytext.data(), &endptr, 10);
                 return token_type::value_unsigned;
-=======
-                // delete processed characters from line buffer
-                m_line_buffer.erase(0, num_processed_chars);
-                // read next line from input stream
-                m_line_buffer_tmp.clear();
-
-                // check if stream is still good
-                if (m_stream->fail())
-                {
-                    JSON_THROW(parse_error::create(111, 0, "bad input stream"));
-                }
-
-                std::getline(*m_stream, m_line_buffer_tmp, '\n');
-
-                // add line with newline symbol to the line buffer
-                m_line_buffer += m_line_buffer_tmp;
-                m_line_buffer.push_back('\n');
->>>>>>> d4d51460
             }
         }
 
@@ -10899,110 +10868,7 @@
         {
             if (JSON_LIKELY((get() == 'a' and get() == 'l' and get() == 's' and get() == 'e')))
             {
-<<<<<<< HEAD
                 return token_type::literal_false;
-=======
-                // find next escape character
-                auto e = std::find(i, m_cursor - 1, '\\');
-                if (e != i)
-                {
-                    // see https://github.com/nlohmann/json/issues/365#issuecomment-262874705
-                    for (auto k = i; k < e; k++)
-                    {
-                        result.push_back(static_cast<typename string_t::value_type>(*k));
-                    }
-                    i = e - 1; // -1 because of ++i
-                }
-                else
-                {
-                    // processing escaped character
-                    // read next character
-                    ++i;
-
-                    switch (*i)
-                    {
-                        // the default escapes
-                        case 't':
-                        {
-                            result += "\t";
-                            break;
-                        }
-                        case 'b':
-                        {
-                            result += "\b";
-                            break;
-                        }
-                        case 'f':
-                        {
-                            result += "\f";
-                            break;
-                        }
-                        case 'n':
-                        {
-                            result += "\n";
-                            break;
-                        }
-                        case 'r':
-                        {
-                            result += "\r";
-                            break;
-                        }
-                        case '\\':
-                        {
-                            result += "\\";
-                            break;
-                        }
-                        case '/':
-                        {
-                            result += "/";
-                            break;
-                        }
-                        case '"':
-                        {
-                            result += "\"";
-                            break;
-                        }
-
-                        // unicode
-                        case 'u':
-                        {
-                            // get code xxxx from uxxxx
-                            auto codepoint = std::strtoul(std::string(reinterpret_cast<typename string_t::const_pointer>(i + 1),
-                                                          4).c_str(), nullptr, 16);
-
-                            // check if codepoint is a high surrogate
-                            if (codepoint >= 0xD800 and codepoint <= 0xDBFF)
-                            {
-                                // make sure there is a subsequent unicode
-                                if ((i + 6 >= m_limit) or * (i + 5) != '\\' or * (i + 6) != 'u')
-                                {
-                                    JSON_THROW(parse_error::create(102, get_position(), "missing low surrogate"));
-                                }
-
-                                // get code yyyy from uxxxx\uyyyy
-                                auto codepoint2 = std::strtoul(std::string(reinterpret_cast<typename string_t::const_pointer>
-                                                               (i + 7), 4).c_str(), nullptr, 16);
-                                result += to_unicode(codepoint, codepoint2);
-                                // skip the next 10 characters (xxxx\uyyyy)
-                                i += 10;
-                            }
-                            else if (codepoint >= 0xDC00 and codepoint <= 0xDFFF)
-                            {
-                                // we found a lone low surrogate
-                                JSON_THROW(parse_error::create(102, get_position(), "missing high surrogate"));
-                            }
-                            else
-                            {
-                                // add unicode character(s)
-                                result += to_unicode(codepoint);
-                                // skip the next four characters (xxxx)
-                                i += 4;
-                            }
-                            break;
-                        }
-                    }
-                }
->>>>>>> d4d51460
             }
 
             error_message = "invalid literal; expected 'false'";
@@ -11132,11 +10998,7 @@
 
                 default:
                 {
-<<<<<<< HEAD
                     return false;
-=======
-                    JSON_THROW(out_of_range::create(406, "number overflow parsing '" + get_token_string() + "'"));
->>>>>>> d4d51460
                 }
             }
         }
@@ -11527,7 +11389,6 @@
         {
             if (t == last_token)
             {
-<<<<<<< HEAD
                 std::string error_msg = "syntax error - ";
                 if (last_token == lexer::token_type::parse_error)
                 {
@@ -11538,14 +11399,7 @@
                     error_msg += "unexpected " + lexer::token_type_name(last_token);
                 }
 
-                JSON_THROW(parse_error(101, m_lexer.get_position(), error_msg));
-=======
-                std::string error_msg = "parse error - unexpected ";
-                error_msg += (last_token == lexer::token_type::parse_error ? ("'" +  m_lexer.get_token_string() +
-                              "'") :
-                              lexer::token_type_name(last_token));
                 JSON_THROW(parse_error::create(101, m_lexer.get_position(), error_msg));
->>>>>>> d4d51460
             }
         }
 
