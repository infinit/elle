#include <elle/log.hh>
#include <elle/test.hh>

#include "elle/reactor/for-each.hh"

ELLE_LOG_COMPONENT("elle.reactor.for-each.test");

ELLE_TEST_SCHEDULED(parallel)
{
  std::vector<int> c{0, 1, 2};
  elle::reactor::Barrier b;
  elle::reactor::Thread check(
    "check",
    [&]
    {
      BOOST_CHECK_EQUAL(c, std::vector<int>({0, 1, 2}));
      elle::reactor::yield();
      BOOST_CHECK_EQUAL(c, std::vector<int>({1, 2, 3}));
      elle::reactor::yield();
      b.open();
    });
  elle::reactor::for_each_parallel(
    c,
    [&] (int& c)
    {
      ++c;
      elle::reactor::wait(b);
    });
  BOOST_CHECK(b.opened());
}

ELLE_TEST_SCHEDULED(empty)
{
  elle::reactor::for_each_parallel(
    std::vector<int>(),
    [] (int i)
    {
      BOOST_FAIL("iterating over empty container");
    });
}

ELLE_TEST_SCHEDULED(const_not_copiable)
{
  std::vector<std::unique_ptr<int>> v;
  v.emplace_back(std::make_unique<int>(0));
  v.emplace_back(std::make_unique<int>(1));
  v.emplace_back(std::make_unique<int>(2));
  {
    auto check = 0;
    elle::reactor::for_each_parallel(
      v,
      [&check] (std::unique_ptr<int> const& i)
      {
        BOOST_TEST(*i == check++);
      });
  }
  {
    auto check = 0;
    for (auto const& i : v)
      BOOST_TEST(*i == check++);
  }
}

ELLE_TEST_SCHEDULED(mutable_not_copiable)
{
  std::vector<std::unique_ptr<int>> v;
  v.emplace_back(std::make_unique<int>(0));
  v.emplace_back(std::make_unique<int>(1));
  v.emplace_back(std::make_unique<int>(2));
  {
    auto check = 0;
    elle::reactor::for_each_parallel(
      v,
      [&check] (auto& i)
      {
        BOOST_TEST(*i == check++);
        i.reset();
      });
  }
  for (auto const& i : v)
    BOOST_TEST(!i);
}

ELLE_TEST_SCHEDULED(mutable_copiable)
{
  std::vector<std::shared_ptr<int>> v;
  v.emplace_back(std::make_shared<int>(0));
  v.emplace_back(std::make_shared<int>(1));
  v.emplace_back(std::make_shared<int>(2));
  {
    auto check = 0;
    elle::reactor::for_each_parallel(
      v,
      [&check] (auto i)
      {
        BOOST_TEST(*i == check++);
        i.reset();
      });
  }
  {
    auto check = 0;
    for (auto const& i : v)
      BOOST_TEST(*i == check++);
  }
}

<<<<<<< HEAD
ELLE_TEST_SCHEDULED(valued)
{
  std::vector<int> v{0, 1, 2};
  BOOST_TEST(
    elle::reactor::for_each_parallel(
      v, [] (auto i) { return std::to_string(i); }) ==
    (std::vector<std::string>{"0", "1", "2"}));
}

ELLE_TEST_SCHEDULED(valued_continue)
{
  std::vector<int> v{0, 1, 2, 3, 4, 5};
  BOOST_TEST(
    elle::reactor::for_each_parallel(
      v, [] (auto i) {
        if (i % 2)
          elle::reactor::continue_parallel();
        else
          return std::to_string(i);
      }) == (std::vector<std::string>{"0", "2", "4"}));
=======
ELLE_TEST_SCHEDULED(parallel_break)
{
  std::vector<int> c{0, 1, 2};
  elle::reactor::for_each_parallel(
    c,
    [&] (int& c)
    {
      if (c == 1)
        elle::reactor::break_parallel();
      ++c;
    });
  BOOST_CHECK_EQUAL(c, std::vector<int>({1, 1, 2}));
>>>>>>> ac84626e
}

// ELLE_TEST_SCHEDULED(moved_not_copiable)
// {
//   std::vector<std::unique_ptr<int>> v;
//   v.emplace_back(std::make_unique<int>(0));
//   v.emplace_back(std::make_unique<int>(1));
//   v.emplace_back(std::make_unique<int>(2));
//   {
//     auto check = 0;
//     elle::reactor::for_each_parallel(
//       std::move(v),
//       [&check] (std::unique_ptr<int> i)
//       {
//         BOOST_TEST(*i == check++);
//         i.reset();
//       });
//   }
// }

ELLE_TEST_SUITE()
{
  auto& master = boost::unit_test::framework::master_test_suite();
  master.add(BOOST_TEST_CASE(parallel));
  master.add(BOOST_TEST_CASE(empty));
  master.add(BOOST_TEST_CASE(const_not_copiable));
  master.add(BOOST_TEST_CASE(mutable_not_copiable));
  master.add(BOOST_TEST_CASE(mutable_copiable));
<<<<<<< HEAD
  master.add(BOOST_TEST_CASE(valued));
  master.add(BOOST_TEST_CASE(valued_continue));
=======
  master.add(BOOST_TEST_CASE(parallel_break));
>>>>>>> ac84626e
  // master.add(BOOST_TEST_CASE(moved_not_copiable));
}<|MERGE_RESOLUTION|>--- conflicted
+++ resolved
@@ -104,7 +104,6 @@
   }
 }
 
-<<<<<<< HEAD
 ELLE_TEST_SCHEDULED(valued)
 {
   std::vector<int> v{0, 1, 2};
@@ -125,7 +124,8 @@
         else
           return std::to_string(i);
       }) == (std::vector<std::string>{"0", "2", "4"}));
-=======
+}
+
 ELLE_TEST_SCHEDULED(parallel_break)
 {
   std::vector<int> c{0, 1, 2};
@@ -138,7 +138,6 @@
       ++c;
     });
   BOOST_CHECK_EQUAL(c, std::vector<int>({1, 1, 2}));
->>>>>>> ac84626e
 }
 
 // ELLE_TEST_SCHEDULED(moved_not_copiable)
@@ -167,11 +166,8 @@
   master.add(BOOST_TEST_CASE(const_not_copiable));
   master.add(BOOST_TEST_CASE(mutable_not_copiable));
   master.add(BOOST_TEST_CASE(mutable_copiable));
-<<<<<<< HEAD
   master.add(BOOST_TEST_CASE(valued));
   master.add(BOOST_TEST_CASE(valued_continue));
-=======
   master.add(BOOST_TEST_CASE(parallel_break));
->>>>>>> ac84626e
   // master.add(BOOST_TEST_CASE(moved_not_copiable));
 }