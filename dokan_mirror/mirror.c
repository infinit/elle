--- conflicted
+++ resolved
@@ -252,15 +252,10 @@
 	
 	// When filePath is a directory, needs to change the flag so that the file can be opened.
 	fileAttr = GetFileAttributes(filePath);
-<<<<<<< HEAD
-	if (fileAttr != INVALID_FILE_ATTRIBUTES && fileAttr & FILE_ATTRIBUTE_DIRECTORY) {
-		fileAttributesAndFlags |= FILE_FLAG_BACKUP_SEMANTICS;
-=======
 	if (fileAttr != INVALID_FILE_ATTRIBUTES
 		&& (fileAttr & FILE_ATTRIBUTE_DIRECTORY
-			&& AccessMode != DELETE)) { //Directory cannot be open for DELETE
-		FlagsAndAttributes |= FILE_FLAG_BACKUP_SEMANTICS;
->>>>>>> 7535a697
+			&& DesiredAccess != DELETE)) { //Directory cannot be open for DELETE
+		fileAttributesAndFlags |= FILE_FLAG_BACKUP_SEMANTICS;
 		//AccessMode = 0;
 	}
 
@@ -358,8 +353,8 @@
 	} else {
 		DokanFileInfo->Context = (ULONG64)handle; // save the file handle in Context
 
-		if (CreationDisposition == OPEN_ALWAYS
-			|| CreationDisposition == CREATE_ALWAYS) {
+		if (creationDisposition == OPEN_ALWAYS
+			|| creationDisposition == CREATE_ALWAYS) {
 			DWORD error = GetLastError();
 			if (error == ERROR_ALREADY_EXISTS) {
 				DbgPrint(L"\tOpen an already exist file\n");
