--- conflicted
+++ resolved
@@ -1,21 +1,6 @@
-<<<<<<< HEAD
-tree 40e6aa871ad65178a489354a27dbca3780bf2c85
-parent ed60883d928d8dd7fa19c3c9d920433e89ea81b1
-author Akim Demaille <akim@lrde.epita.fr> 1479145622 +0100
-committer Akim Demaille <akim@lrde.epita.fr> 1479145622 +0100
-
-drake.tar: use tar(1) instead of tarfile.py
-
-For some mysterious reason, the extraction with tarfile can be 30min
-instead of 20s under the same conditions.  I tried to understand what
-causes the behavior, and found nothing.
-
-Let's use good old tar.
-=======
 tree 105d8512ffe0744a550262c77409e35c34fd54a7
 parent c36d3718f045e1ca0f7a6bbedcbea1c71b96ad17
 author mefyl <mefyl@gruntech.org> 1480279701 +0100
 committer mefyl <mefyl@gruntech.org> 1480279701 +0100
 
-drake.Copy: Convert target argument to `Path`.
->>>>>>> 41c2f60b
+drake.Copy: Convert target argument to `Path`.