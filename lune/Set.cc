#include <elle/io/Piece.hh>
#include <elle/io/File.hh>

#include <lune/Set.hh>
#include <lune/Lune.hh>

#include <elle/idiom/Open.hh>

using namespace lune;

//
// ---------- definitions -----------------------------------------------------
//

///
/// this string defines the set files extension.
///
const elle::String            Set::Extension = ".set";

//
// ---------- methods ---------------------------------------------------------
//

///
/// this method adds a locus to the set.
///
elle::Status          Set::Add(const elle::network::Locus&               locus)
{
  if (std::find(this->loci.begin(),
                this->loci.end(),
                locus) != this->loci.end())
    escape("this locus already exists in the set");

  this->loci.push_back(locus);

  return elle::Status::Ok;
}

///
/// this method removes a locus from the set.
///
elle::Status          Set::Remove(const elle::network::Locus&            locus)
{
  auto                iterator =
    std::find(this->loci.begin(),
              this->loci.end(),
              locus);

  if (iterator == this->loci.end())
    escape("this locus does not seem to exist in the set");

  this->loci.erase(iterator);

  return elle::Status::Ok;
}

//
// ---------- object ----------------------------------------------------------
//

///
/// this macro-function call generates the object.
///
embed(Set, _());

//
// ---------- dumpable --------------------------------------------------------
//

///
/// this method dumps the object.
///
elle::Status          Set::Dump(const elle::Natural32      margin) const
{
  elle::String        alignment(margin, ' ');
  auto                iterator = this->loci.begin();
  auto                end = this->loci.end();

  std::cout << alignment << "[Set] #" << this->loci.size() << std::endl;

  for (; iterator != end; ++iterator)
    {
      if (iterator->Dump(margin + 2) == elle::Status::Error)
        escape("unable to dump the locus");
    }

  return elle::Status::Ok;
}

//
// ---------- archivable ------------------------------------------------------
//

///
/// this method serializes the object.
///
//elle::Status          Set::Serialize(elle::Archive&        archive) const
//{
//  elle::Natural32     size;
//  auto                iterator = this->loci.begin();
//  auto                end = this->loci.end();
//
//  size = this->loci.size();
//
//  if (archive.Serialize(size) == elle::Status::Error)
//    escape("unable to serialize the size");
//
//  for (; iterator != end; ++iterator)
//    {
//      if (archive.Serialize(*iterator) == elle::Status::Error)
//        escape("unable to serialize the attributes");
//    }
//
//  return elle::Status::Ok;
//}
//
/////
///// this method extracts the object.
/////
//elle::Status          Set::Extract(elle::Archive&          archive)
//{
//  elle::Natural32     size;
//  elle::Natural32     i;
//
//  if (archive.Extract(size) == elle::Status::Error)
//    escape("unable to extract the size");
//
//  for (i = 0; i < size; i++)
//    {
//      elle::network::Locus     locus;
//
//      if (archive.Extract(locus) == elle::Status::Error)
//        escape("unable to extract the attributes");
//
//      if (this->Add(locus) == elle::Status::Error)
//        escape("unable to add the locus to the set");
//    }
//
//  return elle::Status::Ok;
//}

//
// ---------- fileable --------------------------------------------------------
//

///
/// this method loads the set.
///
elle::Status          Set::Load(const elle::String&        network)
{
  elle::Path          path;
  elle::standalone::Region        region;
  std::istringstream  stream;
  elle::String        element;

  // create the path.
  if (path.Create(Lune::Network::Set) == elle::Status::Error)
    escape("unable to create the path");

  // complete the path's pattern.
  if (path.Complete(elle::io::Piece("%NETWORK%", network)) == elle::Status::Error)
    escape("unable to complete the path");

  // read the file's content.
  if (elle::io::File::Read(path, region) == elle::Status::Error)
    escape("unable to read the file's content");

  // set up the stream.
  stream.str(elle::String(reinterpret_cast<char*>(region.contents),
                          region.size));

  // for every string-based locus in the string.
  while (std::getline(stream, element, ' '))
    {
      elle::network::Locus       locus;

      // build the host locus.
      if (locus.Create(element) == elle::Status::Error)
        escape("unable to create the host locus");

      // add the locus to the set.
      if (this->Add(locus) == elle::Status::Error)
        escape("unable to add the locus");
    }

  return elle::Status::Ok;
}

///
/// this method stores the set.
///
elle::Status          Set::Store(const elle::String&       network) const
{
  elle::Path          path;
<<<<<<< HEAD
=======
  elle::standalone::Region        region;
  std::ostringstream  stream;
  auto                iterator = this->loci.begin();
  auto                end = this->loci.end();

  //
  // build the string-based set of loci.
  //

  for (; iterator != end; ++iterator)
    {
      elle::String      host;

      // convert the current locus into a string.
      if (iterator->host.Convert(host) == elle::Status::Error)
        escape("unable to convert the locus into a string");

      stream << host << ":" << iterator->port << " ";
    }
>>>>>>> d96f8fb5

  // create the path.
  if (path.Create(Lune::Network::Set) == elle::Status::Error)
    escape("unable to create the path");

  // complete the path's pattern.
  if (path.Complete(elle::io::Piece("%NETWORK%", network)) == elle::Status::Error)
    escape("unable to complete the path");

<<<<<<< HEAD
  std::ofstream out(path.string);

  if (!out.good())
    escape("cannot open file %s", path.string.c_str());

  auto it = this->loci.begin(), end = this->loci.end();
  for (; it != end; ++it)
    {
      elle::String      host;

      // convert the current locus into a string.
      if (it->host.Convert(host) == elle::StatusError)
        escape("unable to convert the locus into a string");

      out << host << ":" << it->port << " ";
    }
=======
  // wrap the string.
  if (region.Wrap(reinterpret_cast<const elle::Byte*>(stream.str().c_str()),
                  stream.str().length()) == elle::Status::Error)
    escape("unable to wrap the string in a region");

  // write the file's content.
  if (elle::io::File::Write(path, region) == elle::Status::Error)
    escape("unable to write the file's content");
>>>>>>> d96f8fb5

  return elle::Status::Ok;
}

///
/// this method erases the set.
///
elle::Status          Set::Erase(const elle::String&       network) const
{
  elle::Path          path;

  // create the path.
  if (path.Create(Lune::Network::Set) == elle::Status::Error)
    escape("unable to create the path");

  // complete the path's pattern.
  if (path.Complete(elle::io::Piece("%NETWORK%", network)) == elle::Status::Error)
    escape("unable to complete the path");

  // erase the file.
  if (elle::io::File::Erase(path) == elle::Status::Error)
    escape("unable to erase the file");

  return elle::Status::Ok;
}

///
/// this method tests the set.
///
elle::Status          Set::Exist(const elle::String&       network) const
{
  elle::Path          path;

  // create the path.
  if (path.Create(Lune::Network::Set) == elle::Status::Error)
    escape("unable to create the path");

  // complete the path's pattern.
  if (path.Complete(elle::io::Piece("%NETWORK%", network)) == elle::Status::Error)
    escape("unable to complete the path");

  // test the file.
  if (elle::io::File::Exist(path) == elle::Status::False)
    return elle::Status::False;

  return elle::Status::True;
}<|MERGE_RESOLUTION|>--- conflicted
+++ resolved
@@ -192,38 +192,15 @@
 elle::Status          Set::Store(const elle::String&       network) const
 {
   elle::Path          path;
-<<<<<<< HEAD
-=======
-  elle::standalone::Region        region;
-  std::ostringstream  stream;
-  auto                iterator = this->loci.begin();
-  auto                end = this->loci.end();
-
-  //
-  // build the string-based set of loci.
-  //
-
-  for (; iterator != end; ++iterator)
-    {
-      elle::String      host;
-
-      // convert the current locus into a string.
-      if (iterator->host.Convert(host) == elle::Status::Error)
-        escape("unable to convert the locus into a string");
-
-      stream << host << ":" << iterator->port << " ";
-    }
->>>>>>> d96f8fb5
-
-  // create the path.
-  if (path.Create(Lune::Network::Set) == elle::Status::Error)
-    escape("unable to create the path");
-
-  // complete the path's pattern.
-  if (path.Complete(elle::io::Piece("%NETWORK%", network)) == elle::Status::Error)
-    escape("unable to complete the path");
-
-<<<<<<< HEAD
+
+  // create the path.
+  if (path.Create(Lune::Network::Set) == elle::Status::Error)
+    escape("unable to create the path");
+
+  // complete the path's pattern.
+  if (path.Complete(elle::io::Piece("%NETWORK%", network)) == elle::Status::Error)
+    escape("unable to complete the path");
+
   std::ofstream out(path.string);
 
   if (!out.good())
@@ -240,16 +217,6 @@
 
       out << host << ":" << it->port << " ";
     }
-=======
-  // wrap the string.
-  if (region.Wrap(reinterpret_cast<const elle::Byte*>(stream.str().c_str()),
-                  stream.str().length()) == elle::Status::Error)
-    escape("unable to wrap the string in a region");
-
-  // write the file's content.
-  if (elle::io::File::Write(path, region) == elle::Status::Error)
-    escape("unable to write the file's content");
->>>>>>> d96f8fb5
 
   return elle::Status::Ok;
 }
