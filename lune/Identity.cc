--- conflicted
+++ resolved
@@ -59,19 +59,11 @@
   elle::Status          Identity::Create(const elle::String&    name,
                                          const elle::KeyPair&   pair)
   {
-    assert(pair.k.key() != nullptr);
-    assert(pair.K.key() != nullptr);
-
-    // set the name.
-    this->name = name;
-
-<<<<<<< HEAD
-=======
     // One does not simply ...
     assert(pair.k.key() != nullptr);
     assert(pair.K.key() != nullptr);
->>>>>>> 962d9758
-    // set the key pair.
+
+    this->name = name;
     this->pair = pair;
 
     assert(this->pair.k.key() != nullptr);
