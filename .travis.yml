--- conflicted
+++ resolved
@@ -132,11 +132,7 @@
       os: linux
       addons: *clang5
 
-<<<<<<< HEAD
-    - env: CLANG_VERSION=5.0 BUILD_TYPE=Debug CPP=1z ASAN=Off LIBCXX=On HEADERS=On CLANG_MODULES=On BOOST=Off
-=======
-    - env: CLANG_VERSION=5.0 BUILD_TYPE=Debug CPP=1z ASAN=Off LIBCXX=On HEADERS=On CLANG_MODULES=Off BOOST=On
->>>>>>> ffad8895
+    - env: CLANG_VERSION=5.0 BUILD_TYPE=Debug CPP=1z ASAN=Off LIBCXX=On HEADERS=On CLANG_MODULES=Off BOOST=Off
       os: linux
       addons: *clang5
 
