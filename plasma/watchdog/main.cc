--- conflicted
+++ resolved
@@ -1,14 +1,8 @@
 
 #include <cstdio>
 #include <iostream>
-<<<<<<< HEAD
-//#include <thread>
-=======
-#include <boost/thread.hpp>
->>>>>>> 7a4f0989
 
 #include "Application.hh"
-//#include "Agent.hh"
 #include "WatchdogInterface.hh"
 
 #define BUF_SIZE 4096
@@ -19,22 +13,12 @@
 
 int     main(int ac, char* av[])
 {
-  //typedef std::unique_ptr<WatchdogInterface> WatchdogInterfacePtr;
+  plasma::watchdog::Application app(ac, av);
 
-  plasma::watchdog::Application app(ac, av);
-  //auto agent = Agent(
-  //    WatchdogInterfacePtr(new WatchdogInterface(app))
-  //);
   try
     {
       _initAll();
-<<<<<<< HEAD
-      //std::thread agentThread(std::bind(&Agent::Run, &agent));
-=======
-      boost::thread agentThread(std::bind(&Agent::Run, &agent));
->>>>>>> 7a4f0989
       auto res = app.Exec();
-      //agentThread.join();
       return res;
     }
   catch (std::exception const& err)
