#ifndef  PLASMA_META_CLIENT_HH
# define PLASMA_META_CLIENT_HH

# include <functional>
# include <list>
# include <map>
# include <memory>
# include <stdexcept>

# include <elle/format/json/fwd.hh>
# include <elle/log.hh>

# include <plasma/plasma.hh>

# include <elle/HttpClient.hh>
# include <surface/gap/gap.h>

namespace plasma
{
  namespace meta
  {
    namespace json = elle::format::json;

    using string = std::string;

    template <typename T>
    using list = std::list<T>;

    template <typename T, typename U>
    using pair = std::pair<T, U>;

    template <typename T, typename U>
    using map = std::map<T, U>;


    /// Base class for every response
    struct Response
    {
      bool _success;
      int response_code;
      string response_details;

      bool success() const
      {
        return _success;//response_code < (int) elle::ResponseCode::error;
      }
    };

    /////////////////////////
    struct DebugResponse : Response
    {
    };

    struct LoginResponse : Response
    {
      string  token;
      string  fullname;
      string  email;
      string  identity;
      string  _id;
    };

    struct LogoutResponse : Response
    {};

    struct RegisterResponse : Response
    {};

    struct PullNotificationResponse : Response
    {
      list<json::Dictionary> notifs;
      list<json::Dictionary> old_notifs;
    };

    struct ReadNotificationResponse : Response
    {};

    struct MessageResponse : Response
    {};

    struct User
    {
      string _id;
      string fullname;
      string email;
      string public_key;
      int    status;
    };

    struct UserResponse : User, Response
    {};

    // struct SwaggerResponse : UserResponse
    // {};

    struct SelfResponse : UserResponse
    {
      string identity;
    };

    struct InviteUserResponse : Response
    {
      string _id;
    };

    struct UsersResponse : Response
    {
      list<string> users;
    };

    struct SwaggersResponse : Response
    {
      list<string> swaggers;
    };

    struct TransactionsResponse : Response
    {
      list<string> transactions;
    };

    struct TransactionResponse:
      public Response,
      public ::plasma::Transaction
    {};


    struct CreateTransactionResponse : Response
    {
      string created_transaction_id;
    };

    struct UpdateTransactionResponse : Response
    {
      string updated_transaction_id;
    };

    struct NetworksResponse : Response
    {
      list<string> networks;
    };

    struct NetworkResponse : Response
    {
      string              _id;
      string              owner;
      string              name;
      string              model;
      string              root_block;
      string              root_address;
      string              access_block;
      string              access_address;
      string              group_block;
      string              group_address;
      string              descriptor;
      list<string>        users;
    };

    struct CreateNetworkResponse : Response
    {
      string             created_network_id;
    };

    struct DeleteNetworkResponse : Response
    {
      string             deleted_network_id;
    };

    struct UpdateNetworkResponse : Response
    {
      string             updated_network_id;
    };

    struct NetworkNodesResponse : Response
    {
      string             network_id;
      list<string>       nodes;
    };

    struct EndpointNodeResponse : Response
    {
      list<string>      externals;
      list<string>      locals;
    };

    typedef UpdateNetworkResponse NetworkAddUserResponse;
    typedef UpdateNetworkResponse NetworkAddDeviceResponse;
    typedef UpdateNetworkResponse NetworkConnectDeviceResponse;

    struct CreateDeviceResponse : Response
    {
      string             created_device_id;
      string             passport;
    };

    struct UpdateDeviceResponse : Response
    {
      string             updated_device_id;
      string             passport;
    };

    /// Callbacks for API calls.
    typedef std::function<void(LoginResponse const&)> LoginCallback;
    typedef std::function<void(RegisterResponse const&)> RegisterCallback;
    typedef std::function<void(NetworksResponse const&)> NetworksCallback;
    typedef std::function<void(NetworkResponse const&)> NetworkCallback;
    typedef std::function<void(CreateDeviceResponse const&)> CreateDeviceCallback;
    typedef std::function<void(UpdateDeviceResponse const&)> UpdateDeviceCallback;
    typedef std::function<void(UpdateNetworkResponse const&)> UpdateNetworkCallback;
    typedef std::function<void(NetworkNodesResponse const&)> NetworkNodesCallback;


    typedef elle::Buffer UserIcon;

    class Client
    {
    private:
<<<<<<< HEAD
      elle::HTTPClient  _client;
      std::string       _token;
      std::string       _identity;
      std::string       _email;
=======
      elle::HttpClient  _client;
      string       _token;
      string       _identity;
      string       _email;
>>>>>>> ce0ae4ae

    public:
      Client(string const& server,
             uint16_t port,
             bool check_errors = true);
      ~Client();

    public:
      DebugResponse
      debug();

      LoginResponse
      login(string const& email,
            string const& password);

      LogoutResponse
      logout();

      RegisterResponse
      register_(string const& email,
                string const& fullname,
                string const& password,
                string const& activation_code,
                string const& picture_name = "",
                string const& picture_data = ""
      );

      UserResponse
      user(string const& id);

      UserIcon
      user_icon(string const& id);

      SelfResponse
      self();

      UserResponse
      user_from_public_key(string const& public_key);

      UsersResponse
      search_users(string const& key);

      SwaggersResponse
      get_swaggers();

      // SwaggerResponse
      // get_swagger(string const& id);

      CreateDeviceResponse
      create_device(string const& name);

      UpdateDeviceResponse
      update_device(string const& _id,
                    string const& name);

      InviteUserResponse
      invite_user(string const& email);

      TransactionResponse
      transaction(string const& _id);

      TransactionsResponse
      transactions();

      CreateTransactionResponse
      create_transaction(string const& recipient_id_or_email,
                         string const& first_filename,
                         size_t count,
                         size_t size,
                         bool is_dir,
                         string const& network_id,
                         string const& device_id);

      UpdateTransactionResponse
      update_transaction(string const& transaction_id,
                         int status,
                         string const& device_id = "",
                         string const& device_name = "");

      MessageResponse
      send_message(string const& recipient_id,
                   string const& sender_id, // DEBUG.
                   string const& message);

      PullNotificationResponse
      pull_notifications(int count, int offset = 0);

      ReadNotificationResponse
      notification_read();

      NetworkResponse
      network(string const& _id);

      NetworksResponse
      networks();

      CreateNetworkResponse
      create_network(string const& network_id);

      DeleteNetworkResponse
      delete_network(string const& network_id,
                     bool force = false);

      NetworkNodesResponse
      network_nodes(string const& network_id);

      UpdateNetworkResponse
      update_network(string const& _id,
                     string const* name,
                     string const* root_block,
                     string const* root_address,
                     string const* access_block,
                     string const* access_address,
                     string const* group_block,
                     string const* group_address);

      NetworkAddUserResponse
      network_add_user(string const& network_id,
                       string const& user_id);

      NetworkAddDeviceResponse
      network_add_device(string const& network_id,
                         string const& device_id);

      //
      // Frontend on _network_connect_device
      //
      NetworkConnectDeviceResponse
      network_connect_device(string const& network_id,
                             string const& device_id,
                             string const* local_ip,
                             uint16_t local_port,
                             string const* external_ip = nullptr,
                             uint16_t external_port = 0);

      //
      // Frontend on _network_connect_device
      //
      template <class Container1, class Container2>
      NetworkConnectDeviceResponse
      network_connect_device(string const& network_id,
                             string const& device_id,
                             Container1 const& local_endpoints,
                             Container2 const& public_endpoints);
      //
      // Frontend on _network_connect_device
      //
      template <class Container>
      NetworkConnectDeviceResponse
      network_connect_device(string const& network_id,
                             string const& device_id,
                             Container const& local_endpoints);

    private:

      using adapter_type = std::vector<pair<string, uint16_t>>;

      //
      // This member function is a adapter used to convert from any type of
      // container to `adapter_type´. This allow an interface handling all types
      // of iterable, but working with only one specific type.
      //
      NetworkConnectDeviceResponse
      _network_connect_device(string const& network_id,
                              string const& device_id,
                              adapter_type const& local_endpoints,
                              adapter_type const& public_endpoints);


    public:
      EndpointNodeResponse
      device_endpoints(string const& network_id, string const& device_id);


    public:
      void token(string const& tok);
      string const& token() const;
      string const& identity() const;
      void identity(string const& str);
      string const& email() const;
      void email(string const& str);
    };
  }
}

#include "plasma/meta/Client.hxx"

#endif<|MERGE_RESOLUTION|>--- conflicted
+++ resolved
@@ -214,17 +214,10 @@
     class Client
     {
     private:
-<<<<<<< HEAD
       elle::HTTPClient  _client;
-      std::string       _token;
-      std::string       _identity;
-      std::string       _email;
-=======
-      elle::HttpClient  _client;
-      string       _token;
-      string       _identity;
-      string       _email;
->>>>>>> ce0ae4ae
+      std::string _token;
+      std::string _identity;
+      std::string _email;
 
     public:
       Client(string const& server,
