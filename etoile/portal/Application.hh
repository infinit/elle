--- conflicted
+++ resolved
@@ -1,12 +1,7 @@
 #ifndef ETOILE_PORTAL_APPLICATION_HH
 # define ETOILE_PORTAL_APPLICATION_HH
 
-<<<<<<< HEAD
-# include <elle/Elle.hh>
-=======
 # include <elle/types.hh>
-# include <elle/network/LocalSocket.hh>
->>>>>>> d96f8fb5
 
 namespace etoile
 {
@@ -54,11 +49,7 @@
       //
       // methods
       //
-<<<<<<< HEAD
       elle::Status      Create(elle::TCPSocket*);
-=======
-      elle::Status      Create(elle::network::LocalSocket*);
->>>>>>> d96f8fb5
 
       //
       // callbacks
@@ -81,12 +72,7 @@
       State                     state;
       Processing                processing;
 
-<<<<<<< HEAD
       elle::TCPSocket*        socket;
-=======
-      elle::concurrency::Timer*              timer;
-      elle::network::LocalSocket*        socket;
->>>>>>> d96f8fb5
     };
 
   }
