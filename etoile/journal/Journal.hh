#ifndef ETOILE_JOURNAL_JOURNAL_HH
# define ETOILE_JOURNAL_JOURNAL_HH

# include <elle/Elle.hh>

<<<<<<< HEAD
# include <nucleus/proton/Address.hh>
# include <nucleus/proton/Version.hh>
# include <nucleus/proton/Block.hh>
=======
#include <elle/types.hh>
>>>>>>> d96f8fb5

namespace etoile
{
  namespace gear
  {

    ///
    /// this class needs to be forward-declared in order to prevent
    /// conflicts.
    ///
    class Scope;

  }

  ///
  /// this namespace contains everything related to the journal which
  /// is responsible for recording and triggering the storage layer operations.
  ///
  namespace journal
  {

    ///
    /// this class represents the journal manager.
    ///
    class Journal
    {
    private:
      static std::set<gear::Scope*>  _scopes;
    public:
      static elle::Status Record(gear::Scope* scope);

      /// Retreive a block from the Journal. returns true if the block is found,
      /// or throws an exception.
      elle::Boolean get_block(nucleus::proton::Address const& address,
                              nucleus::proton::Version const& version,
                              nucleus::proton::Block& out_block);

    private:
      static elle::Status _Record(gear::Scope* scope);
    };

  }
}

#include <etoile/gear/Scope.hh>

#endif<|MERGE_RESOLUTION|>--- conflicted
+++ resolved
@@ -1,15 +1,11 @@
 #ifndef ETOILE_JOURNAL_JOURNAL_HH
 # define ETOILE_JOURNAL_JOURNAL_HH
 
-# include <elle/Elle.hh>
+# include <elle/types.hh>
 
-<<<<<<< HEAD
 # include <nucleus/proton/Address.hh>
 # include <nucleus/proton/Version.hh>
 # include <nucleus/proton/Block.hh>
-=======
-#include <elle/types.hh>
->>>>>>> d96f8fb5
 
 namespace etoile
 {
