<<<<<<< HEAD

#include <cassert>
#include <stdexcept>
=======
#include <elle/standalone/Morgue.hh>
>>>>>>> d96f8fb5

#include <etoile/journal/Journal.hh>

#include <nucleus/Nucleus.hh>

#include <etoile/depot/Depot.hh>

#include <elle/concurrency/Scheduler.hh>

#include <Infinit.hh>

namespace etoile
{
  namespace journal
  {
    std::set<gear::Scope*> Journal::_scopes;

    ///
    /// this method records a given scope so as to trigger the action
    /// later on.
    ///
    /// XXX the scope is orphan at this point!
    ///
    elle::Status        Journal::Record(gear::Scope*            scope)
    {
      assert(scope != nullptr);
      return Journal::_Record(scope);
      //try
      //  {
      //    Journal::_scopes.insert(scope);
      //    elle::concurrency::scheduler().mt_run<int>(
      //        __FUNCTION__,
      //        boost::bind(&Journal::_Record, scope)
      //    );
      //  }
      //catch (std::exception const& err)
      //  {
      //    Journal::_scopes.erase(scope);
      //    escape("Cannot spawn a new fiber: %s", err.what());
      //  }
      return elle::StatusOk;
    }

    elle::Status        Journal::_Record(gear::Scope*            scope)
    {
      nucleus::Transcript::Scoutor      scoutor;

      // debug.
      if (Infinit::Configuration.etoile.debug == true)
        printf("[etoile] journal::Journal::Record()\n");

      // set the context's state.
      scope->context->state = gear::Context::StateJournaled;

      // XXX iterer d'abord sur les ajouts (chb puis pkb),
      // XXX puis sur les deletions
      // XXX en fait c'est deja bon je pense!

      // go through the transcript's actions.
      for (scoutor = scope->context->transcript.container.begin();
           scoutor != scope->context->transcript.container.end();
           scoutor++)
        {
          nucleus::Action*              action = *scoutor;

          // perform the action.
          switch (action->type)
            {
            case nucleus::Action::TypePush:
              {
                // store the block in the depot.
                if (depot::Depot::Push(action->address,
                                       *action->block) == elle::Status::Error)
                  escape("unable to push the block in the depot");

                break;
              }
            case nucleus::Action::TypeWipe:
              {
                // wipe the block from the depot.
                if (depot::Depot::Wipe(action->address) == elle::Status::Error)
                  escape("unable to wipe the block from the depot");

                break;
              }
            case nucleus::Action::TypeUnknown:
              {
                escape("unknown action type");
              }
            }
        }

      // flush the transcript since the actions have been performed.
      if (scope->context->transcript.Flush() == elle::Status::Error)
        escape("unable to clear the transcript");

      // set the context's state.
      scope->context->state = gear::Context::StateCleaned;

      Journal::_scopes.erase(scope);

      // bury the scope i.e a scope may have recorded itself; thus bury
      // it in order to avoid problems.
      bury(scope);

      return elle::Status::Ok;
    }

    elle::Boolean Journal::get_block(nucleus::proton::Address const& address,
                                     nucleus::proton::Version const& version,
                                     nucleus::proton::Block& out_block)
    {
      foreach (gear::Scope* scope, Journal::_scopes)
        foreach (nucleus::Action* action, scope->context->transcript.container)
          {
            if (address != action->address)
              continue;

            if (version == nucleus::proton::Version::Any)
              {
                if (action->type == nucleus::Action::TypeWipe)
                  {
                    throw std::runtime_error("Block scheduled for deletion");
                  }
                out_block = *action->block;
                return true;
              }
            else
              {
                switch (address.family)
                  {
                  case nucleus::FamilyContentHashBlock:
                    throw std::runtime_error("version should be any for an immutable block");
                  case nucleus::FamilyPublicKeyBlock:
                  case nucleus::FamilyOwnerKeyBlock:
                  case nucleus::FamilyImprintBlock:
                    out_block = *action->block;
                    return true;
                  default:
                    throw std::runtime_error("Unkwown address family");
                  }
              }
          }
      return false;
    }

  }
}<|MERGE_RESOLUTION|>--- conflicted
+++ resolved
@@ -1,10 +1,8 @@
-<<<<<<< HEAD
 
 #include <cassert>
 #include <stdexcept>
-=======
+
 #include <elle/standalone/Morgue.hh>
->>>>>>> d96f8fb5
 
 #include <etoile/journal/Journal.hh>
 
