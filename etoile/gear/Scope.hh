--- conflicted
+++ resolved
@@ -1,12 +1,8 @@
 #ifndef ETOILE_GEAR_SCOPE_HH
 # define ETOILE_GEAR_SCOPE_HH
 
-<<<<<<< HEAD
-# include <elle/Elle.hh>
-=======
 #include <elle/types.hh>
 #include <elle/concurrency/Timer.hh>
->>>>>>> d96f8fb5
 
 # include <etoile/gear/Context.hh>
 # include <etoile/gear/Chronicle.hh>
@@ -166,10 +162,6 @@
       // attributes
       //
       State             state;
-<<<<<<< HEAD
-=======
-      elle::concurrency::Timer       timer;
->>>>>>> d96f8fb5
 
       path::Chemin      chemin;
 
