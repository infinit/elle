#!/bin/bash

# OSXFUSE build tool

# Copyright (c) 2008-2009 Google Inc.
# Copyright (c) 2011-2012 Benjamin Fleischer
# All rights reserved.

# Configurables
#
# Beware: GNU libtool cannot handle directory names containing whitespace.
#         Therefore, do not set M_CONF_TMPDIR to such a directory.
#
readonly M_CONF_TMPDIR=/tmp
readonly M_PLISTSIGNER_TEST_KEY="`dirname $0`/prefpane/autoinstaller/TestKeys/private_key.der"

# Other constants
#
readonly M_PROGDESC="OSXFUSE build tool"
readonly M_PROGNAME=`basename $0`
readonly M_PROGVERS=2.0

readonly M_DEFAULT_VALUE=__default__

readonly M_CONFIGURATIONS="Debug Release" # default is Release

readonly M_TARGETS="clean release dist core osxfusefs kext examples lib reload"
readonly M_TARGETS_WITH_PLATFORM="kext examples lib"

readonly M_DEFAULT_PLATFORM="$M_DEFAULT_VALUE"
readonly M_DEFAULT_TARGET="$M_DEFAULT_VALUE"

# Globals
#
declare m_args=
declare m_active_target=""
declare m_configuration="Release"
declare m_developer=0
declare m_osname=""
declare m_platform="$M_DEFAULT_PLATFORM"
declare m_archs=""
declare m_release=""
declare m_shortcircuit=0
declare m_srcroot=""
declare m_stderr=/dev/stderr
declare m_stdout=/dev/stdout
declare m_suprompt=" invalid "
declare m_target="$M_DEFAULT_TARGET"
declare m_signing_id=""
declare m_plistsigner_key=""
declare m_usdk_dir=""
declare m_compiler=""
declare m_xcode_dir=""
declare m_xcode_version=""
declare m_xcode_latest=""

declare mp_package_maker=""
declare mp_package_maker_version=""

# Other implementation details
#
declare M_XCODE32=""
declare M_XCODE32_VERSION=3.2
readonly M_XCODE32_COMPILER="4.2"
declare M_XCODE40=""
declare M_XCODE40_VERSION=4.0
readonly M_XCODE40_COMPILER="4.2"
declare M_XCODE41=""
declare M_XCODE41_VERSION=4.1
readonly M_XCODE41_COMPILER="4.2"
declare M_XCODE42=""
declare M_XCODE42_VERSION=4.2
readonly M_XCODE42_COMPILER="com.apple.compilers.llvmgcc42"
declare M_XCODE43=""
declare M_XCODE43_VERSION=4.3
readonly M_XCODE43_COMPILER="com.apple.compilers.llvmgcc42"
declare M_XCODE44=""
declare M_XCODE44_VERSION=4.4
readonly M_XCODE44_COMPILER="com.apple.compilers.llvmgcc42"
declare M_XCODE45=""
declare M_XCODE45_VERSION=4.5
readonly M_XCODE45_COMPILER="com.apple.compilers.llvmgcc42"

declare M_ACTUAL_PLATFORM=""
declare M_PLATFORMS=""
declare M_PLATFORMS_REALISTIC=""

declare M_XCODE_VERSION_REQUIRED=""

# SDK 10.5
readonly M_SDK_105_ARCHS="ppc ppc64 i386 x86_64"
declare M_SDK_105=""
declare M_SDK_105_XCODE=""
declare M_SDK_105_COMPILER=""

# SDK 10.6
readonly M_SDK_106_ARCHS="i386 x86_64"
declare M_SDK_106=""
declare M_SDK_106_XCODE=""
declare M_SDK_106_COMPILER=""

# SDK 10.7
readonly M_SDK_107_ARCHS="i386 x86_64"
declare M_SDK_107=""
declare M_SDK_107_XCODE=""
declare M_SDK_107_COMPILER=""

# SDK 10.8
readonly M_SDK_108_ARCHS="i386 x86_64"
declare M_SDK_108=""
declare M_SDK_108_XCODE=""
declare M_SDK_108_COMPILER=""

declare M_FSBUNDLE_NAME="osxfuse.fs"
declare M_KEXT_ID="com.github.osxfuse.filesystems.osxfusefs"
declare M_KEXT_NAME="osxfuse.kext"
readonly M_LOGPREFIX="OSXFUSEBuildTool"
readonly M_OSXFUSE_PRODUCT_ID="com.github.osxfuse.OSXFUSE"

readonly M_MACFUSE_MODE=0;

readonly M_PKG_VERSION="10.5"

# Core
readonly M_PKGID_CORE="com.github.osxfuse.pkg.Core"
readonly M_PKGBASENAME_CORE="OSXFUSECore"
readonly M_PKGNAME_CORE="${M_PKGBASENAME_CORE}.pkg"

# Preference Pane
readonly M_PKGID_PREFPANE="com.github.osxfuse.pkg.PrefPane"
readonly M_PKGBASENAME_PREFPANE="OSXFUSEPrefPane"
readonly M_PKGNAME_PREFPANE="${M_PKGBASENAME_PREFPANE}.pkg"

# MacFUSE compatibility layer
readonly M_PKGID_MACFUSE="com.google.macfuse.core"
readonly M_PKGBASENAME_MACFUSE="OSXFUSEMacFUSE"
readonly M_PKGNAME_MACFUSE="${M_PKGBASENAME_MACFUSE}.pkg"

# Distribution package
readonly M_PKGBASENAME_OSXFUSE="OSXFUSE"
readonly M_PKGNAME_OSXFUSE="${M_PKGBASENAME_OSXFUSE}.pkg"

# Redistribution package
readonly M_PKGID_REDIST="com.github.osxfuse.pkg.osxfuse"
readonly M_PKGBASENAME_REDIST="OSXFUSERedist"
readonly M_PKGNAME_REDIST="${M_PKGBASENAME_REDIST}.pkg"

readonly M_WANTSU="needs the Administrator password"
readonly M_WARNING="*** Warning"

function m_help()
{
    cat <<__END_HELP_CONTENT
$M_PROGDESC version $M_PROGVERS

Copyright (C) 2008 Google Inc.
Copyright (C) 2011-2012 Benjamin Fleischer
All Rights Reserved.

Usage:
  $M_PROGNAME
      [-dhqsv] [-c configuration] [-p platform] [-i identity] [-u keyfile]
      -t target

  * configuration is one of: $M_CONFIGURATIONS (default is $m_configuration)
  * platform is one of: $M_PLATFORMS (default is the host's platform)
  * target is one of: $M_TARGETS
  * platforms can only be specified for: $M_TARGETS_WITH_PLATFORM
  * identity and keyfile are ignored for all targets but release

The target keywords mean the following:
    clean       clean all targets
    release     create release disk image and updater files
    dist        create a multi-platform distribution package
    core        create a multi-platform core package
    osxfusefs   build file system bundle
    kext        build kernel extension
    examples    build example file systems (e.g. fusexmp_fh and hello)
    lib         build the user-space library (e.g. to run fusexmp_fh)
    reload      rebuild and reload the kernel extension

Options for target release are:

    -i identity
        sign the installer package with the specified signing identity
    -u keyfile
        sign the update rules file with the specified private key

Other options are:
    -d  create a developer prerelease package instead of a regular release
    -q  enable quiet mode (suppresses verbose build output)
    -s  enable shortcircuit mode (useful for testing the build mechanism itself)
    -v  report version numbers and quit
__END_HELP_CONTENT

    return 0
}

# m_version()
#
function m_version
{
    echo "$M_PROGDESC version $M_PROGVERS"

    m_set_platform
    m_set_srcroot

    local mv_release=`awk '/#define[ \t]*OSXFUSE_VERSION_LITERAL/ {print $NF}' "$m_srcroot/common/fuse_version.h"`
    if [ ! -z "$mv_release" ]
    then
        echo "OSXFUSE version $mv_release"
    fi

    return 0
}

# m_log(msg)
#
function m_log()
{
    printf "%-30s: %s\n" "$M_LOGPREFIX($m_active_target)" "$*"
}

# m_warn(msg)
#
function m_warn()
{
    echo "$M_WARNING: $*"
}

# m_exit_on_error(errmsg)
#
function m_exit_on_error()
{
    if [ "$?" != 0 ]
    then
        local retval=$?
        echo "$M_LOGPREFIX($m_active_target) failed: $1" 1>&2
        exit $retval
    fi

    # NOTREACHED
}

# m_set_suprompt(msg)
#
function m_set_suprompt()
{
    m_suprompt="$M_LOGPREFIX($m_active_target) $M_WANTSU $*: "
}

# m_set_srcroot()
#
function m_set_srcroot()
{
    local osxfuse_dir=""
    local is_absolute_path=`echo "$0" | cut -c1`
    if [ "$is_absolute_path" == "/" ]
    then
        osxfuse_dir="`dirname $0`/"
    else
        osxfuse_dir="`pwd`/`dirname $0`/"
    fi
    pushd . > /dev/null
    cd "$osxfuse_dir" || exit 1
    osxfuse_dir=`pwd`
    popd > /dev/null

    m_srcroot="$osxfuse_dir"
    return 0
}

# m_set_platform()
#
function m_set_platform()
{
    local retval=0

    if [ "$m_platform" == "$M_DEFAULT_PLATFORM" ]
    then
       m_platform=$M_ACTUAL_PLATFORM
    fi

    case "$m_platform" in
    10.5*)
        m_osname="Leopard"
        m_xcode_dir="$M_SDK_105_XCODE"
        m_usdk_dir="$M_SDK_105"
        m_compiler="$M_SDK_105_COMPILER"
        m_archs="$M_SDK_105_ARCHS"
    ;;
    10.6*)
        m_osname="Snow Leopard"
        m_xcode_dir="$M_SDK_106_XCODE"
        m_usdk_dir="$M_SDK_106"
        m_compiler="$M_SDK_106_COMPILER"
        m_archs="$M_SDK_106_ARCHS"
    ;;
    10.7*)
        m_osname="Lion"
        m_xcode_dir="$M_SDK_107_XCODE"
        m_usdk_dir="$M_SDK_107"
        m_compiler="$M_SDK_107_COMPILER"
        m_archs="$M_SDK_107_ARCHS"
    ;;
    10.8*)
        m_osname="Mountain Lion"
        m_xcode_dir="$M_SDK_108_XCODE"
        m_usdk_dir="$M_SDK_108"
        m_compiler="$M_SDK_108_COMPILER"
        m_archs="$M_SDK_108_ARCHS"
    ;;
    *)
        m_osname="Unknown"
        m_xcode_dir=""
        m_usdk_dir=""
        m_compiler=""
        m_archs=""
        retval=1
    ;;
    esac

    export DEVELOPER_DIR="$m_xcode_dir"

    return $retval
}

# m_build_pkg(pkgversion, install_srcroot, install_payload, pkgid, pkgname, install_to, output_dir)
#
function m_build_pkg()
{
    local bp_pkgversion="$1"
    local bp_install_srcroot="$2"
    local bp_install_payload="$3"
    local bp_pkgid="$4"
    local bp_pkgname="$5"
    local bp_install_to="$6"
    local bp_output_dir="$7"

    if [ -z "$mp_package_maker" ]
    then
        # Find PackageMaker.app
        local _IFS="$IFS"; IFS=$'\n'
        m_package_maker_installed=(`mdfind 'kMDItemCFBundleIdentifier == "com.apple.PackageMaker"'`)
        IFS="$_IFS"
        if [[ ${#m_package_maker_installed[@]} -eq 0 ]]
        then
            false
            m_exit_on_error "PackageMaker.app not found"
        fi

        # Use most recent version of PackageMaker.app
        for m_pm in "${m_package_maker_installed[@]}";
        do
            m_pm_version=`mdls -name kMDItemVersion "$m_pm" | perl -ne '/kMDItemVersion = "(.*)"/ && print $1'`
            m_version_compare "$mp_package_maker_version" "$m_pm_version"
            if [[ $? -ne 2 ]]
            then
                mp_package_maker="$m_pm"
                mp_package_maker_version="$m_pm_version"
            fi
        done
        m_log "package maker: $mp_package_maker (version $mp_package_maker_version)"
        mp_package_maker="$mp_package_maker/Contents/MacOS/PackageMaker"
    fi

    # Make the package
    m_set_suprompt "to run packagemaker"
    if [ -d "$bp_install_srcroot/Scripts" ]
    then
        sudo -p "$m_suprompt" \
            "$mp_package_maker" -r "$bp_install_payload" \
            -i "$bp_pkgid" \
            -f "$bp_install_srcroot/PackageInfo" \
            -o "$bp_output_dir/$bp_pkgname" \
            -n "$bp_pkgversion" \
            -l "$bp_install_to" \
            -s "$bp_install_srcroot/Scripts" \
            -g "$M_PKG_VERSION" \
            -h system \
            -m -w -v \
            >$m_stdout 2>$m_stderr
    else
        sudo -p "$m_suprompt" \
            "$mp_package_maker" -r "$bp_install_payload" \
            -i "$bp_pkgid" \
            -f "$bp_install_srcroot/PackageInfo" \
            -o "$bp_output_dir/$bp_pkgname" \
            -n "$bp_pkgversion" \
            -l "$bp_install_to" \
            -g "$M_PKG_VERSION" \
            -h system \
            -m -w -v \
            >$m_stdout 2>$m_stderr
    fi
    m_exit_on_error "cannot create package '$bp_pkgname'."

    return 0
}

# Build the user-space library
#
function m_handler_lib()
{
    m_active_target="lib"

    m_set_platform

    local lib_dir="$m_srcroot"/fuse
    if [ ! -d "$lib_dir" ]
    then
        false
        m_exit_on_error "cannot access directory '$lib_dir'."
    fi

    local kernel_dir="$m_srcroot"/kext
    if [ ! -d "$kernel_dir" ]
    then
        false
        m_exit_on_error "cannot access directory '$kernel_dir'."
    fi

    local package_name="fuse"

    rm -rf "$M_CONF_TMPDIR/$package_name"

    if [ "$1" == "clean" ]
    then
        local retval=$?
        m_log "cleaned (platform $m_platform)"
        return $retval
    fi

    m_log "initiating Universal build for $m_platform"

    cp -pRX "$lib_dir" "$M_CONF_TMPDIR"
    m_exit_on_error "cannot copy OSXFUSE library source from '$lib_dir'."

    cd "$M_CONF_TMPDIR/$package_name"
    m_exit_on_error "cannot access OSXFUSE library source in '$M_CONF_TMPDIR/$package_name'."

    m_log "configuring library source"
    COMPILER="$m_compiler" ARCHS="$m_archs" SDKROOT="$m_usdk_dir" MACOSX_DEPLOYMENT_TARGET="$m_platform" ./darwin_configure.sh "$m_srcroot" >$m_stdout 2>$m_stderr
    m_exit_on_error "cannot configure OSXFUSE library source for compilation."

    m_log "running make"
    xcrun make -j4 >$m_stdout 2>$m_stderr
    m_exit_on_error "make failed while compiling the OSXFUSE library."

    echo >$m_stdout
    m_log "succeeded, results in '$M_CONF_TMPDIR/$package_name'."
    echo >$m_stdout

    return 0
}

# Rebuild and reload the kernel extension
#
function m_handler_reload()
{
    m_active_target="reload"

    # Argument validation would have ensured that we use native platform
    # for this target.

    m_set_platform

    local kernel_dir="$m_srcroot"/kext
    if [ ! -d "$kernel_dir" ]
    then
        false
        m_exit_on_error "cannot access directory '$kernel_dir'."
    fi

    local ms_os_version="$m_platform"
    local ms_osxfuse_version=`awk '/#define[ \t]*OSXFUSE_VERSION_LITERAL/ {print $NF}' "$m_srcroot"/common/fuse_version.h`
    m_exit_on_error "cannot get platform-specific OSXFUSE version."

    local ms_osxfuse_out="$M_CONF_TMPDIR/osxfuse-kext-$ms_os_version-$ms_osxfuse_version"

    m_log "initiating kernel extension rebuild/reload for $m_platform"

    kextstat -l -b "$M_KEXT_ID" | grep "$M_KEXT_ID" >/dev/null 2>/dev/null
    if [ "$?" == "0" ]
    then
        m_log "unloading kernel extension"
        m_set_suprompt "to unload OSXFUSE kext"
        sudo -p "$m_suprompt" \
            kextunload -v -b "$M_KEXT_ID" >$m_stdout 2>$m_stderr
        m_exit_on_error "cannot unload kext '$M_KEXT_ID'."
    fi

    m_log "rebuilding kext"

    m_shortcircuit="0"
    m_configuration="Debug"
    m_handler_kext "$1"
    m_exit_on_error "failed to build kernel extension."

    m_active_target="reload"
    m_log "reloading kext"

    m_set_suprompt "to load newly built kernel extension"
    sudo -p "$m_suprompt" \
        kextutil -s "$ms_osxfuse_out" \
            -v "$ms_osxfuse_out/$M_KEXT_NAME" >$m_stdout 2>$m_stderr
    m_exit_on_error "cannot load newly built kernel extension."

    echo >$m_stdout
    m_log "checking status of kernel extension"
    kextstat -l -b "$M_KEXT_ID"
    echo >$m_stdout

    echo >$m_stdout
    m_log "succeeded, results in '$ms_osxfuse_out'."
    echo >$m_stdout

    return 0
}

# Build examples from the user-space OSXFUSE library
#
function m_handler_examples()
{
    m_active_target="examples"

    m_set_platform

    local lib_dir="$m_srcroot"/fuse
    if [ ! -d "$lib_dir" ]
    then
        false
        m_exit_on_error "cannot access directory '$lib_dir'."
    fi

    local kernel_dir="$m_srcroot"/kext
    if [ ! -d "$kernel_dir" ]
    then
        false
        m_exit_on_error "cannot access directory '$kernel_dir'."
    fi

    local package_name="fuse"

    rm -rf "$M_CONF_TMPDIR/$package_name"

    if [ "$1" == "clean" ]
    then
        local retval=$?
        m_log "cleaned (platform $m_platform)"
        return $retval
    fi

    m_log "initiating Universal build for $m_platform"

    cp -pRX "$lib_dir" "$M_CONF_TMPDIR"
    m_exit_on_error "cannot copy OSXFUSE library source from '$lib_dir'."

    cd "$M_CONF_TMPDIR/$package_name"
    m_exit_on_error "cannot access OSXFUSE library source in '$M_CONF_TMPDIR/$package_name'."

    m_log "configuring library source"
    COMPILER="$m_compiler" ARCHS="$m_archs" SDKROOT="$m_usdk_dir" MACOSX_DEPLOYMENT_TARGET="$m_platform" ./darwin_configure.sh "$m_srcroot" >$m_stdout 2>$m_stderr
    m_exit_on_error "cannot configure OSXFUSE library source for compilation."

    cd example
    m_exit_on_error "cannot access examples source."

    local me_installed_lib="/usr/local/lib/libosxfuse.la"

    perl -pi -e "s#../lib/libosxfuse.la#$me_installed_lib#g" Makefile
    m_exit_on_error "failed to prepare example source for build."

    m_log "running make"
    xcrun make -j4 >$m_stdout 2>$m_stderr
    m_exit_on_error "make failed while compiling the OSXFUSE examples."

    echo >$m_stdout
    m_log "succeeded, results in '$M_CONF_TMPDIR/$package_name/example'."
    echo >$m_stdout

    return 0
}

# Build a multiplatform distribution package
#
function m_handler_dist()
{
    m_active_target="dist"

    m_platform="${M_PLATFORMS_REALISTIC%% *}"
    m_set_platform

    m_release_full=`awk '/#define[ \t]*OSXFUSE_VERSION_LITERAL/ {print $NF}' "$m_srcroot/common/fuse_version.h"`
    m_release=`echo "$m_release_full" | cut -d . -f 1,2`
    m_exit_on_error "cannot get OSXFUSE release version."

    local md_osxfuse_out="$M_CONF_TMPDIR/osxfuse-dist-$m_release_full"
    local md_osxfuse_root="$md_osxfuse_out/pkgroot/"

    if [ "$m_shortcircuit" != "1" ]
    then
        if [ -e "$md_osxfuse_out" ]
        then
            m_set_suprompt "to remove a previously built distribution package"
            sudo -p "$m_suprompt" rm -rf "$md_osxfuse_out"
            m_exit_on_error "failed to clean up previous distribution package."
        fi
        if [ -e "$M_CONF_TMPDIR/osxfuse-dist-"* ]
        then
            m_warn "removing unrecognized version of distribution package"
            m_set_suprompt "to remove unrecognized version of platform-specific package"
            sudo -p "$m_suprompt" rm -rf "$M_CONF_TMPDIR/osxfuse-dist-"*
            m_exit_on_error "failed to clean up unrecognized version of distribution package."
        fi
    else
        if [ -e "$md_osxfuse_out/$M_PKGNAME_OSXFUSE" ]
        then
            echo >$m_stdout
            m_log "succeeded (shortcircuited), results in '$md_osxfuse_out'."
            echo >$m_stdout
            return 0
        fi
    fi

    if [ "$1" == "clean" ]
    then
        m_handler_core clean

        m_active_target="dist"

        m_set_platform

        rm -rf "$m_srcroot/prefpane/autoinstaller/build"
        m_log "cleaned internal subtarget autoinstaller"

        rm -rf "$m_srcroot/prefpane/build"
        m_log "cleaned internal subtarget prefpane"

        return 0
    fi

    m_log "initiating Universal build of OSXFUSE"

    # Create OSXFUSE subpackages
    #

    pushd . >/dev/null 2>/dev/null

    m_handler_core

    popd >/dev/null 2>/dev/null

    m_active_target="dist"

    m_platform="${M_PLATFORMS_REALISTIC%% *}"
    m_set_platform

    m_log "configuration is '$m_configuration'"
    if [ "$m_developer" == "0" ]
    then
        m_log "packaging flavor is 'Mainstream'"
    else
        m_log "packaging flavor is 'Developer Prerelease'"
    fi

    # Autoinstaller
    #

    local md_ai_builddir="$m_srcroot/prefpane/autoinstaller/build"

    if [ "$m_shortcircuit" != "1" ]
    then
        rm -rf "$md_ai_builddir"
        # ignore any errors
    fi

    m_log "building the OSXFUSE autoinstaller"

    pushd "$m_srcroot/prefpane/autoinstaller" >/dev/null 2>/dev/null
    m_exit_on_error "cannot access the autoinstaller source."
    xcodebuild -configuration "$m_configuration" -target "Build All" GCC_VERSION="$m_compiler" ARCHS="$m_archs" VALID_ARCHS="ppc i386 x86_64" SDKROOT="$m_usdk_dir" MACOSX_DEPLOYMENT_TARGET="$m_platform" CONFIGURATION_BUILD_DIR="$md_ai_builddir/$m_configuration" >$m_stdout 2>$m_stderr
    m_exit_on_error "xcodebuild cannot build configuration $m_configuration for subtarget autoinstaller."
    popd >/dev/null 2>/dev/null

    local md_ai="$md_ai_builddir/$m_configuration/autoinstall-osxfuse-core"
    if [ ! -x "$md_ai" ]
    then
        false
        m_exit_on_error "cannot find autoinstaller '$md_ai'."
    fi
    local md_plistsigner="$md_ai_builddir/$m_configuration/plist_signer"
    if [ ! -x "$md_plistsigner" ]
    then
        false
        m_exit_on_error "cannot find plist signer '$md_plistsigner'."
    fi

    # Build the preference pane
    #
    local md_pp_builddir="$m_srcroot/prefpane/build"

    if [ "$m_shortcircuit" != "1" ]
    then
        rm -rf "$md_pp_builddir"
        # ignore any errors
    fi

    m_log "building the OSXFUSE prefpane"

    pushd "$m_srcroot/prefpane" >/dev/null 2>/dev/null
    m_exit_on_error "cannot access the prefpane source."
    xcodebuild -configuration "$m_configuration" -target "OSXFUSE" GCC_VERSION="$m_compiler" ARCHS="$m_archs" SDKROOT="$m_usdk_dir" MACOSX_DEPLOYMENT_TARGET="$m_platform" CONFIGURATION_BUILD_DIR="$md_pp_builddir/$m_configuration" >$m_stdout 2>$m_stderr
    m_exit_on_error "xcodebuild cannot build configuration $m_configuration for subtarget prefpane."
    popd >/dev/null 2>/dev/null

    local md_pp="$md_pp_builddir/$m_configuration/OSXFUSE.prefPane"
    if [ ! -d "$md_pp" ]
    then
        false
        m_exit_on_error "cannot find preference pane."
    fi

    cp "$md_ai" "$md_pp/Contents/MacOS"
    m_exit_on_error "cannot copy the autoinstaller to the prefpane bundle."

    # Build the container
    #

    m_log "building '$M_PKGNAME_OSXFUSE'"

    mkdir -p "$md_osxfuse_out"
    m_exit_on_error "cannot create directory '$md_osxfuse_out'."

    mkdir -p "$md_osxfuse_root"
    m_exit_on_error "cannot create directory '$md_osxfuse_root'."

    m_log "copying generic container package payload"
    mkdir -p "$md_osxfuse_root/Library/PreferencePanes"
    m_exit_on_error "cannot make directory '$md_osxfuse_root/Library/PreferencePanes'."
    cp -R "$md_pp" "$md_osxfuse_root/Library/PreferencePanes/"
    m_exit_on_error "cannot copy the prefpane to '$md_osxfuse_root/Library/PreferencePanes/'."
    m_set_suprompt "to chown '$md_osxfuse_root/'."
    sudo -p "$m_suprompt" chown -R root:wheel "$md_osxfuse_root/"

    # Build Preference Pane installer package
    m_log "building installer package '$M_PKGNAME_PREFPANE'"

    m_build_pkg "$m_release_full" "$m_srcroot/support/InstallerPackages/$M_PKGBASENAME_PREFPANE" "$md_osxfuse_root" "$M_PKGID_PREFPANE" "$M_PKGNAME_PREFPANE" "/" "$md_osxfuse_out"
    m_exit_on_error "cannot create '$M_PKGNAME_PREFPANE'."

    # Build OSXFUSE installer package
    #
    cp -R "$m_srcroot/support/InstallerPackages/$M_PKGBASENAME_OSXFUSE" "$md_osxfuse_out/OSXFUSE"
    m_exit_on_error "cannot copy the packaging files for package '$M_PKGNAME_OSXFUSE'."

    local md_dist_choices_outline;

    local ms_core_out="$M_CONF_TMPDIR/osxfuse-core-$m_release_full"
    if [ ! -d "$ms_core_out" ]
    then
        false
        m_exit_on_error "cannot access directory '$ms_core_out'."
    fi

    pkgutil --expand "$ms_core_out/$M_PKGNAME_CORE" "$md_osxfuse_out/OSXFUSE/$M_PKGNAME_CORE"
    m_exit_on_error "cannot expand flat package '$M_PKGNAME_CORE'."

    pkgutil --expand "$ms_core_out/$M_PKGNAME_MACFUSE" "$md_osxfuse_out/OSXFUSE/$M_PKGNAME_MACFUSE"
    m_exit_on_error "cannot expand flat package '$M_PKGNAME_MACFUSE'."

    pkgutil --expand "$md_osxfuse_out/$M_PKGNAME_PREFPANE" "$md_osxfuse_out/OSXFUSE/$M_PKGNAME_PREFPANE"
    m_exit_on_error "cannot expand flat package '$M_PKGNAME_PREFPANE'."

    find "$md_osxfuse_out/OSXFUSE" -name ".DS_Store" -exec rm -f '{}' \;
    m_exit_on_error "cannot remove '.DS_Store' files from package '$M_PKGNAME_OSXFUSE'."

    local md_dist_out="$md_osxfuse_out/OSXFUSE/Distribution"
    local md_dist_choices="${M_PKGBASENAME_CORE}:${M_PKGNAME_CORE};${M_PKGBASENAME_PREFPANE}:${M_PKGNAME_PREFPANE};${M_PKGBASENAME_MACFUSE}:${M_PKGNAME_MACFUSE}"

cat >> "$md_dist_out" <<__END_DISTRIBUTION
<?xml version="1.0" encoding="UTF-8"?>
<installer-gui-script minSpecVersion="1.0">
    <title>FUSE for OS X (OSXFUSE)</title>
    <background file="background.png" scaling="none" alignment="center"/>
    <welcome file="Welcome.rtf"/>
    <license file="License.rtf"/>
    <options customize="always" rootVolumeOnly="true"/>
    <choices-outline>
__END_DISTRIBUTION
    m_exit_on_error "cannot write file 'Distribution' for package '$M_PKGNAME_OSXFUSE'."

    OLD_IFS="$IFS"
    IFS=";"
    for i in $md_dist_choices
    do
        local md_dist_choice_name="${i%%:*}"

cat >> "$md_dist_out" <<__END_DISTRIBUTION
        <line choice="$md_dist_choice_name"/>
__END_DISTRIBUTION
        m_exit_on_error "cannot write file 'Distribution' for package '$M_PKGNAME_OSXFUSE'."
    done
    IFS="$OLD_IFS"

cat >> "$md_dist_out" <<__END_DISTRIBUTION
    </choices-outline>
__END_DISTRIBUTION
    m_exit_on_error "cannot write file 'Distribution' for package '$M_PKGNAME_OSXFUSE'."

    OLD_IFS="$IFS"
    IFS=";"
    for i in $md_dist_choices
    do
        IFS="$OLD_IFS"

        local md_dist_choice_name="${i%%:*}"
        local md_dist_choice_packages="${i##*:}"

        local md_dist_choice_name_uc=`echo "$md_dist_choice_name" | tr '[:lower:]' '[:upper:]'`

cat >> "$md_dist_out" <<__END_DISTRIBUTION
    <choice id="$md_dist_choice_name"
        title="${md_dist_choice_name_uc}_TITLE"
        description="${md_dist_choice_name_uc}_DESCRIPTION"
        start_selected="isChoiceSelected('$md_dist_choice_name')"
        start_enabled="isChoiceEnabled('$md_dist_choice_name')"
        visible="isChoiceVisible('$md_dist_choice_name')">
__END_DISTRIBUTION
            m_exit_on_error "cannot write file 'Distribution' for package '$M_PKGNAME_OSXFUSE'."

        IFS=","
        for package in $md_dist_choice_packages
        do
            local md_dist_choice_pkg_path="$md_osxfuse_out/OSXFUSE/$package"
            local md_dist_choice_pkg_relpath="#$package"

            if [ ! -e "$md_dist_choice_pkg_path" ]
            then
                false
                m_exit_on_error "cannot find package '$package'."
            fi

            local md_dist_choice_pkg_id=`perl -ne '/<pkg-info[^>]*\sidentifier="([^"]+)"/ && print $1' "$md_dist_choice_pkg_path/PackageInfo"`
            m_exit_on_error "cannot extract property 'id' of '$package' for platform '$platform'."

            local md_dist_choice_pkg_size=`perl -ne '/<payload[^>]*\sinstallKBytes="([^"]+)"/ && print $1' "$md_dist_choice_pkg_path/PackageInfo"`
            m_exit_on_error "cannot extract property 'size' of '$package' for platform '$platform'."

            local md_dist_choice_pkg_version=`perl -ne '/<pkg-info[^>]*\sversion="([^"]+)"/ && print $1' "$md_dist_choice_pkg_path/PackageInfo"`
            m_exit_on_error "cannot extract property 'version' of '$package' for platform '$platform'."

            local md_dist_choice_pkg_auth=`perl -ne '/<pkg-info[^>]*\sauth="([^"]+)"/ && print $1' "$md_dist_choice_pkg_path/PackageInfo"`
            m_exit_on_error "cannot extract property 'auth' of '$package' for platform '$platform'."

cat >> "$md_dist_out" <<__END_DISTRIBUTION
        <pkg-ref id="$md_dist_choice_pkg_id"
            installKBytes="$md_dist_choice_pkg_size"
            version="$md_dist_choice_pkg_version"
            auth="$md_dist_choice_pkg_auth">$md_dist_choice_pkg_relpath</pkg-ref>
__END_DISTRIBUTION
            m_exit_on_error "cannot write file 'Distribution' for package '$M_PKGNAME_OSXFUSE'."
        done
        IFS="$OLD_IFS"

cat >> "$md_dist_out" <<__END_DISTRIBUTION
    </choice>
__END_DISTRIBUTION
        m_exit_on_error "cannot write file 'Distribution' for package '$M_PKGNAME_OSXFUSE'."

        IFS=";"
    done
    IFS="$OLD_IFS"

    local md_dist_productversion
    for platform in $M_PLATFORMS
    do
        md_dist_productversion=${md_dist_productversion:+"$md_dist_productversion || "}"isProductVersion('$platform')"
    done

cat >> "$md_dist_out" <<__END_DISTRIBUTION
    <installation-check script='installationCheck()'/>
    <script><![CDATA[
        function isProductVersion(version)
        {
            return system.version.ProductVersion.slice(0, version.length) == version;
        }
        function getChoice(package)
        {
            return choices[package];
        }

        function installationCheck()
        {
            if ($md_dist_productversion) return true;

            my.result.type = 'Fatal';
            my.result.message = system.localizedString('ERROR_OSXVERSION');
            return false;
        }
        function choiceConflictCheck(package)
        {
            if (package == '$M_PKGBASENAME_MACFUSE')
            {
                return system.files.fileExistsAtPath(
                           '/Library/Filesystems/fusefs.fs/Contents/Info.plist');
            }
            return false;
        }

        function isPackageInstalled()
        {
            return getChoice('$M_PKGBASENAME_CORE').packageUpgradeAction != 'clean';
        }

        function isChoiceDefaultSelected(package)
        {
            switch (package)
            {
                case '$M_PKGBASENAME_CORE': return true;
                case '$M_PKGBASENAME_PREFPANE': return true;
                default: return false;
            }
        }
        function isChoiceDefaultEnabled(package)
        {
            switch (package)
            {
                case '$M_PKGBASENAME_CORE': return false;
                default: return true;
            }
        }
        function isChoiceInstalled(package)
        {
            return getChoice(package).packageUpgradeAction != 'clean';
        }
        function isChoiceRequired(package)
        {
            return isChoiceInstalled(package) && !choiceConflictCheck(package);
        }
        function isChoiceSelected(package)
        {
            return (!isPackageInstalled() && isChoiceDefaultSelected(package)) ||
                   isChoiceRequired(package);
        }
        function isChoiceEnabled(package)
        {
            return isChoiceDefaultEnabled(package) && !isChoiceRequired(package);
        }
        function isChoiceVisible(package)
        {
            return true;
        }
    ]]></script>
</installer-gui-script>
__END_DISTRIBUTION
    m_exit_on_error "cannot write file 'Distribution' for package '$M_PKGNAME_OSXFUSE'."

    m_log "flatten installer package '$M_PKGNAME_OSXFUSE'"

    pkgutil --flatten "$md_osxfuse_out/OSXFUSE" "$md_osxfuse_out/$M_PKGNAME_OSXFUSE"
    m_exit_on_error "cannot flatten package '$M_PKGNAME_OSXFUSE'."

    echo >$m_stdout
    m_log "succeeded, results in '$md_osxfuse_out'."
    echo >$m_stdout

    return 0
}

function m_handler_release()
{
    m_active_target="release"

    m_platform="$M_DEFAULT_PLATFORM"
    m_set_platform

    m_release_full=`awk '/#define[ \t]*OSXFUSE_VERSION_LITERAL/ {print $NF}' "$m_srcroot/common/fuse_version.h"`
    m_release=`echo "$m_release_full" | cut -d . -f 1,2`
    m_exit_on_error "cannot get OSXFUSE release version."

    local mr_osxfuse_out="$M_CONF_TMPDIR/osxfuse-release-$m_release_full"

    local mr_dmg_name="OSXFUSE-$m_release_full.dmg"
    local mr_dmg_path="$mr_osxfuse_out/$mr_dmg_name"

    if [ "$m_shortcircuit" != "1" ]
    then
        if [ -e "$mr_osxfuse_out" ]
        then
            m_set_suprompt "to remove a previously built release diskimage"
            sudo -p "$m_suprompt" rm -rf "$mr_osxfuse_out"
            m_exit_on_error "failed to clean up previous built release diskimage."
        fi
        if [ -e "$M_CONF_TMPDIR/osxfuse-release-"* ]
        then
            m_warn "removing unrecognized version of release diskimage"
            m_set_suprompt "to remove unrecognized version of release diskimage"
            sudo -p "$m_suprompt" rm -rf "$M_CONF_TMPDIR/osxfuse-release-"*
            m_exit_on_error "failed to clean up unrecognized version of release diskimagee."
        fi
    else
        if [ -e "$mr_dmg_path" ]
        then
            echo >$m_stdout
            m_log "succeeded (shortcircuited), results in '$mr_osxfuse_out'."
            echo >$m_stdout
            return 0
        fi
    fi

    if [ "$1" == "clean" ]
    then
        m_handler_dist clean
        local retval=$?

        m_active_target="release"

        m_log "cleaned"
        return $retval
    fi

    m_handler_dist

    m_platform="$M_DEFAULT_PLATFORM"
    m_set_platform

    local mr_dist_out="$M_CONF_TMPDIR/osxfuse-dist-$m_release_full"

    # Locate plistsigner and private key
    #

    m_log "locating plistsigner and private key"

    local mr_ai_builddir="$m_srcroot/prefpane/autoinstaller/build"
    local mr_ai="$mr_ai_builddir/$m_configuration/autoinstall-osxfuse-core"
    if [ ! -x "$mr_ai" ]
    then
        false
        m_exit_on_error "cannot find autoinstaller '$mr_ai'."
    fi
    local mr_plistsigner="$mr_ai_builddir/$m_configuration/plist_signer"
    if [ ! -x "$mr_plistsigner" ]
    then
        false
        m_exit_on_error "cannot find plist signer '$mr_plistsigner'."
    fi

    if [ -z "$m_plistsigner_key" ]
    then
        m_plistsigner_key="$HOME/.osxfuse_private_key"
    fi
    if [ ! -f "$m_plistsigner_key" ]
    then
        m_plistsigner_key="$M_PLISTSIGNER_TEST_KEY"
        m_warn "using test key to sign update rules files"
    fi
    if [ ! -f "$m_plistsigner_key" ]
    then
        false
        m_exit_on_error "cannot find private key '$m_plistsigner_key'."
    fi

    mkdir -p "$mr_osxfuse_out"
    m_exit_on_error "cannot make directory '$mr_osxfuse_out'."

    # Sign installer package
    #
    if [ -z "$m_signing_id" ]
    then
        m_signing_id="Developer ID Installer: `dscl . -read /Users/$USER RealName | tail -1 | cut -c 2-`"
    fi
    productsign --sign "$m_signing_id" "$mr_dist_out/$M_PKGNAME_OSXFUSE" "$mr_osxfuse_out/$M_PKGNAME_OSXFUSE"
    m_exit_on_error "cannot sign installer package with id '$m_signing_id'."

    # Create the distribution volume
    #
    local mr_volume_name="FUSE for OS X"
    local mr_scratch_dmg="$mr_osxfuse_out/osxfuse-scratch.dmg"
    hdiutil create -layout NONE -size 10m -fs HFS+ -fsargs "-c c=64,a=16,e=16" \
        -volname "$mr_volume_name" "$mr_scratch_dmg" >$m_stdout 2>$m_stderr
    m_exit_on_error "cannot create scratch OSXFUSE disk image."

    # Attach/mount the volume
    #
    hdiutil attach -private -nobrowse "$mr_scratch_dmg" >$m_stdout 2>$m_stderr
    m_exit_on_error "cannot attach scratch OSXFUSE disk image."

    local mr_volume_path="/Volumes/$mr_volume_name"

    # Copy over the license file
    #
    cp "$m_srcroot/support/DiskImage/License.rtf" "$mr_volume_path"
    if [ $? -ne 0 ]
    then
        hdiutil detach "$mr_volume_path" >$m_stdout 2>$m_stderr
        false
        m_exit_on_error "cannot copy OSXFUSE license to scratch disk image."
    fi

    xcrun SetFile -a E "$mr_volume_path/License.rtf"
    if [ $? -ne 0 ]
    then
        hdiutil detach "$mr_volume_path" >$m_stdout 2>$m_stderr
        false
        m_exit_on_error "cannot hide extension of 'License.rtf'."
    fi

    # Copy over the package
    #
    local mr_pkgname_installer="Install OSXFUSE $m_release.pkg"
    cp -pRX "$mr_osxfuse_out/$M_PKGNAME_OSXFUSE" "$mr_volume_path/$mr_pkgname_installer"
    if [ $? -ne 0 ]
    then
        hdiutil detach "$mr_volume_path" >$m_stdout 2>$m_stderr
        false
        m_exit_on_error "cannot copy '$M_PKGNAME_OSXFUSE' to scratch disk image."
    fi

    xcrun SetFile -a E "$mr_volume_path/$mr_pkgname_installer"
    if [ $? -ne 0 ]
    then
        hdiutil detach "$mr_volume_path" >$m_stdout 2>$m_stderr
        false
        m_exit_on_error "cannot hide extension of installer package."
    fi

    # Copy over the website link
    #
    cp "$m_srcroot/support/DiskImage/OSXFUSE Website.webloc" "$mr_volume_path"
    if [ $? -ne 0 ]
    then
        hdiutil detach "$mr_volume_path" >$m_stdout 2>$m_stderr
        false
        m_exit_on_error "cannot copy website link to scratch disk image."
    fi

    xcrun SetFile -a E "$mr_volume_path/OSXFUSE Website.webloc"
    if [ $? -ne 0 ]
    then
        hdiutil detach "$mr_volume_path" >$m_stdout 2>$m_stderr
        false
        m_exit_on_error "cannot hide extension of 'OXSFUSE Website.webloc'."
    fi

    # Create the .engine_install file
    #
    local mr_engine_install="$mr_volume_path/.engine_install"
    cat > "$mr_engine_install" <<__END_ENGINE_INSTALL
#!/bin/sh -p
/usr/sbin/installer -pkg "\$1/$mr_pkgname_installer" -target /
__END_ENGINE_INSTALL

    chmod +x "$mr_engine_install"
    m_exit_on_error "cannot set permissions on autoinstaller engine file."


    # Set the custom icon
    #
    cp -pRX "$m_srcroot/support/Images/osxfuse.icns" \
        "$mr_volume_path/.VolumeIcon.icns"
    if [ $? -ne 0 ]
    then
        hdiutil detach "$mr_volume_path" >$m_stdout 2>$m_stderr
        false
        m_exit_on_error "cannot copy custom volume icon to scratch disk image."
    fi

    xcrun SetFile -a C "$mr_volume_path"
    if [ $? -ne 0 ]
    then
        hdiutil detach "$mr_volume_path" >$m_stdout 2>$m_stderr
        false
        m_exit_on_error "cannot set custom volume icon on scratch disk image."
    fi

    # Set custom background
    #
    mkdir "$mr_volume_path/.background"
    if [ $? -ne 0 ]
    then
        hdiutil detach "$mr_volume_path" >$m_stdout 2>$m_stderr
        false
        m_exit_on_error "cannot make directory '.background' on scratch disk image."
    fi

    cp "$m_srcroot/support/DiskImage/background.png" "$mr_volume_path/.background/"
    if [ $? -ne 0 ]
    then
        hdiutil detach "$mr_volume_path" >$m_stdout 2>$m_stderr
        false
        m_exit_on_error "cannot copy background picture to scratch disk image."
    fi

    # Customize scratch image
    #
    echo '
        tell application "Finder"
            tell disk "'$mr_volume_name'"
                open
                set current view of container window to icon view
                set toolbar visible of container window to false
                set the bounds of container window to {0, 0, 500, 350}
                set theViewOptions to the icon view options of container window
                set arrangement of theViewOptions to not arranged
                set icon size of theViewOptions to 128
                set background picture of theViewOptions to file ".background:background.png"
                set position of item "License.rtf" of container window to {100, 230}
                set position of item "'$mr_pkgname_installer'" of container window to {250, 230}
                set position of item "OSXFUSE Website.webloc" of container window to {400, 230}
                close
                open
                update without registering applications
                close
            end tell
        end tell
    ' | osascript
    if [ $? -ne 0 ]
    then
        hdiutil detach "$mr_volume_path" >$m_stdout 2>$m_stderr
        false
        m_exit_on_error "cannot customize the scratch disk image."
    fi

    chmod -Rf go-w "$mr_volume_path"
    sync
    sync
    # ignore errors

    # Detach the volume.
    hdiutil detach "$mr_volume_path" >$m_stdout 2>$m_stderr
    if [ $? -ne 0 ]
    then
        false
        m_exit_on_error "cannot detach volume '$mr_volume_path'."
    fi

    # Convert to a read-only compressed dmg
    #
    hdiutil convert -imagekey zlib-level=9 -format UDZO "$mr_scratch_dmg" \
        -o "$mr_dmg_path" >$m_stdout 2>$m_stderr
    m_exit_on_error "cannot finalize OSXFUSE distribution disk image."

    rm -f "$mr_scratch_dmg"
    # ignore any errors

    m_log "building redistribution package"

    m_log "creating autoinstaller rules"

    # Make autoinstaller rules file
    #
    local mr_dmg_hash=$(openssl sha1 -binary "$mr_dmg_path" | openssl base64)
    local mr_dmg_size=$(stat -f%z "$mr_dmg_path")

    local mr_rules_plist="$mr_osxfuse_out/DeveloperRelease.plist"
    local mr_download_url="https://github.com/downloads/osxfuse/osxfuse/$mr_dmg_name"
    if [ "$m_developer" == "0" ]
    then
        mr_rules_plist="$mr_osxfuse_out/CurrentRelease.plist"
        mr_download_url="https://github.com/downloads/osxfuse/osxfuse/$mr_dmg_name"
    fi

cat > "$mr_rules_plist" <<__END_RULES_PLIST
<?xml version="1.0" encoding="UTF-8"?>
<!DOCTYPE plist PUBLIC "-//Apple Computer//DTD PLIST 1.0//EN" "https://www.apple.com/DTDs/PropertyList-1.0.dtd">
<plist version="1.0">
<dict>
  <key>Rules</key>
  <array>
__END_RULES_PLIST

    for m_p in $M_PLATFORMS
    do
cat >> "$mr_rules_plist" <<__END_RULES_PLIST
    <dict>
      <key>ProductID</key>
      <string>$M_OSXFUSE_PRODUCT_ID</string>
      <key>Predicate</key>
      <string>SystemVersion.ProductVersion beginswith "$m_p" AND Ticket.version != "$m_release_full"</string>
      <key>Version</key>
      <string>$m_release_full</string>
      <key>Codebase</key>
      <string>$mr_download_url</string>
      <key>Hash</key>
      <string>$mr_dmg_hash</string>
      <key>Size</key>
      <string>$mr_dmg_size</string>
    </dict>
__END_RULES_PLIST
    done

cat >> "$mr_rules_plist" <<__END_RULES_PLIST
  </array>
</dict>
</plist>
__END_RULES_PLIST

    # Sign the output rules
    #

    m_log "signing autoinstaller rules with key '$m_plistsigner_key'"

    m_set_suprompt "to sign the rules file"
    sudo -p "$m_suprompt" \
        "$mr_plistsigner" --sign --key "$m_plistsigner_key" \
            "$mr_rules_plist" >$m_stdout 2>$m_stderr
    m_exit_on_error "cannot sign the rules file '$mr_rules_plist' with key '$m_plistsigner_key'."

    echo >$m_stdout
    m_log "succeeded, results in '$mr_osxfuse_out'."
    echo >$m_stdout

    return 0
}

function m_handler_osxfusefs()
{
    m_active_target="osxfusefs"

    local support_dir="$m_srcroot"/support
    if [ ! -d "$support_dir" ]
    then
        false
        m_exit_on_error "cannot access directory '$support_dir'."
    fi

    local kernel_dir="$m_srcroot"/kext
    if [ ! -d "$kernel_dir" ]
    then
        false
        m_exit_on_error "cannot access directory '$kernel_dir'."
    fi

    local ms_osxfuse_version=`awk '/#define[ \t]*OSXFUSE_VERSION_LITERAL/ {print $NF}' "$m_srcroot"/common/fuse_version.h`
    m_exit_on_error "cannot get platform-specific OSXFUSE version."

    local ms_osxfuse_name="`awk '/#define[ \t]*OSXFUSE_NAME_LITERAL/ {print $NF}' "$m_srcroot/common/fuse_version.h"`"
    m_exit_on_error "cannot get name."

    local ms_osxfuse_namespace=`awk '/#define[ \t]*OSXFUSE_IDENTIFIER_LITERAL/ {print $NF}' "$m_srcroot/common/fuse_version.h"`
    m_exit_on_error "cannot get OSXFUSE namespace."

    local ms_osxfuse_out="$M_CONF_TMPDIR/osxfuse-osxfusefs-$ms_osxfuse_version"

    if [ -e "$ms_osxfuse_out" ]
    then
        m_set_suprompt "to remove a previously built package"
        sudo -p "$m_suprompt" rm -rf "$ms_osxfuse_out"
        m_exit_on_error "failed to clean up previously built package."
    fi
    if [ -e "$M_CONF_TMPDIR/osxfuse-osxfusefs-"* ]
    then
        m_warn "removing unrecognized version of package"
        m_set_suprompt "to remove unrecognized version of package"
        sudo -p "$m_suprompt" rm -rf "$M_CONF_TMPDIR/osxfuse-osxfusefs-"*
        m_exit_on_error "failed to clean up unrecognized version of package."
    fi

    if [ "$1" == "clean" ]
    then
        for m_p in $M_PLATFORMS_REALISTIC
        do
            m_platform="$m_p"
            m_handler_kext clean
        done

        m_active_target="osxfusefs"
        rm -rf "$support_dir/build/"

        m_log "cleaned"
        return 0
    fi

    if [ "$m_shortcircuit" != "1" ]
    then
        rm -rf "$support_dir/build/"
    fi

    cd "$support_dir"
    m_exit_on_error "failed to access the bundle source directory '$support_dir'."

    m_log "building OSXFUSE file system bundle"

    m_platform="${M_PLATFORMS_REALISTIC%% *}"
    m_set_platform

<<<<<<< HEAD

    xcodebuild -project "osxfusefs.xcodeproj" -configuration "$m_configuration" -target "osxfuse.fs" GCC_VERSION="$m_compiler" ARCHS="$m_archs" SDKROOT="$m_usdk_dir" MACOSX_DEPLOYMENT_TARGET="$m_platform" OSXFUSE_NAME="$ms_osxfuse_name" ENABLE_MACFUSE_MODE="$M_MACFUSE_MODE" BUNDLE_IDENTIFIER_PREFIX="$ms_osxfuse_namespace" >$m_stdout 2>$m_stderr
=======
    local ms_built_products_dir="$kernel_dir/build/$m_configuration/"

    if [ "$m_developer" == "0" ]
    then
        xcodebuild -configuration "$m_configuration" -target Helpers GCC_VERSION="$m_compiler" ARCHS="$m_archs" SDKROOT="$m_usdk_dir" MACOSX_DEPLOYMENT_TARGET="$m_platform" CONFIGURATION_BUILD_DIR="$ms_built_products_dir" >$m_stdout 2>$m_stderr
    else
        xcodebuild OSXFUSE_BUILD_FLAVOR=Beta -configuration "$m_configuration" -target Helpers GCC_VERSION="$m_compiler" ARCHS="$m_archs" SDKROOT="$m_usdk_dir" MACOSX_DEPLOYMENT_TARGET="$m_platform" CONFIGURATION_BUILD_DIR="$ms_built_products_dir" >$m_stdout 2>$m_stderr
    fi
>>>>>>> 995225cd

    m_exit_on_error "xcodebuild cannot build configuration $m_configuration."
    cd "$m_srcroot"

<<<<<<< HEAD
    local ms_built_products_dir="$support_dir/build/$m_configuration/"
=======
>>>>>>> 995225cd
    if [ ! -d "$ms_built_products_dir" ]
    then
        m_exit_on_error "cannot find built products directory."
    fi

    mkdir -p "$ms_osxfuse_out"
    m_exit_on_error "cannot make directory '$ms_osxfuse_out'."

    cp -pRX "$ms_built_products_dir/$M_FSBUNDLE_NAME" "$ms_osxfuse_out/$M_FSBUNDLE_NAME"
    m_exit_on_error "cannot copy file system bundle to destination."

    local ms_load_osxfuse="$ms_osxfuse_out/$M_FSBUNDLE_NAME/Contents/Resources/load_osxfuse"
    if [[ -f "$ms_load_osxfuse" ]]
    then
        m_set_suprompt "to setuid 'load_osxfuse'"
        sudo -p "$m_suprompt" chmod u+s "$ms_osxfuse_out/$M_FSBUNDLE_NAME/Contents/Resources/load_osxfuse"
        m_exit_on_error "cannot setuid 'load_osxfuse'."
    fi

    # Build kernel extensions
    #

    cd "$kernel_dir"
    m_exit_on_error "failed to access the kext source directory '$kernel_dir'."

    local -a md_plr=($M_PLATFORMS_REALISTIC)
    local -a md_pl=($M_PLATFORMS)
    j=0
    k=0
    while [[ $k -lt ${#md_pl[@]} ]]
    do
        if [[ $(( j+1 )) -lt ${#md_plr[@]} ]]
        then
            m_version_compare "${md_plr[$(( j+1 ))]}" "${md_pl[$k]}"
            if [[ $? -ne 2 ]]
            then
                (( j++ ))
            fi
        fi

        m_p="${md_pl[$k]}"
        m_pr="${md_plr[$j]}"

        if [ "$m_p" = "$m_pr" ]
        then
            pushd . >/dev/null 2>/dev/null
            m_platform="$m_p"
            m_handler_kext
            popd >/dev/null 2>/dev/null

            m_active_target="osxfusefs"

            local ms_kext_out="$M_CONF_TMPDIR/osxfuse-kext-$m_p-$ms_osxfuse_version"
            if [ ! -d "$ms_kext_out" ]
            then
                false
                m_exit_on_error "cannot access directory '$ms_kext_out'."
            fi

            mkdir -p "$ms_osxfuse_out/$M_FSBUNDLE_NAME/Contents/Resources/$m_p"
            m_exit_on_error "cannot make directory '$ms_osxfuse_out/$M_FSBUNDLE_NAME/Contents/Resources/$m_p'."

            cp -pRX "$ms_kext_out/$M_KEXT_NAME" "$ms_osxfuse_out/$M_FSBUNDLE_NAME/Contents/Resources/$m_p/$M_KEXT_NAME"
            m_exit_on_error "cannot copy '$M_KEXT_NAME' for platform '$m_p' to destination."
        else
            ln -s "$m_pr" "$ms_osxfuse_out/$M_FSBUNDLE_NAME/Contents/Resources/$m_p"
            m_exit_on_error "cannot make symlink '$m_p' -> '$m_pr'"
        fi

        (( k++ ))
    done

    m_set_suprompt "to set permissions on newly built file system bundle"
    sudo -p "$m_suprompt" chown -R root:wheel "$ms_osxfuse_out/$M_FSBUNDLE_NAME"
    m_exit_on_error "cannot set permissions on newly built file system bundle."

    echo >$m_stdout
    m_log "succeeded, results in '$ms_osxfuse_out'."
    echo >$m_stdout

    return 0
}

# Build kernel extension
#
function m_handler_kext()
{
    m_active_target="kext"

    m_set_platform

    local kernel_dir="$m_srcroot"/kext
    if [ ! -d "$kernel_dir" ]
    then
        false
        m_exit_on_error "cannot access directory '$kernel_dir'."
    fi

    if [ "$m_shortcircuit" != "1" ]
    then
        rm -rf "$kernel_dir/build/"
    fi

    local ms_os_version="$m_platform"
    local ms_osxfuse_version=`awk '/#define[ \t]*OSXFUSE_VERSION_LITERAL/ {print $NF}' "$m_srcroot"/common/fuse_version.h`
    m_exit_on_error "cannot get platform-specific OSXFUSE version."

    local ms_osxfuse_name="`awk '/#define[ \t]*OSXFUSE_NAME_LITERAL/ {print $NF}' "$m_srcroot/common/fuse_version.h"`"
    m_exit_on_error "cannot get name."

    M_KEXT_NAME="$ms_osxfuse_name.kext"

    local ms_osxfuse_out="$M_CONF_TMPDIR/osxfuse-kext-$ms_os_version-$ms_osxfuse_version"

    if [ "$m_shortcircuit" != "1" ]
    then
        if [ -e "$ms_osxfuse_out" ]
        then
            m_set_suprompt "to remove a previously built platform-specific package"
            sudo -p "$m_suprompt" rm -rf "$ms_osxfuse_out"
            m_exit_on_error "failed to clean up previous platform-specific OSXFUSE build."
        fi
        if [ -e "$M_CONF_TMPDIR/osxfuse-kext-$ms_os_version-"* ]
        then
            m_warn "removing unrecognized version of platform-specific package"
            m_set_suprompt "to remove unrecognized version of platform-specific package"
            sudo -p "$m_suprompt" rm -rf "$M_CONF_TMPDIR/osxfuse-kext-$ms_os_version-"*
            m_exit_on_error "failed to clean up unrecognized version of platform-specific package."
        fi
    else
        if [ -e "$ms_osxfuse_out/$M_KEXT_NAME" ]
        then
            echo >$m_stdout
            m_log "succeeded (shortcircuited), results in '$ms_osxfuse_out'."
            echo >$m_stdout
            return 0
        fi
    fi

    if [ "$1" == "clean" ]
    then
        local retval=$?
        m_log "cleaned (platform $m_platform)"
        return $retval
    fi

    m_log "initiating Universal build for $m_platform"

    cd "$kernel_dir"
    m_exit_on_error "failed to access the kext source directory '$kernel_dir'."

    m_log "building OSXFUSE kernel extension"

<<<<<<< HEAD
    xcodebuild -configuration "$m_configuration" -target osxfuse GCC_VERSION="$m_compiler" ARCHS="$m_archs" SDKROOT="$m_usdk_dir" MACOSX_DEPLOYMENT_TARGET="$m_platform" OSXFUSE_NAME="$ms_osxfuse_name" ENABLE_MACFUSE_MODE="$M_MACFUSE_MODE" >$m_stdout 2>$m_stderr
=======
    local ms_built_products_dir="$kernel_dir/build/$m_configuration/"

    if [ "$m_developer" == "0" ]
    then
        xcodebuild -configuration "$m_configuration" -target osxfusefs GCC_VERSION="$m_compiler" ARCHS="$m_archs" SDKROOT="$m_usdk_dir" MACOSX_DEPLOYMENT_TARGET="$m_platform" CONFIGURATION_BUILD_DIR="$ms_built_products_dir" >$m_stdout 2>$m_stderr
    else
        xcodebuild OSXFUSE_BUILD_FLAVOR=Beta -configuration "$m_configuration" -target osxfusefs GCC_VERSION="$m_compiler" ARCHS="$m_archs" SDKROOT="$m_usdk_dir" MACOSX_DEPLOYMENT_TARGET="$m_platform" CONFIGURATION_BUILD_DIR="$ms_built_products_dir" >$m_stdout 2>$m_stderr
    fi
>>>>>>> 995225cd

    m_exit_on_error "xcodebuild cannot build configuration $m_configuration."

    # Go for it

    local ms_project_dir="$kernel_dir"

    if [ ! -d "$ms_built_products_dir" ]
    then
        m_exit_on_error "cannot find built products directory."
    fi

    echo "Creating directory $ms_osxfuse_out"
    mkdir -p "$ms_osxfuse_out"
    m_exit_on_error "cannot make directory '$ms_osxfuse_out'."

    cp -pRX "$ms_built_products_dir/$M_KEXT_NAME" "$ms_osxfuse_out/$M_KEXT_NAME"
    m_exit_on_error "cannot copy '$M_KEXT_NAME' to destination."

    if [[ -n "$m_signing_id" ]]
    then
        codesign -f -s "$m_signing_id" "$ms_osxfuse_out/$M_KEXT_NAME"
        m_exit_on_error "cannot sign kernel extension."
    fi

    cp -pRX "$ms_built_products_dir/Debug" "$ms_osxfuse_out/Debug"
    m_exit_on_error "cannot copy 'Debug' to destination."

    m_set_suprompt "to set permissions on newly built kernel extension"
    sudo -p "$m_suprompt" chown -R root:wheel "$ms_osxfuse_out/$M_KEXT_NAME"
    m_exit_on_error "cannot set permissions on newly built kernel extension."

    echo >$m_stdout
    m_log "succeeded, results in '$ms_osxfuse_out'."
    echo >$m_stdout

    return 0
}

# Build a platform-specific distribution package
#
function m_handler_core()
{
    m_active_target="core"

    m_platform="${M_PLATFORMS_REALISTIC%% *}"
    m_set_platform

    local lib_dir="$m_srcroot"/fuse
    if [ ! -d "$lib_dir" ]
    then
        false
        m_exit_on_error "cannot access directory '$lib_dir'."
    fi
    local lib_dir_mf="$m_srcroot"/fuse-macfuse
    if [ ! -d "$lib_dir_mf" ]
    then
        false
        m_exit_on_error "cannot access directory '$lib_dir_mf'."
    fi

    local kernel_dir="$m_srcroot"/kext
    if [ ! -d "$kernel_dir" ]
    then
        false
        m_exit_on_error "cannot access directory '$kernel_dir'."
    fi

    if [ "$m_shortcircuit" != "1" ]
    then
        rm -rf "$kernel_dir/build/"
        rm -rf "$m_srcroot/framework/build/"
    fi

    local ms_os_version="$m_platform"
    local ms_osxfuse_version=`awk '/#define[ \t]*OSXFUSE_VERSION_LITERAL/ {print $NF}' "$m_srcroot"/common/fuse_version.h`
    m_exit_on_error "cannot get platform-specific OSXFUSE version."

    local ms_osxfuse_out="$M_CONF_TMPDIR/osxfuse-core-$ms_osxfuse_version"
    local ms_osxfuse_build="$ms_osxfuse_out/build/"
    local ms_osxfuse_root="$ms_osxfuse_out/osxfuse/"
    local ms_macfuse_root="$ms_osxfuse_out/macfuse/"

    if [ "$m_shortcircuit" != "1" ]
    then
        if [ -e "$ms_osxfuse_out" ]
        then
            m_set_suprompt "to remove a previously built core package"
            sudo -p "$m_suprompt" rm -rf "$ms_osxfuse_out"
            m_exit_on_error "failed to clean up previous OSXFUSE core build."
        fi
        if [ -e "$M_CONF_TMPDIR/osxfuse-core-"* ]
        then
            m_warn "removing unrecognized version of core package"
            m_set_suprompt "to remove unrecognized version of core package"
            sudo -p "$m_suprompt" rm -rf "$M_CONF_TMPDIR/osxfuse-core-"*
            m_exit_on_error "failed to clean up unrecognized version of core package."
        fi
    else
        if [ -e "$ms_osxfuse_out/$M_PKGNAME_CORE" -a -e "$ms_osxfuse_out/$M_PKGNAME_MACFUSE" ]
        then
            echo >$m_stdout
            m_log "succeeded (shortcircuited), results in '$ms_osxfuse_out'."
            echo >$m_stdout
            return 0
        fi
    fi

    if [ "$1" == "clean" ]
    then
        m_handler_osxfusefs clean
        local retval=$?

        m_active_target="core"

        m_log "cleaned"
        return $retval
    fi

    m_log "initiating Universal build for $m_platform"

    # Build file system bundle
    #

    m_handler_osxfusefs

    local ms_osxfusefs_out="$M_CONF_TMPDIR/osxfuse-osxfusefs-$ms_osxfuse_version"
    if [ ! -d "$ms_osxfusefs_out" ]
    then
        false
        m_exit_on_error "cannot access directory '$ms_osxfusefs_out'."
    fi

    # Go for it

    m_active_target="core"

    m_platform="${M_PLATFORMS_REALISTIC%% *}"
    m_set_platform

    mkdir -p "$ms_osxfuse_build"
    m_exit_on_error "cannot make new build directory '$ms_osxfuse_build'."

    mkdir -p "$ms_osxfuse_root"
    m_exit_on_error "cannot make directory '$ms_osxfuse_root'."

    mkdir -p "$ms_osxfuse_root/Library/Filesystems/"
    m_exit_on_error "cannot make directory '$ms_osxfuse_root/Library/Filesystems/'."

    mkdir -p "$ms_osxfuse_root/Library/Frameworks/"
    m_exit_on_error "cannot make directory '$ms_osxfuse_root/Library/Frameworks/'."

    mkdir -p "$ms_macfuse_root/Library/Frameworks/"
    m_exit_on_error "cannot make directory '$ms_osxfuse_root/Library/Frameworks/'."

    mkdir -p "$ms_osxfuse_root/usr/local/lib/"
    m_exit_on_error "cannot make directory '$ms_osxfuse_root/usr/local/lib/'."

    mkdir -p "$ms_macfuse_root/usr/local/lib/"
    m_exit_on_error "cannot make directory '$ms_osxfuse_root/usr/local/lib/'."

    mkdir -p "$ms_osxfuse_root/usr/local/include/"
    m_exit_on_error "cannot make directory '$ms_osxfuse_root/usr/local/include/'."

    mkdir -p "$ms_osxfuse_root/usr/local/lib/pkgconfig/"
    m_exit_on_error "cannot make directory '$ms_osxfuse_root/usr/local/lib/pkgconfig/'."

    local ms_bundle_dir_generic="/Library/Filesystems/$M_FSBUNDLE_NAME"
    local ms_bundle_dir="$ms_osxfuse_root/$ms_bundle_dir_generic"
    local ms_bundle_resources_dir="$ms_bundle_dir/Contents/Resources"

    cp -pRX "$ms_osxfusefs_out/$M_FSBUNDLE_NAME" "$ms_bundle_dir"
    m_exit_on_error "cannot copy '$M_FSBUNDLE_NAME' to destination."

    cp -pRX "$m_srcroot/support/uninstall_osxfuse.sh" "$ms_bundle_resources_dir/uninstall_osxfuse.sh"
    m_exit_on_error "cannot copy 'uninstall_osxfuse.sh' to destination."

    cp -pRX "$m_srcroot/support/uninstall_macfuse.sh" "$ms_bundle_resources_dir/uninstall_macfuse.sh"
    m_exit_on_error "cannot copy 'uninstall_macfuse.sh' to destination."

    ln -s "/Library/PreferencePanes/OSXFUSE.prefPane/Contents/MacOS/autoinstall-osxfuse-core" "$ms_bundle_resources_dir/autoinstall-osxfuse-core"
    m_exit_on_error "cannot create legacy symlink '$ms_bundle_resources_dir/autoinstall-osxfuse-core'".

    # Build the user-space OSXFUSE library
    #

    m_log "building user-space OSXFUSE library"

    ms_deployment_target="$m_platform"
    m_platform="${M_PLATFORMS_REALISTIC%% *}"
    m_set_platform

    cp -pRX "$lib_dir" "$ms_osxfuse_build"
    m_exit_on_error "cannot copy OSXFUSE library source from '$lib_dir'."

    cd "$ms_osxfuse_build"/fuse
    m_exit_on_error "cannot access OSXFUSE library source in '$ms_osxfuse_build/fuse'."

    COMPILER="$m_compiler" ARCHS="$m_archs" SDKROOT="$m_usdk_dir" MACOSX_DEPLOYMENT_TARGET="$m_platform" ./darwin_configure.sh "$m_srcroot" >$m_stdout 2>$m_stderr
    m_exit_on_error "cannot configure OSXFUSE library source for compilation."

    xcrun make -j4 >$m_stdout 2>$m_stderr
    m_exit_on_error "make failed while compiling the OSXFUSE library."

    xcrun make install DESTDIR="$ms_osxfuse_root" >$m_stdout 2>$m_stderr
    m_exit_on_error "cannot prepare library build for installation."

    for f in "$ms_osxfuse_root"/usr/local/lib/libosxfuse*.dylib; do
        local source=`basename "$f"`
        local target="`echo \"$f\" | sed 's/libosxfuse/libosxfuse_i64/'`"
        ln -s "$source" "$target"
        m_exit_on_error "cannot create symlink '$target' -> '$source'."
    done
    ln -s libosxfuse.la "$ms_osxfuse_root/usr/local/lib/libosxfuse_i64.la"
    m_exit_on_error "cannot create symlink '$ms_osxfuse_root/usr/local/lib/libosxfuse.la' -> 'libosxfuse_i64.la'."

    ln -s osxfuse.pc "$ms_osxfuse_root/usr/local/lib/pkgconfig/fuse.pc"
    m_exit_on_error "cannot create symlink '$ms_osxfuse_root/usr/local/lib/pkgconfig/fuse.pc' -> 'osxfuse.pc'."

    # Generate dSYM bundle
    xcrun dsymutil "$ms_osxfuse_root"/usr/local/lib/libosxfuse.dylib
    m_exit_on_error "cannot generate debugging information for libosxfuse."

    # Build the user-space MacFUSE library
    #

    m_log "building user-space MacFUSE library"

    cp -pRX "$lib_dir_mf" "$ms_osxfuse_build/macfuse"
    m_exit_on_error "cannot copy OSXFUSE library source from '$lib_dir_mf'."

    cd "$ms_osxfuse_build"/macfuse
    m_exit_on_error "cannot access MacFUSE library source in '$ms_osxfuse_build/macfuse'."

    COMPILER="$m_compiler" ARCHS="$m_archs" SDKROOT="$m_usdk_dir" MACOSX_DEPLOYMENT_TARGET="$m_platform" ./darwin_configure.sh "$m_srcroot" >$m_stdout 2>$m_stderr
    m_exit_on_error "cannot configure MacFUSE library source for compilation."

    xcrun make -j4 >$m_stdout 2>$m_stderr
    m_exit_on_error "make failed while compiling the MacFUSE library."

    xcrun make install DESTDIR="$ms_macfuse_root" >$m_stdout 2>$m_stderr
    m_exit_on_error "cannot prepare library build for installation."

    ln -s libfuse.dylib "$ms_macfuse_root/usr/local/lib/libfuse.0.dylib"
    m_exit_on_error "cannot create compatibility symlink 'libfuse.0.dylib'."

    # Generate dSYM bundles
    xcrun dsymutil "$ms_macfuse_root"/usr/local/lib/libfuse.dylib
    m_exit_on_error "cannot generate debugging information for libfuse."
    xcrun dsymutil "$ms_macfuse_root"/usr/local/lib/libfuse_ino64.dylib
    m_exit_on_error "cannot generate debugging information for libfuse_ino64."

    # Build OSXFUSE.framework
    #

    m_log "building OSXFUSE Objective-C framework"

    cd "$m_srcroot/framework"
    m_exit_on_error "cannot access Objective-C framework directory."

    rm -rf build/
    m_exit_on_error "cannot remove previous build of OSXFUSE.framework."

    xcodebuild -configuration "$m_configuration" -target "OSXFUSE" GCC_VERSION="$m_compiler" ARCHS="$m_archs" SDKROOT="$m_usdk_dir" MACOSX_DEPLOYMENT_TARGET="$m_platform" OSXFUSE_BUILD_ROOT="$ms_osxfuse_root" OSXFUSE_BUNDLE_VERSION_LITERAL="$ms_osxfuse_version" CONFIGURATION_BUILD_DIR="build/$m_configuration" >$m_stdout 2>$m_stderr
    m_exit_on_error "xcodebuild cannot build configuration '$m_configuration'."

    cp -pRX build/"$m_configuration"/*.framework "$ms_osxfuse_root/Library/Frameworks/"
    m_exit_on_error "cannot copy 'OSXFUSE.framework' to destination."

    mv "$ms_osxfuse_root"/usr/local/lib/*.dSYM "$ms_osxfuse_root"/Library/Frameworks/OSXFUSE.framework/Resources/Debug/
    mv "$ms_macfuse_root"/usr/local/lib/*.dSYM "$ms_osxfuse_root"/Library/Frameworks/OSXFUSE.framework/Resources/Debug/
#   mkdir -p "$ms_osxfuse_root/Library/Application Support/Developer/Shared/Xcode/Project Templates"
#   m_exit_on_error "cannot create directory for Xcode templates."
#   ln -s "/Library/Frameworks/OSXFUSE.framework/Resources/ProjectTemplates/" "$ms_osxfuse_root/Library/Application Support/Developer/Shared/Xcode/Project Templates/OSXFUSE"
#   m_exit_on_error "cannot create symlink for Xcode templates."

    # Link MacFUSE.framework back to OSXFUSE.framework
    #

    cp -pRX MacFUSE.framework "$ms_macfuse_root/Library/Frameworks/"
    m_exit_on_error "cannot copy 'MacFUSE.framework' to destination."

    sed -e "s/OSXFUSE_CORE_VERSION/$ms_osxfuse_version/" "MacFUSE.framework/Versions/A/Resources/Info.plist" > "$ms_macfuse_root/Library/Frameworks/MacFUSE.framework/Versions/A/Resources/Info.plist"
    m_exit_on_error "failed to process Info.plist of 'MacFUSE.framework'."

    # Change owner and mode of files and directory in package root
    #

    m_set_suprompt "to chown '$ms_osxfuse_root/*'"
    sudo -p "$m_suprompt" chown -R root:wheel "$ms_osxfuse_root"/*
    m_exit_on_error "cannot chown '$ms_osxfuse_root/*'."

    m_set_suprompt "to chown '$ms_macfuse_root/*'"
    sudo -p "$m_suprompt" chown -R root:wheel "$ms_macfuse_root"/*
    m_exit_on_error "cannot chown '$ms_macfuse_root/*'."

    m_set_suprompt "to setuid 'load_osxfuse'"
    sudo -p "$m_suprompt" chmod u+s "$ms_bundle_resources_dir/load_osxfuse"
    m_exit_on_error "cannot setuid 'load_osxfuse'."

    m_set_suprompt "to chown '$ms_osxfuse_root/Library/'"
    sudo -p "$m_suprompt" chown root:admin "$ms_osxfuse_root/Library/"
    m_exit_on_error "cannot chown '$ms_osxfuse_root/Library/'."

    m_set_suprompt "to chown '$ms_macfuse_root/Library/'"
    sudo -p "$m_suprompt" chown root:admin "$ms_macfuse_root/Library/"
    m_exit_on_error "cannot chown '$ms_macfuse_root/Library/'."

    m_set_suprompt "to chown '$ms_osxfuse_root/Library/Frameworks/"
    sudo -p "$m_suprompt" \
        chown -R root:admin "$ms_osxfuse_root/Library/Frameworks/"
    m_exit_on_error "cannot chown '$ms_osxfuse_root/Library/Frameworks/'."

    m_set_suprompt "to chown '$ms_macfuse_root/Library/Frameworks/"
    sudo -p "$m_suprompt" \
    chown -R root:admin "$ms_macfuse_root/Library/Frameworks/"
    m_exit_on_error "cannot chown '$ms_macfuse_root/Library/Frameworks/'."

    m_set_suprompt "to chmod '$ms_osxfuse_root/Library/Frameworks/'"
    sudo -p "$m_suprompt" chmod 0775 "$ms_osxfuse_root/Library/Frameworks/"
    m_exit_on_error "cannot chmod '$ms_osxfuse_root/Library/Frameworks/'."

    m_set_suprompt "to chmod '$ms_macfuse_root/Library/Frameworks/'"
    sudo -p "$m_suprompt" chmod 0775 "$ms_macfuse_root/Library/Frameworks/"
    m_exit_on_error "cannot chmod '$ms_macfuse_root/Library/Frameworks/'."

    m_set_suprompt "to chmod '$ms_osxfuse_root/Library/'"
    sudo -p "$m_suprompt" chmod 1775 "$ms_osxfuse_root/Library/"
    m_exit_on_error "cannot chmod '$ms_osxfuse_root/Library/'."

    m_set_suprompt "to chmod '$ms_macfuse_root/Library/'"
    sudo -p "$m_suprompt" chmod 1775 "$ms_macfuse_root/Library/"
    m_exit_on_error "cannot chmod '$ms_macfuse_root/Library/'."

    m_set_suprompt "to chmod files in '$ms_osxfuse_root/usr/local/lib/'"
    sudo -p "$m_suprompt" \
        find "$ms_osxfuse_root/usr/local/lib" -type l -depth 1 -exec chmod -h 755 '{}' \;
    m_exit_on_error "cannot chmod files in '$ms_osxfuse_root/usr/local/lib/'."

    m_set_suprompt "to chmod files in '$ms_macfuse_root/usr/local/lib/'"
    sudo -p "$m_suprompt" \
        find "$ms_macfuse_root/usr/local/lib" -type l -depth 1 -exec chmod -h 755 '{}' \;
    m_exit_on_error "cannot chmod files in '$ms_macfuse_root/usr/local/lib/'."

    m_set_suprompt "to chmod files in '$ms_osxfuse_root/Library/Frameworks/'"
    sudo -p "$m_suprompt" \
        find "$ms_osxfuse_root/Library/Frameworks/" -type l -exec chmod -h 755 '{}' \;
    # no exit upon error

    m_set_suprompt "to chmod files in '$ms_macfuse_root/Library/Frameworks/'"
    sudo -p "$m_suprompt" \
        find "$ms_macfuse_root/Library/Frameworks/" -type l -exec chmod -h 755 '{}' \;
    # no exit upon error

    cd "$ms_osxfuse_root"
    m_exit_on_error "cannot access directory '$ms_osxfuse_root'."

    cd "$ms_macfuse_root"
    m_exit_on_error "cannot access directory '$ms_macfuse_root'."

    # Create the OSXFUSE Installer Package
    #

    m_log "building installer package for $m_platform"

    m_platform="$ms_deployment_target"
    m_set_platform

    m_build_pkg "$ms_osxfuse_version" "$m_srcroot/support/InstallerPackages/$M_PKGBASENAME_CORE" "$ms_osxfuse_root" "$M_PKGID_CORE" "$M_PKGNAME_CORE" "/" "$ms_osxfuse_out"
    m_exit_on_error "cannot create '$M_PKGNAME_CORE'."

    m_build_pkg "$ms_osxfuse_version" "$m_srcroot/support/InstallerPackages/$M_PKGBASENAME_MACFUSE" "$ms_macfuse_root" "$M_PKGID_MACFUSE" "$M_PKGNAME_MACFUSE" "/" "$ms_osxfuse_out"
    m_exit_on_error "cannot create '$M_PKGNAME_MACFUSE'."

    echo >$m_stdout
    m_log "succeeded, results in '$ms_osxfuse_out'."
    echo >$m_stdout

    return 0
}

function m_validate_input()
{
    local mvi_found=
    local mvi_good=

    # Validate scratch directory
    if [ ! -d "$M_CONF_TMPDIR" ] || [ ! -w "$M_CONF_TMPDIR" ]
    then
        echo "M_CONF_TMPDIR (currently '$M_CONF_TMPDIR') must be set to a writeable directory."
        exit 2
    fi

    # Validate if platform was specified when it shouldn't have been
    #
    if [ "$m_platform" != "$M_DEFAULT_PLATFORM" ]
    then
        mvi_found="0"
        for m_p in $M_TARGETS_WITH_PLATFORM
        do
            if [ "$m_target" == "$m_p" ]
            then
                mvi_found="1"
                break
            fi
        done
        if [ "$mvi_found" == "0" ]
        then
            echo "Unknown argument or invalid combination of arguments."
            echo  "Try $0 -h for help."
            exit 2
        fi
    fi

    # Validate platform
    if [ "$m_platform" != "$M_DEFAULT_PLATFORM" ]
    then
        mvi_good="0"
        for m_p in $M_PLATFORMS
        do
            if [ "$m_platform" == "$m_p" ]
            then
                mvi_good="1"
                break
            fi
        done
        if [ "$mvi_good" == "0" ]
        then
            echo "Unknown platform '$m_platform'."
            echo "Valid platforms are: $M_PLATFORMS."
            exit 2
        fi
    fi

    # Validate target
    #
    if [ "$m_target" != "$M_DEFAULT_TARGET" ]
    then
        mvi_good="0"
        for m_t in $M_TARGETS
        do
            if [ "$m_target" == "$m_t" ]
            then
                mvi_good="1"
                break
            fi
        done
        if [ "$mvi_good" == "0" ]
        then
            echo "Unknown target '$m_target'."
            echo "Valid targets are: $M_TARGETS."
            exit 2
        fi
    fi

    # Validate configuration
    #
    mvi_good="0"
    for m_c in $M_CONFIGURATIONS
    do
        if [ "$m_configuration" == "$m_c" ]
        then
            mvi_good="1"
            break
        fi
    done
    if [ "$mvi_good" == "0" ]
    then
        echo "Unknown configuration '$m_configuration'."
        echo "Valid configurations are: $M_CONFIGURATIONS."
        exit 2
    fi

    if [ "$m_shortcircuit" == "1" ] && [ "$m_target" == "clean" ]
    then
       echo "Cleaning cannot be shortcircuited!"
       exit 2
    fi

    export OSXFUSE_MACFUSE_MODE=$M_MACFUSE_MODE

    return 0
}

function m_read_input()
{
    m_args=`getopt c:dhp:qst:v $*`

    if [ $? != 0 ]
    then
        echo "Try $0 -h for help."
        exit 2
    fi

    set -- $m_args

    for m_i
    do
        case "$m_i" in
        -c)
            m_configuration="$2"
            shift
            shift
            ;;
        -d)
            m_developer=1
            shift
            ;;
        -h)
            m_help
            exit 0
            ;;
        -p)
            m_platform="$2"
            shift
            shift
            ;;
        -q)
            m_stderr=/dev/null
            m_stdout=/dev/null
            shift
            ;;
        -s)
            m_shortcircuit="1"
            shift
            ;;
        -t)
            m_target="$2"
            shift
            shift
            ;;
        -v)
            m_version
            exit 0
            shift
            ;;
        -i)
            m_signing_id="$2"
            shift
            shift
            ;;
        -u)
            m_plistsigner_key="$2"
            shift
            shift
            ;;
        --)
            shift
            break
            ;;
        esac
    done
}

function m_version_compare()
{
    local _IFS="$IFS"; IFS="."

    local -a version1=( $1 )
    local -a version2=( $2 )

    IFS="$_IFS"

    local count
    if [[ ${#version1[@]} -lt ${#version2[@]} ]]
    then
        count=${#version2[@]}
    else
        count=${#version1[@]}
    fi

    local i
    for (( i=0; i < count; i++ ))
    do
        local t1=${version1[$i]:-0}
        local t2=${version2[$i]:-0}

        [[ $t1 -lt $t2 ]] && return 1
        [[ $t1 -gt $t2 ]] && return 2
    done
    return 0
}

function m_platform_realistic_add()
{
    local platform="$1"

    local _IFS="$IFS"; IFS=" "
    for p in $M_PLATFORMS
    do
        if [[ "$p" = "$platform" ]]
        then
            IFS="$_IFS"
            return
        fi
    done
    IFS="$_IFS"

    M_PLATFORMS_REALISTIC=${M_PLATFORMS_REALISTIC:+"$M_PLATFORMS_REALISTIC "}"$platform"
    m_platform_add "$platform"
}

function m_platform_add()
{
    local platform="$1"

    local _IFS="$IFS"; IFS=" "
    for p in $M_PLATFORMS
    do
        if [[ "$p" = "$platform" ]]
        then
            IFS="$_IFS"
            return
        fi
    done
    IFS="$_IFS"

    M_PLATFORMS=${M_PLATFORMS:+"$M_PLATFORMS "}"$platform"
}

function m_handler()
{
    case "$m_target" in

    "clean")
        m_handler_examples clean
        m_handler_lib clean
        m_handler_release clean
    ;;

    "release")
        m_handler_release
    ;;

    "dist")
        m_handler_dist
    ;;

    "osxfusefs")
        m_handler_osxfusefs
    ;;

    "kext")
        m_handler_kext
    ;;

    "examples")
        m_handler_examples
    ;;

    "lib")
        m_handler_lib
    ;;

    "reload")
        m_handler_reload
    ;;

    "core")
        m_handler_core
    ;;

    *)
        echo "Try $0 -h for help."
    ;;

    esac
}

# main()
# {
    M_ACTUAL_PLATFORM=`sw_vers -productVersion | cut -d . -f 1,2`
    m_exit_on_error "cannot determine actual platform"

    # Locace Xcode installations
    for m_xcodebuild in /*/usr/bin/xcodebuild /Applications/*.app/Contents/Developer/usr/bin/xcodebuild
    do
        m_xcode_root="${m_xcodebuild%/usr/bin/xcodebuild}"
        if [[ "$m_xcode_root" =~ "*"|" " || -L "$m_xcode_root" ]]
        then
            continue
        fi

        m_xcode_version=`DEVELOPER_DIR="$m_xcode_root" xcodebuild -version | grep "Xcode" | cut -f 2 -d " "`

        case $m_xcode_version in
            3.2*)
                m_version_compare $M_XCODE32_VERSION $m_xcode_version
                if [[ $? != 2 ]]
                then
                    M_XCODE32="$m_xcode_root"
                    M_XCODE32_VERSION=$m_xcode_version
                fi
                ;;
            4.0*)
                m_version_compare $M_XCODE40_VERSION $m_xcode_version
                if [[ $? != 2 ]]
                then
                    M_XCODE40="$m_xcode_root"
                    M_XCODE40_VERSION=$m_xcode_version
                fi
                ;;
            4.1*)
                m_version_compare $M_XCODE41_VERSION $m_xcode_version
                if [[ $? != 2 ]]
                then
                    M_XCODE41="$m_xcode_root"
                    M_XCODE41_VERSION=$m_xcode_version
                fi
                ;;
            4.2*)
                m_version_compare $M_XCODE42_VERSION $m_xcode_version
                if [[ $? != 2 ]]
                then
                    M_XCODE42="$m_xcode_root"
                    M_XCODE42_VERSION=$m_xcode_version
                fi
                ;;
            4.3*)
                m_version_compare $M_XCODE43_VERSION $m_xcode_version
                if [[ $? != 2 ]]
                then
                    M_XCODE43="$m_xcode_root"
                    M_XCODE43_VERSION=$m_xcode_version
                fi
                ;;
            4.4*)
                m_version_compare $M_XCODE44_VERSION $m_xcode_version
                if [[ $? != 2 ]]
                then
                    M_XCODE44="$m_xcode_root"
                    M_XCODE44_VERSION=$m_xcode_version
                fi
                ;;
            4.5*)
                m_version_compare $M_XCODE45_VERSION $m_xcode_version
                if [[ $? != 2 ]]
                then
                    M_XCODE45="$m_xcode_root"
                    M_XCODE45_VERSION=$m_xcode_version
                fi
                ;;
            *)
                m_log "skip unsupported Xcode version in '$m_xcode_root'."
                ;;
        esac
    done

    # Use most recent version of Xcode for each SDK
    if [[ -n "$M_XCODE32" ]]
    then
        m_xcode_latest="$M_XCODE32"

        M_SDK_105="$M_XCODE32/SDKs/MacOSX10.5.sdk"
        M_SDK_105_XCODE="$M_XCODE32"
        M_SDK_105_COMPILER="$M_XCODE32_COMPILER"
        m_platform_realistic_add "10.5"

        M_SDK_106="$M_XCODE32/SDKs/MacOSX10.6.sdk"
        M_SDK_106_XCODE="$M_XCODE32"
        M_SDK_106_COMPILER="$M_XCODE32_COMPILER"
        m_platform_realistic_add "10.6"

        m_platform_add "10.7"
        m_platform_add "10.8"
    fi
    if [[ -n "$M_XCODE40" ]]
    then
        m_xcode_latest="$M_XCODE40"

        M_SDK_106="$M_XCODE40/SDKs/MacOSX10.6.sdk"
        M_SDK_106_XCODE="$M_XCODE40"
        M_SDK_106_COMPILER="$M_XCODE40_COMPILER"
        m_platform_realistic_add "10.6"

        m_platform_add "10.7"
        m_platform_add "10.8"
    fi
    if [[ -n "$M_XCODE41" ]]
    then
        m_xcode_latest="$M_XCODE41"

        M_SDK_106="$M_XCODE41/SDKs/MacOSX10.6.sdk"
        M_SDK_106_XCODE="$M_XCODE41"
        M_SDK_106_COMPILER="$M_XCODE41_COMPILER"
        m_platform_realistic_add "10.6"
        m_platform_add "10.7"

        M_SDK_107="$M_XCODE41/SDKs/MacOSX10.7.sdk"
        M_SDK_107_XCODE="$M_XCODE41"
        M_SDK_107_COMPILER="$M_XCODE41_COMPILER"
        m_platform_realistic_add "10.7"

        m_platform_add "10.8"
    fi
    if [[ -n "$M_XCODE42" ]]
    then
        m_xcode_latest="$M_XCODE42"

        M_SDK_106="$M_XCODE42/SDKs/MacOSX10.6.sdk"
        M_SDK_106_XCODE="$M_XCODE42"
        M_SDK_106_COMPILER="$M_XCODE42_COMPILER"
        m_platform_realistic_add "10.6"
        m_platform_add "10.7"

        M_SDK_107="$M_XCODE42/SDKs/MacOSX10.7.sdk"
        M_SDK_107_XCODE="$M_XCODE42"
        M_SDK_107_COMPILER="$M_XCODE42_COMPILER"
        m_platform_realistic_add "10.7"

        m_platform_add "10.8"
    fi
    if [[ -n "$M_XCODE43" ]]
    then
        m_xcode_latest="$M_XCODE43"

        M_SDK_106="$M_XCODE43/Platforms/MacOSX.platform/Developer/SDKs/MacOSX10.6.sdk"
        M_SDK_106_XCODE="$M_XCODE43"
        M_SDK_106_COMPILER="$M_XCODE43_COMPILER"
        m_platform_realistic_add "10.6"
        m_platform_add "10.7"

        M_SDK_107="$M_XCODE43/Platforms/MacOSX.platform/Developer/SDKs/MacOSX10.7.sdk"
        M_SDK_107_XCODE="$M_XCODE43"
        M_SDK_107_COMPILER="$M_XCODE43_COMPILER"
        m_platform_realistic_add "10.7"

        m_platform_add "10.8"
    fi
    if [[ -n "$M_XCODE44" ]]
    then
        m_xcode_latest="$M_XCODE44"

        M_SDK_107="$M_XCODE44/Platforms/MacOSX.platform/Developer/SDKs/MacOSX10.7.sdk"
        M_SDK_107_XCODE="$M_XCODE44"
        M_SDK_107_COMPILER="$M_XCODE44_COMPILER"
        m_platform_realistic_add "10.7"
        m_platform_add "10.8"

        M_SDK_108="$M_XCODE44/Platforms/MacOSX.platform/Developer/SDKs/MacOSX10.8.sdk"
        M_SDK_108_XCODE="$M_XCODE44"
        M_SDK_108_COMPILER="$M_XCODE44_COMPILER"
        m_platform_realistic_add "10.8"
    fi
    if [[ -n "$M_XCODE45" ]]
    then
        m_xcode_latest="$M_XCODE45"

        M_SDK_107="$M_XCODE45/Platforms/MacOSX.platform/Developer/SDKs/MacOSX10.7.sdk"
        M_SDK_107_XCODE="$M_XCODE45"
        M_SDK_107_COMPILER="$M_XCODE45_COMPILER"
        m_platform_realistic_add "10.7"
        m_platform_add "10.8"

        M_SDK_108="$M_XCODE45/Platforms/MacOSX.platform/Developer/SDKs/MacOSX10.8.sdk"
        M_SDK_108_XCODE="$M_XCODE45"
        M_SDK_108_COMPILER="$M_XCODE45_COMPILER"
        m_platform_realistic_add "10.8"
    fi

    m_read_input $*

    if [[ -z "$M_PLATFORMS" || -z "$m_xcode_latest" ]]
    then
        false
        m_exit_on_error "no supported version of Xcode found."
    fi

    m_log "supported platforms: $M_PLATFORMS"

    m_set_srcroot
    m_log "source root: $m_srcroot"

    m_validate_input
    m_handler
    exit $?
# }<|MERGE_RESOLUTION|>--- conflicted
+++ resolved
@@ -1385,27 +1385,13 @@
     m_platform="${M_PLATFORMS_REALISTIC%% *}"
     m_set_platform
 
-<<<<<<< HEAD
-
-    xcodebuild -project "osxfusefs.xcodeproj" -configuration "$m_configuration" -target "osxfuse.fs" GCC_VERSION="$m_compiler" ARCHS="$m_archs" SDKROOT="$m_usdk_dir" MACOSX_DEPLOYMENT_TARGET="$m_platform" OSXFUSE_NAME="$ms_osxfuse_name" ENABLE_MACFUSE_MODE="$M_MACFUSE_MODE" BUNDLE_IDENTIFIER_PREFIX="$ms_osxfuse_namespace" >$m_stdout 2>$m_stderr
-=======
-    local ms_built_products_dir="$kernel_dir/build/$m_configuration/"
-
-    if [ "$m_developer" == "0" ]
-    then
-        xcodebuild -configuration "$m_configuration" -target Helpers GCC_VERSION="$m_compiler" ARCHS="$m_archs" SDKROOT="$m_usdk_dir" MACOSX_DEPLOYMENT_TARGET="$m_platform" CONFIGURATION_BUILD_DIR="$ms_built_products_dir" >$m_stdout 2>$m_stderr
-    else
-        xcodebuild OSXFUSE_BUILD_FLAVOR=Beta -configuration "$m_configuration" -target Helpers GCC_VERSION="$m_compiler" ARCHS="$m_archs" SDKROOT="$m_usdk_dir" MACOSX_DEPLOYMENT_TARGET="$m_platform" CONFIGURATION_BUILD_DIR="$ms_built_products_dir" >$m_stdout 2>$m_stderr
-    fi
->>>>>>> 995225cd
+    local ms_built_products_dir="$support_dir/build/$m_configuration/"
+
+    xcodebuild -project "osxfusefs.xcodeproj" -configuration "$m_configuration" -target "osxfuse.fs" GCC_VERSION="$m_compiler" ARCHS="$m_archs" SDKROOT="$m_usdk_dir" MACOSX_DEPLOYMENT_TARGET="$m_platform" CONFIGURATION_BUILD_DIR="$ms_built_products_dir" OSXFUSE_NAME="$ms_osxfuse_name" ENABLE_MACFUSE_MODE="$M_MACFUSE_MODE" BUNDLE_IDENTIFIER_PREFIX="$ms_osxfuse_namespace" >$m_stdout 2>$m_stderr
 
     m_exit_on_error "xcodebuild cannot build configuration $m_configuration."
     cd "$m_srcroot"
 
-<<<<<<< HEAD
-    local ms_built_products_dir="$support_dir/build/$m_configuration/"
-=======
->>>>>>> 995225cd
     if [ ! -d "$ms_built_products_dir" ]
     then
         m_exit_on_error "cannot find built products directory."
@@ -1559,18 +1545,9 @@
 
     m_log "building OSXFUSE kernel extension"
 
-<<<<<<< HEAD
-    xcodebuild -configuration "$m_configuration" -target osxfuse GCC_VERSION="$m_compiler" ARCHS="$m_archs" SDKROOT="$m_usdk_dir" MACOSX_DEPLOYMENT_TARGET="$m_platform" OSXFUSE_NAME="$ms_osxfuse_name" ENABLE_MACFUSE_MODE="$M_MACFUSE_MODE" >$m_stdout 2>$m_stderr
-=======
     local ms_built_products_dir="$kernel_dir/build/$m_configuration/"
 
-    if [ "$m_developer" == "0" ]
-    then
-        xcodebuild -configuration "$m_configuration" -target osxfusefs GCC_VERSION="$m_compiler" ARCHS="$m_archs" SDKROOT="$m_usdk_dir" MACOSX_DEPLOYMENT_TARGET="$m_platform" CONFIGURATION_BUILD_DIR="$ms_built_products_dir" >$m_stdout 2>$m_stderr
-    else
-        xcodebuild OSXFUSE_BUILD_FLAVOR=Beta -configuration "$m_configuration" -target osxfusefs GCC_VERSION="$m_compiler" ARCHS="$m_archs" SDKROOT="$m_usdk_dir" MACOSX_DEPLOYMENT_TARGET="$m_platform" CONFIGURATION_BUILD_DIR="$ms_built_products_dir" >$m_stdout 2>$m_stderr
-    fi
->>>>>>> 995225cd
+    xcodebuild -configuration "$m_configuration" -target osxfuse GCC_VERSION="$m_compiler" ARCHS="$m_archs" SDKROOT="$m_usdk_dir" MACOSX_DEPLOYMENT_TARGET="$m_platform" CONFIGURATION_BUILD_DIR="$ms_built_products_dir" OSXFUSE_NAME="$ms_osxfuse_name" ENABLE_MACFUSE_MODE="$M_MACFUSE_MODE" >$m_stdout 2>$m_stderr
 
     m_exit_on_error "xcodebuild cannot build configuration $m_configuration."
 
@@ -1583,7 +1560,7 @@
         m_exit_on_error "cannot find built products directory."
     fi
 
-    echo "Creating directory $ms_osxfuse_out"
+    m_log "creating directory $ms_osxfuse_out"
     mkdir -p "$ms_osxfuse_out"
     m_exit_on_error "cannot make directory '$ms_osxfuse_out'."
 
