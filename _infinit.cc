//
// ---------- header ----------------------------------------------------------
//
// project       infinit
//
// license       infinit
//
// author        julien quintard   [wed jun  1 10:53:21 2011]
//

//
// ---------- includes --------------------------------------------------------
//

#include <Infinit.hh>

#include <elle/Elle.hh>
#include <nucleus/Nucleus.hh>
#include <lune/Lune.hh>
#include <agent/Agent.hh>
#include <etoile/Etoile.hh>
#include <hole/Hole.hh>
#include <horizon/Horizon.hh>

//
// ---------- functions -------------------------------------------------------
//

///
/// this is the entry point of infinit.
///
elle::Status            Main(elle::Natural32                    argc,
                             elle::Character*                   argv[])
{
  // initialize the Elle library.
  if (elle::Elle::Initialize() == elle::StatusError)
    escape("unable to initialize Elle");

  // set up the program.
  if (elle::Program::Setup() == elle::StatusError)
    escape("unable to set up the program");

  // initialize the nucleus library.
  if (nucleus::Nucleus::Initialize() == elle::StatusError)
    escape("unable to initialize Nucleus");

  // initialize the Lune library.
  if (lune::Lune::Initialize() == elle::StatusError)
    escape("unable to initialize Lune");

  // initialize Infinit.
  if (Infinit::Initialize() == elle::StatusError)
    escape("unable to initialize Infinit");

  // allocate a new parser.
  Infinit::Parser = new elle::Parser(argc, argv);

  // specify a program description.
  if (Infinit::Parser->Description(Infinit::Copyright) == elle::StatusError)
    escape("unable to set the description");

  // register the options.
  if (Infinit::Parser->Register(
        "Help",
        'h',
        "help",
        "display the help",
        elle::Parser::KindNone) == elle::StatusError)
    escape("unable to register the option");

  // register the option.
  if (Infinit::Parser->Register(
        "Network",
        'n',
        "network",
        "specifies the name of the network",
        elle::Parser::KindRequired) == elle::StatusError)
    escape("unable to register the option");

  // register the option.
  if (Infinit::Parser->Register(
        "Mountpoint",
        'm',
        "mountpoint",
        "specifies the mount point",
        elle::Parser::KindRequired) == elle::StatusError)
    escape("unable to register the option");

  // parse.
  if (Infinit::Parser->Parse() == elle::StatusError)
    escape("unable to parse the command line");

  // test the option.
  if (Infinit::Parser->Test("Help") == elle::StatusTrue)
    {
      // display the usage.
      Infinit::Parser->Usage();

      // quit.
      return elle::StatusOk;
    }

  // retrieve the user name.
#if defined(INFINIT_LINUX) || defined(INFINIT_MACOSX)
  {
    struct ::passwd*    pw;

    // retrieve the current password
    if ((pw = ::getpwuid(geteuid())) == NULL)
      escape("unable to retrieve the current user's password structure");

    // assign the username.
    Infinit::User.assign(pw->pw_name);
  }
#elif defined(INFINIT_WINDOWS)
  {
    char                username[1024];
    DWORD               length = sizeof (username);

    // retrieve the username.
    if (!::GetUserName(username, &length))
      escape("unable to retrieve the username");

    // assign the username.
    Infinit::User.assign(username, length);
  }
#else
# error "unsupported platform"
#endif

  // retrieve the network name.
  if (Infinit::Parser->Value("Network",
                             Infinit::Network) == elle::StatusError)
    {
      // display the usage.
      Infinit::Parser->Usage();

      escape("unable to retrieve the network name");
    }

  // retrieve the mount point.
  if (Infinit::Parser->Value("Mountpoint",
                             Infinit::Mountpoint) == elle::StatusError)
    {
      // display the usage.
      Infinit::Parser->Usage();

      escape("unable to retrieve the mount point");
    }

  // initialize the Hole library.
  if (hole::Hole::Initialize() == elle::StatusError)
    escape("unable to initialize Hole");

  // initialize the Agent library.
  if (agent::Agent::Initialize() == elle::StatusError)
    escape("unable to initialize Agent");

  // initialize the Etoile library.
  if (etoile::Etoile::Initialize() == elle::StatusError)
    escape("unable to initialize Etoile");

  // initialize the horizon.
  if (horizon::Horizon::Initialize() == elle::StatusError)
    escape("unable to initialize the horizon");

  // launch the program.
  if (elle::Program::Launch() == elle::StatusError)
    escape("an error occured while processing events");

  // delete the parser.
  delete Infinit::Parser;

<<<<<<< HEAD
#if defined(INFINIT_UNIX) || defined(INFINIT_MACOSX)
  // clean the facade.
  if (facade::Facade::Clean() == elle::StatusError)
    escape("unable to clean the facade");
#elif defined(INFINIT_WINDOWS)
  // XXX todo: windows
#else
# error "unsupported platform"
#endif
=======
  // waive.
  waive(Infinit::Parser);

  // clean the horizon.
  if (horizon::Horizon::Clean() == elle::StatusError)
    escape("unable to clean the horizon");
>>>>>>> 55df8248

  // clean the Etoile library.
  if (etoile::Etoile::Clean() == elle::StatusError)
    escape("unable to clean Etoile");

  // clean the Agent library.
  if (agent::Agent::Clean() == elle::StatusError)
    escape("unable to clean Agent");

  // clean Hole.
  if (hole::Hole::Clean() == elle::StatusError)
    escape("unable to clean Hole");

  // clean Infinit.
  if (Infinit::Clean() == elle::StatusError)
    escape("unable to clean Infinit");

  // clean Lune
  if (lune::Lune::Clean() == elle::StatusError)
    escape("unable to clean Lune");

  // clean the nucleus library.
  if (nucleus::Nucleus::Clean() == elle::StatusError)
    escape("unable to clean Nucleus");

  // clean Elle.
  if (elle::Elle::Clean() == elle::StatusError)
    escape("unable to clean Elle");

  return elle::StatusOk;
}

//
// ---------- main ------------------------------------------------------------
//

int                     main(int                                argc,
                             char*                              argv[])
{
  try
    {
      if (Main(argc, argv) == elle::StatusError)
        {
          show();

          return (1);
        }
    }
  catch (...)
    {
      std::cout << "The program has been terminated following "
                << "a fatal error" << std::endl;

      return (1);
    }

  return (0);
}<|MERGE_RESOLUTION|>--- conflicted
+++ resolved
@@ -171,7 +171,6 @@
   // delete the parser.
   delete Infinit::Parser;
 
-<<<<<<< HEAD
 #if defined(INFINIT_UNIX) || defined(INFINIT_MACOSX)
   // clean the facade.
   if (facade::Facade::Clean() == elle::StatusError)
@@ -181,14 +180,10 @@
 #else
 # error "unsupported platform"
 #endif
-=======
-  // waive.
-  waive(Infinit::Parser);
 
   // clean the horizon.
   if (horizon::Horizon::Clean() == elle::StatusError)
     escape("unable to clean the horizon");
->>>>>>> 55df8248
 
   // clean the Etoile library.
   if (etoile::Etoile::Clean() == elle::StatusError)
