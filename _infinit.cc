--- conflicted
+++ resolved
@@ -14,33 +14,19 @@
 Infinit(elle::Natural32 argc, elle::Character* argv[])
 {
   // initialize the Elle library.
-<<<<<<< HEAD
   if (elle::Elle::Initialize() == elle::StatusError)
     throw std::runtime_error("unable to initialize Elle");
 
   // set up the program.
   if (elle::Program::Setup() == elle::StatusError)
     throw std::runtime_error("unable to set up the program");
-=======
-  if (elle::Elle::Initialize() == elle::Status::Error)
-    escape("unable to initialize Elle");
-
-  // set up the program.
-  if (elle::concurrency::Program::Setup() == elle::Status::Error)
-    escape("unable to set up the program");
->>>>>>> d96f8fb5
 
   // allocate a new parser.
   Infinit::Parser = new elle::utility::Parser(argc, argv);
 
   // specify a program description.
-<<<<<<< HEAD
   if (Infinit::Parser->Description(Infinit::Copyright) == elle::StatusError)
     throw std::runtime_error("unable to set the description");
-=======
-  if (Infinit::Parser->Description(Infinit::Copyright) == elle::Status::Error)
-    escape("unable to set the description");
->>>>>>> d96f8fb5
 
   // register the options.
   if (Infinit::Parser->Register(
@@ -48,13 +34,8 @@
         'h',
         "help",
         "display the help",
-<<<<<<< HEAD
         elle::Parser::KindNone) == elle::StatusError)
     throw std::runtime_error("unable to register the option");
-=======
-        elle::Parser::KindNone) == elle::Status::Error)
-    escape("unable to register the option");
->>>>>>> d96f8fb5
 
   // register the option.
   if (Infinit::Parser->Register(
@@ -62,13 +43,8 @@
         'n',
         "network",
         "specifies the name of the network",
-<<<<<<< HEAD
         elle::Parser::KindRequired) == elle::StatusError)
     throw std::runtime_error("unable to register the option");
-=======
-        elle::Parser::KindRequired) == elle::Status::Error)
-    escape("unable to register the option");
->>>>>>> d96f8fb5
 
   // register the option.
   if (Infinit::Parser->Register(
@@ -76,21 +52,12 @@
         'm',
         "mountpoint",
         "specifies the mount point",
-<<<<<<< HEAD
         elle::Parser::KindRequired) == elle::StatusError)
     throw std::runtime_error("unable to register the option");
 
   // parse.
   if (Infinit::Parser->Parse() == elle::StatusError)
     throw std::runtime_error("unable to parse the command line");
-=======
-        elle::Parser::KindRequired) == elle::Status::Error)
-    escape("unable to register the option");
-
-  // parse.
-  if (Infinit::Parser->Parse() == elle::Status::Error)
-    escape("unable to parse the command line");
->>>>>>> d96f8fb5
 
   // test the option.
   if (Infinit::Parser->Test("Help") == elle::Status::True)
@@ -99,11 +66,7 @@
       Infinit::Parser->Usage();
 
       // quit.
-<<<<<<< HEAD
       return;
-=======
-      return elle::Status::Ok;
->>>>>>> d96f8fb5
     }
 
   // retrieve the user name.
@@ -159,7 +122,6 @@
     }
 
   // initialize the nucleus library.
-<<<<<<< HEAD
   if (nucleus::Nucleus::Initialize() == elle::StatusError)
     throw std::runtime_error("unable to initialize Nucleus");
 
@@ -187,45 +149,12 @@
 
   // launch the program.
   elle::Program::Launch();
-=======
-  if (nucleus::Nucleus::Initialize() == elle::Status::Error)
-    escape("unable to initialize Nucleus");
-
-  // initialize the Lune library.
-  if (lune::Lune::Initialize() == elle::Status::Error)
-    escape("unable to initialize Lune");
-
-  // initialize Infinit.
-  if (Infinit::Initialize() == elle::Status::Error)
-    escape("unable to initialize Infinit");
-
-  // initialize the Hole library.
-  if (hole::Hole::Initialize() == elle::Status::Error)
-    escape("unable to initialize Hole");
-
-  // initialize the Agent library.
-  if (agent::Agent::Initialize() == elle::Status::Error)
-    escape("unable to initialize Agent");
-
-  // initialize the Etoile library.
-  if (etoile::Etoile::Initialize() == elle::Status::Error)
-    escape("unable to initialize Etoile");
-
-  // initialize the horizon.
-  if (horizon::Horizon::Initialize() == elle::Status::Error)
-    escape("unable to initialize the horizon");
-
-  // launch the program.
-  if (elle::concurrency::Program::Launch() == elle::Status::Error)
-    escape("an error occured while processing events");
->>>>>>> d96f8fb5
 
   // delete the parser.
   delete Infinit::Parser;
   Infinit::Parser = nullptr;
 
   // clean the horizon.
-<<<<<<< HEAD
   if (horizon::Horizon::Clean() == elle::StatusError)
     throw std::runtime_error("unable to clean the horizon");
 
@@ -256,40 +185,6 @@
   // clean Elle.
   if (elle::Elle::Clean() == elle::StatusError)
     throw std::runtime_error("unable to clean Elle");
-=======
-  if (horizon::Horizon::Clean() == elle::Status::Error)
-    escape("unable to clean the horizon");
-
-  // clean the Etoile library.
-  if (etoile::Etoile::Clean() == elle::Status::Error)
-    escape("unable to clean Etoile");
-
-  // clean the Agent library.
-  if (agent::Agent::Clean() == elle::Status::Error)
-    escape("unable to clean Agent");
-
-  // clean Hole.
-  if (hole::Hole::Clean() == elle::Status::Error)
-    escape("unable to clean Hole");
-
-  // clean Infinit.
-  if (Infinit::Clean() == elle::Status::Error)
-    escape("unable to clean Infinit");
-
-  // clean Lune
-  if (lune::Lune::Clean() == elle::Status::Error)
-    escape("unable to clean Lune");
-
-  // clean the nucleus library.
-  if (nucleus::Nucleus::Clean() == elle::Status::Error)
-    escape("unable to clean Nucleus");
-
-  // clean Elle.
-  if (elle::Elle::Clean() == elle::Status::Error)
-    escape("unable to clean Elle");
-
-  return elle::Status::Ok;
->>>>>>> d96f8fb5
 }
 
 elle::Status
@@ -297,16 +192,7 @@
 {
   try
     {
-<<<<<<< HEAD
       Infinit(argc, argv);
-=======
-      if (Main(argc, argv) == elle::Status::Error)
-        {
-          show();
-
-          return (1);
-        }
->>>>>>> d96f8fb5
     }
   catch (std::runtime_error& e)
     {
