--- conflicted
+++ resolved
@@ -40,9 +40,6 @@
     * Alexey Osipov
     * Alexey Kuznetsov
     * Chiaki Ishikawa
-<<<<<<< HEAD
     * David Kerr
-=======
     * Jardel Weyrich
     * Leah X. Schmidt
->>>>>>> bb1e3b75
