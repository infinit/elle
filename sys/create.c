/*
  Dokan : user-mode file system library for Windows

  Copyright (C) 2008 Hiroki Asakawa info@dokan-dev.net

  http://dokan-dev.net/en

This program is free software; you can redistribute it and/or modify it under
the terms of the GNU Lesser General Public License as published by the Free
Software Foundation; either version 3 of the License, or (at your option) any
later version.

This program is distributed in the hope that it will be useful, but WITHOUT ANY
WARRANTY; without even the implied warranty of MERCHANTABILITY or FITNESS
FOR A PARTICULAR PURPOSE. See the GNU General Public License for more details.

You should have received a copy of the GNU Lesser General Public License along
with this program. If not, see <http://www.gnu.org/licenses/>.
*/


#include "dokan.h"

#ifdef ALLOC_PRAGMA
#pragma alloc_text (PAGE, DokanDispatchCreate)
#endif


// We must NOT call without VCB lcok
PDokanFCB
DokanAllocateFCB(
	__in PDokanVCB Vcb
	)
{
	PDokanFCB fcb = ExAllocatePool(sizeof(DokanFCB));

	if (fcb == NULL) {
		return NULL;
	}

	ASSERT(fcb != NULL);
	ASSERT(Vcb != NULL);

	RtlZeroMemory(fcb, sizeof(DokanFCB));

	fcb->Identifier.Type = FCB;
	fcb->Identifier.Size = sizeof(DokanFCB);

	fcb->Vcb = Vcb;

	ExInitializeResourceLite(&fcb->MainResource);
	ExInitializeResourceLite(&fcb->PagingIoResource);

	ExInitializeFastMutex(&fcb->AdvancedFCBHeaderMutex);

#if _WIN32_WINNT >= 0x0501
	FsRtlSetupAdvancedHeader(&fcb->AdvancedFCBHeader, &fcb->AdvancedFCBHeaderMutex);
#else
	if (DokanFsRtlTeardownPerStreamContexts) {
		FsRtlSetupAdvancedHeader(&fcb->AdvancedFCBHeader, &fcb->AdvancedFCBHeaderMutex);
	}
#endif


	fcb->AdvancedFCBHeader.ValidDataLength.LowPart = 0xffffffff;
	fcb->AdvancedFCBHeader.ValidDataLength.HighPart = 0x7fffffff;

	fcb->AdvancedFCBHeader.Resource = &fcb->MainResource;
	fcb->AdvancedFCBHeader.PagingIoResource = &fcb->PagingIoResource;

	fcb->AdvancedFCBHeader.AllocationSize.QuadPart = 4096;
	fcb->AdvancedFCBHeader.FileSize.QuadPart = 4096;

	fcb->AdvancedFCBHeader.IsFastIoPossible = FastIoIsNotPossible;

	ExInitializeResourceLite(&fcb->Resource);

	InitializeListHead(&fcb->NextCCB);
	InsertTailList(&Vcb->NextFCB, &fcb->NextFCB);

	InterlockedIncrement(&Vcb->FcbAllocated);

	return fcb;
}


PDokanFCB
DokanGetFCB(
	__in PDokanVCB	Vcb,
	__in PWCHAR		FileName,
	__in ULONG		FileNameLength)
{
	PLIST_ENTRY		thisEntry, nextEntry, listHead;
	PDokanFCB		fcb = NULL;
	ULONG			pos;

	KeEnterCriticalRegion();
	ExAcquireResourceExclusiveLite(&Vcb->Resource, TRUE);

	// search the FCB which is already allocated
	// (being used now)
	listHead = &Vcb->NextFCB;

    for (thisEntry = listHead->Flink;
			thisEntry != listHead;
			thisEntry = nextEntry) {

		nextEntry = thisEntry->Flink;

        fcb = CONTAINING_RECORD(thisEntry, DokanFCB, NextFCB);

		if (fcb->FileName.Length == FileNameLength) {
			// FileNameLength in bytes
			for (pos = 0; pos < FileNameLength/sizeof(WCHAR); ++pos) {
				if (fcb->FileName.Buffer[pos] != FileName[pos])
					break;
			}
			// we have the FCB which is already allocated and used
			if (pos == FileNameLength/sizeof(WCHAR))
				break;
		}

		fcb = NULL;
	}

	// we don't have FCB
	if (fcb == NULL) {
		DDbgPrint("  Allocate FCB\n");
		
		fcb = DokanAllocateFCB(Vcb);
		
		// no memory?
		if (fcb == NULL) {
			ExFreePool(FileName);
			ExReleaseResourceLite(&Vcb->Resource);
			KeLeaveCriticalRegion();
			return NULL;
		}

		ASSERT(fcb != NULL);

		fcb->FileName.Buffer = FileName;
		fcb->FileName.Length = (USHORT)FileNameLength;
		fcb->FileName.MaximumLength = (USHORT)FileNameLength;

	// we already have FCB
	} else {
		// FileName (argument) is never used and must be freed
		ExFreePool(FileName);
	}

	InterlockedIncrement(&fcb->FileCount);

	ExReleaseResourceLite(&Vcb->Resource);
	KeLeaveCriticalRegion();

	return fcb;
}



NTSTATUS
DokanFreeFCB(
  __in PDokanFCB Fcb
  )
{
	PDokanVCB vcb;

	ASSERT(Fcb != NULL);

	vcb = Fcb->Vcb;

	KeEnterCriticalRegion();
	ExAcquireResourceExclusiveLite(&vcb->Resource, TRUE);
	ExAcquireResourceExclusiveLite(&Fcb->Resource, TRUE);

	InterlockedDecrement(&Fcb->FileCount);

	if (Fcb->FileCount == 0) {

		RemoveEntryList(&Fcb->NextFCB);

		DDbgPrint("  Free FCB:%p\n", Fcb);
		ExFreePool(Fcb->FileName.Buffer);

#if _WIN32_WINNT >= 0x0501
		FsRtlTeardownPerStreamContexts(&Fcb->AdvancedFCBHeader);
#else
		if (DokanFsRtlTeardownPerStreamContexts) {
			DokanFsRtlTeardownPerStreamContexts(&Fcb->AdvancedFCBHeader);
		}
#endif
		ExReleaseResourceLite(&Fcb->Resource);

		ExDeleteResourceLite(&Fcb->Resource);
		ExDeleteResourceLite(&Fcb->MainResource);
		ExDeleteResourceLite(&Fcb->PagingIoResource);

		InterlockedIncrement(&vcb->FcbFreed);
		ExFreePool(Fcb);

	} else {
		ExReleaseResourceLite(&Fcb->Resource);
	}

	ExReleaseResourceLite(&vcb->Resource);
	KeLeaveCriticalRegion();

	return STATUS_SUCCESS;
}



PDokanCCB
DokanAllocateCCB(
	__in PDokanDCB	Dcb,
	__in PDokanFCB	Fcb
	)
{
	PDokanCCB ccb = ExAllocatePool(sizeof(DokanCCB));

	if (ccb == NULL)
		return NULL;

	ASSERT(ccb != NULL);
	ASSERT(Fcb != NULL);

	RtlZeroMemory(ccb, sizeof(DokanCCB));

	ccb->Identifier.Type = CCB;
	ccb->Identifier.Size = sizeof(DokanCCB);

	ccb->Fcb = Fcb;

	ExInitializeResourceLite(&ccb->Resource);

	InitializeListHead(&ccb->NextCCB);

	KeEnterCriticalRegion();
	ExAcquireResourceExclusiveLite(&Fcb->Resource, TRUE);

	InsertTailList(&Fcb->NextCCB, &ccb->NextCCB);

	ExReleaseResourceLite(&Fcb->Resource);
	KeLeaveCriticalRegion();

	ccb->MountId = Dcb->MountId;

	InterlockedIncrement(&Fcb->Vcb->CcbAllocated);
	return ccb;
}



NTSTATUS
DokanFreeCCB(
  __in PDokanCCB ccb
  )
{
	PDokanFCB fcb;

	ASSERT(ccb != NULL);
	
	fcb = ccb->Fcb;

	KeEnterCriticalRegion();
	ExAcquireResourceExclusiveLite(&fcb->Resource, TRUE);

	RemoveEntryList(&ccb->NextCCB);

	ExReleaseResourceLite(&fcb->Resource);
	KeLeaveCriticalRegion();

	ExDeleteResourceLite(&ccb->Resource);

	if (ccb->SearchPattern) {
		ExFreePool(ccb->SearchPattern);
	}

	ExFreePool(ccb);
	InterlockedIncrement(&fcb->Vcb->CcbFreed);

	return STATUS_SUCCESS;
}


LONG
DokanUnicodeStringChar(
	__in PUNICODE_STRING UnicodeString,
	__in WCHAR	Char)
{
	ULONG i = 0;
	for (; i < UnicodeString->Length/sizeof(WCHAR); ++i) {
		if (UnicodeString->Buffer[i] == Char) {
			return i;
		}
	}
	return -1;
}


VOID
SetFileObjectForVCB(
	__in PFILE_OBJECT	FileObject,
	__in PDokanVCB		Vcb)
{
	FileObject->SectionObjectPointer = &Vcb->SectionObjectPointers;
	FileObject->FsContext = &Vcb->VolumeFileHeader;
}



NTSTATUS
DokanDispatchCreate(
	__in PDEVICE_OBJECT DeviceObject,
	__in PIRP Irp
	)

/*++

Routine Description:

	This device control dispatcher handles create & close IRPs.

Arguments:

	DeviceObject - Context for the activity.
	Irp 		 - The device control argument block.

Return Value:

	NTSTATUS

--*/
{
<<<<<<< HEAD
	PDokanVCB								vcb;
	PDokanDCB								dcb;
	PIO_STACK_LOCATION						irpSp;
	NTSTATUS								status = STATUS_INVALID_PARAMETER;
	PFILE_OBJECT							fileObject;
	ULONG									info = 0;
	PEVENT_CONTEXT							eventContext;
	PFILE_OBJECT							relatedFileObject;
	ULONG									fileNameLength = 0;
	ULONG									eventLength;
	PDokanFCB								fcb;
	PDokanCCB								ccb;
	PWCHAR									fileName;
	BOOLEAN									needBackSlashAfterRelatedFile = FALSE;
	ULONG									securityDescriptorSize = 0;
	ULONG									alignedEventContextSize = 0;
	ULONG									alignedObjectNameSize = PointerAlignSize(sizeof(DOKAN_UNICODE_STRING_INTERMEDIATE));
	ULONG									alignedObjectTypeNameSize = PointerAlignSize(sizeof(DOKAN_UNICODE_STRING_INTERMEDIATE));
	ULONG									newSecurityDescriptorLength = 0;
	PDOKAN_UNICODE_STRING_INTERMEDIATE		intermediateUnicodeStr = NULL;
=======
	PDokanVCB			vcb;
	PDokanDCB			dcb;
	PIO_STACK_LOCATION	irpSp;
	NTSTATUS			status = STATUS_INVALID_PARAMETER;
	PFILE_OBJECT		fileObject;
	ULONG				info = 0;
	PEVENT_CONTEXT		eventContext;
	PFILE_OBJECT		relatedFileObject;
	PUNICODE_STRING		relatedFileName = NULL;
	ULONG				fileNameLength = 0;
	ULONG				eventLength;
	PDokanFCB			fcb;
	PDokanCCB			ccb;
	PWCHAR				fileName;
	BOOLEAN				needBackSlashAfterRelatedFile = FALSE;
>>>>>>> 7535a697

	PAGED_CODE();

	__try {
		DDbgPrint("==> DokanCreate\n");

		irpSp = IoGetCurrentIrpStackLocation(Irp);
		fileObject = irpSp->FileObject;
		relatedFileObject = fileObject->RelatedFileObject;

		if (fileObject == NULL) {
			DDbgPrint("  fileObject == NULL\n");
			status = STATUS_INVALID_PARAMETER;
			__leave;
		}

		DDbgPrint("  ProcessId %lu\n", IoGetRequestorProcessId(Irp));
		DDbgPrint("  FileName:%wZ\n", &fileObject->FileName);

		vcb = DeviceObject->DeviceExtension;
		PrintIdType(vcb);
		if (GetIdentifierType(vcb) != VCB) {
            DDbgPrint("  IdentifierType is not vcb\n");
			status = STATUS_SUCCESS;
			__leave;
		}
		dcb = vcb->Dcb;

		DDbgPrint("  IrpSp->Flags = %d\n", irpSp->Flags);
		if (irpSp->Flags & SL_CASE_SENSITIVE) {
			DDbgPrint("  IrpSp->Flags SL_CASE_SENSITIVE\n");
		}
		if (irpSp->Flags & SL_FORCE_ACCESS_CHECK) {
			DDbgPrint("  IrpSp->Flags SL_FORCE_ACCESS_CHECK\n");
		}
		if (irpSp->Flags & SL_OPEN_PAGING_FILE) {
			DDbgPrint("  IrpSp->Flags SL_OPEN_PAGING_FILE\n");
		}
		if (irpSp->Flags & SL_OPEN_TARGET_DIRECTORY) {
			DDbgPrint("  IrpSp->Flags SL_OPEN_TARGET_DIRECTORY\n");
		}

	   if ((fileObject->FileName.Length > sizeof(WCHAR)) &&
			(fileObject->FileName.Buffer[1] == L'\\') &&
			(fileObject->FileName.Buffer[0] == L'\\')) {

			fileObject->FileName.Length -= sizeof(WCHAR);

			RtlMoveMemory(&fileObject->FileName.Buffer[0],
						&fileObject->FileName.Buffer[1],
						fileObject->FileName.Length);
	   }

		if (relatedFileObject != NULL) {
			fileObject->Vpb = relatedFileObject->Vpb;
		} else {
			fileObject->Vpb = dcb->DeviceObject->Vpb;
		}

		// Get RelatedFileObject filename.
		if (relatedFileObject != NULL) {
			// Using relatedFileObject->FileName is not safe here, use cached filename from context.
			if (relatedFileObject->FsContext2) {
				PDokanCCB relatedCcb = (PDokanCCB)relatedFileObject->FsContext2;
				if (relatedCcb->Fcb) {
					if (relatedCcb->Fcb->FileName.Length > 0 && relatedCcb->Fcb->FileName.Buffer != NULL) {
						relatedFileName = &relatedCcb->Fcb->FileName;
					}
				}
			}
		}

		if (relatedFileName == NULL && fileObject->FileName.Length == 0) {

			DDbgPrint("   request for FS device\n");

			if (irpSp->Parameters.Create.Options & FILE_DIRECTORY_FILE) {
				status = STATUS_NOT_A_DIRECTORY;
			} else {
				SetFileObjectForVCB(fileObject, vcb);
				info = FILE_OPENED;
				status = STATUS_SUCCESS;
			}
			__leave;
		}

	   if (fileObject->FileName.Length > sizeof(WCHAR) &&
		   fileObject->FileName.Buffer[fileObject->FileName.Length/sizeof(WCHAR)-1] == L'\\') {
			fileObject->FileName.Length -= sizeof(WCHAR);
	   }

   		fileNameLength = fileObject->FileName.Length;
		if (relatedFileName != NULL) {
			fileNameLength += relatedFileName->Length;

			if (fileObject->FileName.Length > 0 &&
				fileObject->FileName.Buffer[0] == '\\') {
				DDbgPrint("  when RelatedFileObject is specified, the file name should be relative path\n");
				status = STATUS_OBJECT_NAME_INVALID;
				__leave;
			}
			if (relatedFileName->Length > 0 &&
				relatedFileName->Buffer[relatedFileName->Length/sizeof(WCHAR)-1] != '\\') {
				needBackSlashAfterRelatedFile = TRUE;
				fileNameLength += sizeof(WCHAR);
			}
		}

		// don't open file like stream
		if (!dcb->UseAltStream &&
			DokanUnicodeStringChar(&fileObject->FileName, L':') != -1) {
			DDbgPrint("    alternate stream\n");
			status = STATUS_INVALID_PARAMETER;
			info = 0;
			__leave;
		}
			
		// this memory is freed by DokanGetFCB if needed
		// "+ sizeof(WCHAR)" is for the last NULL character
		fileName = ExAllocatePool(fileNameLength + sizeof(WCHAR));
		if (fileName == NULL) {
            DDbgPrint("    Can't allocatePool for fileName\n");
			status = STATUS_INSUFFICIENT_RESOURCES;
			__leave;
		}

		RtlZeroMemory(fileName, fileNameLength + sizeof(WCHAR));

		if (relatedFileName != NULL) {
			DDbgPrint("  RelatedFileName:%wZ\n", relatedFileName);

			// copy the file name of related file object
			RtlCopyMemory(fileName,
				relatedFileName->Buffer,
				relatedFileName->Length);

			if (needBackSlashAfterRelatedFile) {
				((PWCHAR)fileName)[relatedFileName->Length/sizeof(WCHAR)] = '\\';
			}
			// copy the file name of fileObject
			RtlCopyMemory((PCHAR)fileName +
				relatedFileName->Length +
							(needBackSlashAfterRelatedFile? sizeof(WCHAR) : 0),
							fileObject->FileName.Buffer,
							fileObject->FileName.Length);

		} else {
			// if related file object is not specifed, copy the file name of file object
			RtlCopyMemory(fileName,
							fileObject->FileName.Buffer,
							fileObject->FileName.Length);
		}

		fcb = DokanGetFCB(vcb, fileName, fileNameLength);
		if (fcb == NULL) {
            DDbgPrint("    Was not able to get FCB for fileName %ls\n", fileName);
			status = STATUS_INSUFFICIENT_RESOURCES;
			__leave;
		}

		if (irpSp->Flags & SL_OPEN_PAGING_FILE) {
			fcb->AdvancedFCBHeader.Flags2 |= FSRTL_FLAG2_IS_PAGING_FILE;
			fcb->AdvancedFCBHeader.Flags2 &= ~FSRTL_FLAG2_SUPPORTS_FILTER_CONTEXTS;
		}

		ccb = DokanAllocateCCB(dcb, fcb);
		if (ccb == NULL) {
            DDbgPrint("    Was not able to allocate CCB\n");
			DokanFreeFCB(fcb); // FileName is freed here
			status = STATUS_INSUFFICIENT_RESOURCES;
			__leave;
		}

		//remember FILE_DELETE_ON_CLOSE so than the file can be deleted in close for windows 8
		if (irpSp->Parameters.Create.Options & FILE_DELETE_ON_CLOSE) {
			fcb->Flags |= DOKAN_DELETE_ON_CLOSE;
			DDbgPrint("  FILE_DELETE_ON_CLOSE is set so remember for delete in cleanup\n");
		} else {
			fcb->Flags &= ~DOKAN_DELETE_ON_CLOSE;
		}

		fileObject->FsContext = &fcb->AdvancedFCBHeader;
		fileObject->FsContext2 = ccb;
		fileObject->PrivateCacheMap = NULL;
		fileObject->SectionObjectPointer = &fcb->SectionObjectPointers;
		//fileObject->Flags |= FILE_NO_INTERMEDIATE_BUFFERING;

		alignedEventContextSize = PointerAlignSize(sizeof(EVENT_CONTEXT));

		if(irpSp->Parameters.Create.SecurityContext->AccessState) {
			
			if(irpSp->Parameters.Create.SecurityContext->AccessState->SecurityDescriptor) {
				securityDescriptorSize = PointerAlignSize(RtlLengthSecurityDescriptor(irpSp->Parameters.Create.SecurityContext->AccessState->SecurityDescriptor));
			}

			if(irpSp->Parameters.Create.SecurityContext->AccessState->ObjectName.Length > 0) {
				// add 1 WCHAR for NULL
				alignedObjectNameSize = PointerAlignSize(sizeof(DOKAN_UNICODE_STRING_INTERMEDIATE) + irpSp->Parameters.Create.SecurityContext->AccessState->ObjectName.Length + sizeof(WCHAR));
			}
			// else alignedObjectNameSize = PointerAlignSize(sizeof(DOKAN_UNICODE_STRING_INTERMEDIATE)) SEE DECLARATION

			if(irpSp->Parameters.Create.SecurityContext->AccessState->ObjectTypeName.Length > 0) {
				// add 1 WCHAR for NULL
				alignedObjectTypeNameSize = PointerAlignSize(sizeof(DOKAN_UNICODE_STRING_INTERMEDIATE) + irpSp->Parameters.Create.SecurityContext->AccessState->ObjectTypeName.Length + sizeof(WCHAR));
			}
			// else alignedObjectTypeNameSize = PointerAlignSize(sizeof(DOKAN_UNICODE_STRING_INTERMEDIATE)) SEE DECLARATION
		}

		eventLength = alignedEventContextSize + securityDescriptorSize;
		eventLength += alignedObjectNameSize;
		eventLength += alignedObjectTypeNameSize;
		eventLength += fcb->FileName.Length + sizeof(WCHAR); // add WCHAR for NULL

		eventContext = AllocateEventContext(vcb->Dcb, Irp, eventLength, ccb);
				
		if (eventContext == NULL) {
            DDbgPrint("    Was not able to allocate eventContext\n");
			status = STATUS_INSUFFICIENT_RESOURCES;
			__leave;
		}

		RtlZeroMemory((char*)eventContext + alignedEventContextSize, eventLength - alignedEventContextSize);

		if(irpSp->Parameters.Create.SecurityContext->AccessState) {
			// Copy security context
			eventContext->Operation.Create.SecurityContext.AccessState.Flags = irpSp->Parameters.Create.SecurityContext->AccessState->Flags;
			eventContext->Operation.Create.SecurityContext.AccessState.RemainingDesiredAccess = irpSp->Parameters.Create.SecurityContext->AccessState->RemainingDesiredAccess;
			eventContext->Operation.Create.SecurityContext.AccessState.PreviouslyGrantedAccess = irpSp->Parameters.Create.SecurityContext->AccessState->PreviouslyGrantedAccess;
			eventContext->Operation.Create.SecurityContext.AccessState.OriginalDesiredAccess = irpSp->Parameters.Create.SecurityContext->AccessState->OriginalDesiredAccess;

			// NOTE: AccessState offsets are relative to the start address of AccessState

			if(securityDescriptorSize > 0) {
				eventContext->Operation.Create.SecurityContext.AccessState.SecurityDescriptorOffset = (ULONG)(((char*)eventContext + alignedEventContextSize) - (char*)&eventContext->Operation.Create.SecurityContext.AccessState);
			}

			eventContext->Operation.Create.SecurityContext.AccessState.UnicodeStringObjectNameOffset = (ULONG)(((char*)eventContext + alignedEventContextSize + securityDescriptorSize) - (char*)&eventContext->Operation.Create.SecurityContext.AccessState);
			eventContext->Operation.Create.SecurityContext.AccessState.UnicodeStringObjectTypeOffset = eventContext->Operation.Create.SecurityContext.AccessState.UnicodeStringObjectNameOffset + alignedObjectNameSize;
		}

		// Other SecurityContext attributes
		eventContext->Operation.Create.SecurityContext.DesiredAccess = irpSp->Parameters.Create.SecurityContext->DesiredAccess;

		// Other Create attributes
		eventContext->Operation.Create.FileAttributes = irpSp->Parameters.Create.FileAttributes;
		eventContext->Operation.Create.CreateOptions = irpSp->Parameters.Create.Options;
		eventContext->Operation.Create.ShareAccess = irpSp->Parameters.Create.ShareAccess;
		eventContext->Operation.Create.FileNameLength = fcb->FileName.Length;
		eventContext->Operation.Create.FileNameOffset = (ULONG)(((char*)eventContext + alignedEventContextSize + securityDescriptorSize + alignedObjectNameSize + alignedObjectTypeNameSize) - (char*)&eventContext->Operation.Create);

		if(securityDescriptorSize > 0) {
			// Copy security descriptor
			status = RtlAbsoluteToSelfRelativeSD(irpSp->Parameters.Create.SecurityContext->AccessState->SecurityDescriptor, (PSECURITY_DESCRIPTOR)((char*)eventContext + alignedEventContextSize), &newSecurityDescriptorLength);

			switch(status) {
			case STATUS_BAD_DESCRIPTOR_FORMAT:
				// It's already a relative SD so just do a bulk copy
				RtlCopyMemory((char*)eventContext + alignedEventContextSize, irpSp->Parameters.Create.SecurityContext->AccessState->SecurityDescriptor, securityDescriptorSize);
				break;
			case STATUS_BUFFER_TOO_SMALL:
				DDbgPrint("Failed to copy SECURITY_DESCRIPTOR because the buffer was too small.\n");
				RtlZeroMemory((char*)eventContext + alignedEventContextSize, securityDescriptorSize);
				break;
			case STATUS_SUCCESS:
				// we're good
				break;
			default:
				DDbgPrint("Failed to copy SECURITY_DESCRIPTOR due to an unexpected error: %d\n", status);
				RtlZeroMemory((char*)eventContext + alignedEventContextSize, securityDescriptorSize);
				break;
			}
		}

		if(irpSp->Parameters.Create.SecurityContext->AccessState) {
			// Object name
			intermediateUnicodeStr = (PDOKAN_UNICODE_STRING_INTERMEDIATE)((char*)&eventContext->Operation.Create.SecurityContext.AccessState + eventContext->Operation.Create.SecurityContext.AccessState.UnicodeStringObjectNameOffset);
			intermediateUnicodeStr->Length = irpSp->Parameters.Create.SecurityContext->AccessState->ObjectName.Length;
			intermediateUnicodeStr->MaximumLength = (USHORT)alignedObjectNameSize;

			if(irpSp->Parameters.Create.SecurityContext->AccessState->ObjectName.Length > 0) {

				RtlCopyMemory(intermediateUnicodeStr->Buffer,
					irpSp->Parameters.Create.SecurityContext->AccessState->ObjectName.Buffer,
					irpSp->Parameters.Create.SecurityContext->AccessState->ObjectName.Length);

				*(WCHAR*)((char*)intermediateUnicodeStr->Buffer + intermediateUnicodeStr->Length) = 0;
			}
			else {
				intermediateUnicodeStr->Buffer[0] = 0;
			}

			// Object type name
			intermediateUnicodeStr = (PDOKAN_UNICODE_STRING_INTERMEDIATE)((char*)intermediateUnicodeStr + alignedObjectNameSize);
			intermediateUnicodeStr->Length = irpSp->Parameters.Create.SecurityContext->AccessState->ObjectTypeName.Length;
			intermediateUnicodeStr->MaximumLength = (USHORT)alignedObjectTypeNameSize;

			if(irpSp->Parameters.Create.SecurityContext->AccessState->ObjectTypeName.Length > 0) {

				RtlCopyMemory(intermediateUnicodeStr->Buffer,
					irpSp->Parameters.Create.SecurityContext->AccessState->ObjectTypeName.Buffer,
					irpSp->Parameters.Create.SecurityContext->AccessState->ObjectTypeName.Length);

				*(WCHAR*)((char*)intermediateUnicodeStr->Buffer + intermediateUnicodeStr->Length) = 0;
			}
			else {
				intermediateUnicodeStr->Buffer[0] = 0;
			}
		}

		// other context info
		eventContext->Context = 0;
		eventContext->FileFlags |= fcb->Flags;

		// copy the file name
		RtlCopyMemory(((char*)&eventContext->Operation.Create + eventContext->Operation.Create.FileNameOffset), fcb->FileName.Buffer, fcb->FileName.Length);
		*(PWCHAR)((char*)&eventContext->Operation.Create + eventContext->Operation.Create.FileNameOffset + fcb->FileName.Length) = 0;

		// register this IRP to waiting IPR list
		status = DokanRegisterPendingIrp(DeviceObject, Irp, eventContext, 0);

	} __finally {

        DokanCompleteIrpRequest(Irp, status, info);

		DDbgPrint("<== DokanCreate\n");
	}

	return status;
}


VOID
DokanCompleteCreate(
	 __in PIRP_ENTRY			IrpEntry,
	 __in PEVENT_INFORMATION	EventInfo
	 )
{
	PIRP				irp;
	PIO_STACK_LOCATION	irpSp;
	NTSTATUS			status;
	ULONG				info;
	PDokanCCB			ccb;
	PDokanFCB			fcb;

	irp   = IrpEntry->Irp;
	irpSp = IrpEntry->IrpSp;	

	DDbgPrint("==> DokanCompleteCreate\n");

	ccb	= IrpEntry->FileObject->FsContext2;
	ASSERT(ccb != NULL);
	
	fcb = ccb->Fcb;
	ASSERT(fcb != NULL);

	DDbgPrint("  FileName:%wZ\n", &fcb->FileName);

	ccb->UserContext = EventInfo->Context;
	//DDbgPrint("   set Context %X\n", (ULONG)ccb->UserContext);

	status = EventInfo->Status;

	info = EventInfo->Operation.Create.Information;

	switch (info) {
	case FILE_OPENED:
		DDbgPrint("  FILE_OPENED\n");
		break;
	case FILE_CREATED:
		DDbgPrint("  FILE_CREATED\n");
		break;
	case FILE_OVERWRITTEN:
		DDbgPrint("  FILE_OVERWRITTEN\n");
		break;
	case FILE_DOES_NOT_EXIST:
		DDbgPrint("  FILE_DOES_NOT_EXIST\n");
		break;
	case FILE_EXISTS:
		DDbgPrint("  FILE_EXISTS\n");
		break;
	case FILE_SUPERSEDED:
		DDbgPrint("  FILE_SUPERSEDED\n");
		break;
	default:
		DDbgPrint("  info = %d\n", info);
		break;
	}

    KeEnterCriticalRegion();
	ExAcquireResourceExclusiveLite(&fcb->Resource, TRUE);
	if (NT_SUCCESS(status) &&
		(irpSp->Parameters.Create.Options & FILE_DIRECTORY_FILE ||
		EventInfo->Operation.Create.Flags & DOKAN_FILE_DIRECTORY)) {
		if (irpSp->Parameters.Create.Options & FILE_DIRECTORY_FILE) {
			DDbgPrint("  FILE_DIRECTORY_FILE %p\n", fcb);
		} else {
			DDbgPrint("  DOKAN_FILE_DIRECTORY %p\n", fcb);
		}
		fcb->Flags |= DOKAN_FILE_DIRECTORY;
	}
	ExReleaseResourceLite(&fcb->Resource);
    KeLeaveCriticalRegion();

    KeEnterCriticalRegion();
	ExAcquireResourceExclusiveLite(&ccb->Resource, TRUE);
	if (NT_SUCCESS(status)) {
		ccb->Flags |= DOKAN_FILE_OPENED;
	}
	ExReleaseResourceLite(&ccb->Resource);
    KeLeaveCriticalRegion();

	if (NT_SUCCESS(status)) {
		if (info == FILE_CREATED) {
			if (fcb->Flags & DOKAN_FILE_DIRECTORY) {
				DokanNotifyReportChange(fcb, FILE_NOTIFY_CHANGE_DIR_NAME, FILE_ACTION_ADDED);
			} else {
				DokanNotifyReportChange(fcb, FILE_NOTIFY_CHANGE_FILE_NAME, FILE_ACTION_ADDED);
			}
		}
	} else {
		DDbgPrint("   IRP_MJ_CREATE failed. Free CCB:%p\n", ccb);
		DokanFreeCCB(ccb);
		DokanFreeFCB(fcb);
	}
	
	irp->IoStatus.Status = status;
	irp->IoStatus.Information = info;
	IoCompleteRequest(irp, IO_NO_INCREMENT);

	DokanPrintNTStatus(status);
	DDbgPrint("<== DokanCompleteCreate\n");
}

<|MERGE_RESOLUTION|>--- conflicted
+++ resolved
@@ -1,806 +1,789 @@
-/*
-  Dokan : user-mode file system library for Windows
-
-  Copyright (C) 2008 Hiroki Asakawa info@dokan-dev.net
-
-  http://dokan-dev.net/en
-
-This program is free software; you can redistribute it and/or modify it under
-the terms of the GNU Lesser General Public License as published by the Free
-Software Foundation; either version 3 of the License, or (at your option) any
-later version.
-
-This program is distributed in the hope that it will be useful, but WITHOUT ANY
-WARRANTY; without even the implied warranty of MERCHANTABILITY or FITNESS
-FOR A PARTICULAR PURPOSE. See the GNU General Public License for more details.
-
-You should have received a copy of the GNU Lesser General Public License along
-with this program. If not, see <http://www.gnu.org/licenses/>.
-*/
-
-
-#include "dokan.h"
-
-#ifdef ALLOC_PRAGMA
-#pragma alloc_text (PAGE, DokanDispatchCreate)
-#endif
-
-
-// We must NOT call without VCB lcok
-PDokanFCB
-DokanAllocateFCB(
-	__in PDokanVCB Vcb
-	)
-{
-	PDokanFCB fcb = ExAllocatePool(sizeof(DokanFCB));
-
-	if (fcb == NULL) {
-		return NULL;
-	}
-
-	ASSERT(fcb != NULL);
-	ASSERT(Vcb != NULL);
-
-	RtlZeroMemory(fcb, sizeof(DokanFCB));
-
-	fcb->Identifier.Type = FCB;
-	fcb->Identifier.Size = sizeof(DokanFCB);
-
-	fcb->Vcb = Vcb;
-
-	ExInitializeResourceLite(&fcb->MainResource);
-	ExInitializeResourceLite(&fcb->PagingIoResource);
-
-	ExInitializeFastMutex(&fcb->AdvancedFCBHeaderMutex);
-
-#if _WIN32_WINNT >= 0x0501
-	FsRtlSetupAdvancedHeader(&fcb->AdvancedFCBHeader, &fcb->AdvancedFCBHeaderMutex);
-#else
-	if (DokanFsRtlTeardownPerStreamContexts) {
-		FsRtlSetupAdvancedHeader(&fcb->AdvancedFCBHeader, &fcb->AdvancedFCBHeaderMutex);
-	}
-#endif
-
-
-	fcb->AdvancedFCBHeader.ValidDataLength.LowPart = 0xffffffff;
-	fcb->AdvancedFCBHeader.ValidDataLength.HighPart = 0x7fffffff;
-
-	fcb->AdvancedFCBHeader.Resource = &fcb->MainResource;
-	fcb->AdvancedFCBHeader.PagingIoResource = &fcb->PagingIoResource;
-
-	fcb->AdvancedFCBHeader.AllocationSize.QuadPart = 4096;
-	fcb->AdvancedFCBHeader.FileSize.QuadPart = 4096;
-
-	fcb->AdvancedFCBHeader.IsFastIoPossible = FastIoIsNotPossible;
-
-	ExInitializeResourceLite(&fcb->Resource);
-
-	InitializeListHead(&fcb->NextCCB);
-	InsertTailList(&Vcb->NextFCB, &fcb->NextFCB);
-
-	InterlockedIncrement(&Vcb->FcbAllocated);
-
-	return fcb;
-}
-
-
-PDokanFCB
-DokanGetFCB(
-	__in PDokanVCB	Vcb,
-	__in PWCHAR		FileName,
-	__in ULONG		FileNameLength)
-{
-	PLIST_ENTRY		thisEntry, nextEntry, listHead;
-	PDokanFCB		fcb = NULL;
-	ULONG			pos;
-
-	KeEnterCriticalRegion();
-	ExAcquireResourceExclusiveLite(&Vcb->Resource, TRUE);
-
-	// search the FCB which is already allocated
-	// (being used now)
-	listHead = &Vcb->NextFCB;
-
-    for (thisEntry = listHead->Flink;
-			thisEntry != listHead;
-			thisEntry = nextEntry) {
-
-		nextEntry = thisEntry->Flink;
-
-        fcb = CONTAINING_RECORD(thisEntry, DokanFCB, NextFCB);
-
-		if (fcb->FileName.Length == FileNameLength) {
-			// FileNameLength in bytes
-			for (pos = 0; pos < FileNameLength/sizeof(WCHAR); ++pos) {
-				if (fcb->FileName.Buffer[pos] != FileName[pos])
-					break;
-			}
-			// we have the FCB which is already allocated and used
-			if (pos == FileNameLength/sizeof(WCHAR))
-				break;
-		}
-
-		fcb = NULL;
-	}
-
-	// we don't have FCB
-	if (fcb == NULL) {
-		DDbgPrint("  Allocate FCB\n");
-		
-		fcb = DokanAllocateFCB(Vcb);
-		
-		// no memory?
-		if (fcb == NULL) {
-			ExFreePool(FileName);
-			ExReleaseResourceLite(&Vcb->Resource);
-			KeLeaveCriticalRegion();
-			return NULL;
-		}
-
-		ASSERT(fcb != NULL);
-
-		fcb->FileName.Buffer = FileName;
-		fcb->FileName.Length = (USHORT)FileNameLength;
-		fcb->FileName.MaximumLength = (USHORT)FileNameLength;
-
-	// we already have FCB
-	} else {
-		// FileName (argument) is never used and must be freed
-		ExFreePool(FileName);
-	}
-
-	InterlockedIncrement(&fcb->FileCount);
-
-	ExReleaseResourceLite(&Vcb->Resource);
-	KeLeaveCriticalRegion();
-
-	return fcb;
-}
-
-
-
-NTSTATUS
-DokanFreeFCB(
-  __in PDokanFCB Fcb
-  )
-{
-	PDokanVCB vcb;
-
-	ASSERT(Fcb != NULL);
-
-	vcb = Fcb->Vcb;
-
-	KeEnterCriticalRegion();
-	ExAcquireResourceExclusiveLite(&vcb->Resource, TRUE);
-	ExAcquireResourceExclusiveLite(&Fcb->Resource, TRUE);
-
-	InterlockedDecrement(&Fcb->FileCount);
-
-	if (Fcb->FileCount == 0) {
-
-		RemoveEntryList(&Fcb->NextFCB);
-
-		DDbgPrint("  Free FCB:%p\n", Fcb);
-		ExFreePool(Fcb->FileName.Buffer);
-
-#if _WIN32_WINNT >= 0x0501
-		FsRtlTeardownPerStreamContexts(&Fcb->AdvancedFCBHeader);
-#else
-		if (DokanFsRtlTeardownPerStreamContexts) {
-			DokanFsRtlTeardownPerStreamContexts(&Fcb->AdvancedFCBHeader);
-		}
-#endif
-		ExReleaseResourceLite(&Fcb->Resource);
-
-		ExDeleteResourceLite(&Fcb->Resource);
-		ExDeleteResourceLite(&Fcb->MainResource);
-		ExDeleteResourceLite(&Fcb->PagingIoResource);
-
-		InterlockedIncrement(&vcb->FcbFreed);
-		ExFreePool(Fcb);
-
-	} else {
-		ExReleaseResourceLite(&Fcb->Resource);
-	}
-
-	ExReleaseResourceLite(&vcb->Resource);
-	KeLeaveCriticalRegion();
-
-	return STATUS_SUCCESS;
-}
-
-
-
-PDokanCCB
-DokanAllocateCCB(
-	__in PDokanDCB	Dcb,
-	__in PDokanFCB	Fcb
-	)
-{
-	PDokanCCB ccb = ExAllocatePool(sizeof(DokanCCB));
-
-	if (ccb == NULL)
-		return NULL;
-
-	ASSERT(ccb != NULL);
-	ASSERT(Fcb != NULL);
-
-	RtlZeroMemory(ccb, sizeof(DokanCCB));
-
-	ccb->Identifier.Type = CCB;
-	ccb->Identifier.Size = sizeof(DokanCCB);
-
-	ccb->Fcb = Fcb;
-
-	ExInitializeResourceLite(&ccb->Resource);
-
-	InitializeListHead(&ccb->NextCCB);
-
-	KeEnterCriticalRegion();
-	ExAcquireResourceExclusiveLite(&Fcb->Resource, TRUE);
-
-	InsertTailList(&Fcb->NextCCB, &ccb->NextCCB);
-
-	ExReleaseResourceLite(&Fcb->Resource);
-	KeLeaveCriticalRegion();
-
-	ccb->MountId = Dcb->MountId;
-
-	InterlockedIncrement(&Fcb->Vcb->CcbAllocated);
-	return ccb;
-}
-
-
-
-NTSTATUS
-DokanFreeCCB(
-  __in PDokanCCB ccb
-  )
-{
-	PDokanFCB fcb;
-
-	ASSERT(ccb != NULL);
-	
-	fcb = ccb->Fcb;
-
-	KeEnterCriticalRegion();
-	ExAcquireResourceExclusiveLite(&fcb->Resource, TRUE);
-
-	RemoveEntryList(&ccb->NextCCB);
-
-	ExReleaseResourceLite(&fcb->Resource);
-	KeLeaveCriticalRegion();
-
-	ExDeleteResourceLite(&ccb->Resource);
-
-	if (ccb->SearchPattern) {
-		ExFreePool(ccb->SearchPattern);
-	}
-
-	ExFreePool(ccb);
-	InterlockedIncrement(&fcb->Vcb->CcbFreed);
-
-	return STATUS_SUCCESS;
-}
-
-
-LONG
-DokanUnicodeStringChar(
-	__in PUNICODE_STRING UnicodeString,
-	__in WCHAR	Char)
-{
-	ULONG i = 0;
-	for (; i < UnicodeString->Length/sizeof(WCHAR); ++i) {
-		if (UnicodeString->Buffer[i] == Char) {
-			return i;
-		}
-	}
-	return -1;
-}
-
-
-VOID
-SetFileObjectForVCB(
-	__in PFILE_OBJECT	FileObject,
-	__in PDokanVCB		Vcb)
-{
-	FileObject->SectionObjectPointer = &Vcb->SectionObjectPointers;
-	FileObject->FsContext = &Vcb->VolumeFileHeader;
-}
-
-
-
-NTSTATUS
-DokanDispatchCreate(
-	__in PDEVICE_OBJECT DeviceObject,
-	__in PIRP Irp
-	)
-
-/*++
-
-Routine Description:
-
-	This device control dispatcher handles create & close IRPs.
-
-Arguments:
-
-	DeviceObject - Context for the activity.
-	Irp 		 - The device control argument block.
-
-Return Value:
-
-	NTSTATUS
-
---*/
-{
-<<<<<<< HEAD
-	PDokanVCB								vcb;
-	PDokanDCB								dcb;
-	PIO_STACK_LOCATION						irpSp;
-	NTSTATUS								status = STATUS_INVALID_PARAMETER;
-	PFILE_OBJECT							fileObject;
-	ULONG									info = 0;
-	PEVENT_CONTEXT							eventContext;
-	PFILE_OBJECT							relatedFileObject;
-	ULONG									fileNameLength = 0;
-	ULONG									eventLength;
-	PDokanFCB								fcb;
-	PDokanCCB								ccb;
-	PWCHAR									fileName;
-	BOOLEAN									needBackSlashAfterRelatedFile = FALSE;
-	ULONG									securityDescriptorSize = 0;
-	ULONG									alignedEventContextSize = 0;
-	ULONG									alignedObjectNameSize = PointerAlignSize(sizeof(DOKAN_UNICODE_STRING_INTERMEDIATE));
-	ULONG									alignedObjectTypeNameSize = PointerAlignSize(sizeof(DOKAN_UNICODE_STRING_INTERMEDIATE));
-	ULONG									newSecurityDescriptorLength = 0;
-	PDOKAN_UNICODE_STRING_INTERMEDIATE		intermediateUnicodeStr = NULL;
-=======
-	PDokanVCB			vcb;
-	PDokanDCB			dcb;
-	PIO_STACK_LOCATION	irpSp;
-	NTSTATUS			status = STATUS_INVALID_PARAMETER;
-	PFILE_OBJECT		fileObject;
-	ULONG				info = 0;
-	PEVENT_CONTEXT		eventContext;
-	PFILE_OBJECT		relatedFileObject;
-	PUNICODE_STRING		relatedFileName = NULL;
-	ULONG				fileNameLength = 0;
-	ULONG				eventLength;
-	PDokanFCB			fcb;
-	PDokanCCB			ccb;
-	PWCHAR				fileName;
-	BOOLEAN				needBackSlashAfterRelatedFile = FALSE;
->>>>>>> 7535a697
-
-	PAGED_CODE();
-
-	__try {
-		DDbgPrint("==> DokanCreate\n");
-
-		irpSp = IoGetCurrentIrpStackLocation(Irp);
-		fileObject = irpSp->FileObject;
-		relatedFileObject = fileObject->RelatedFileObject;
-
-		if (fileObject == NULL) {
-			DDbgPrint("  fileObject == NULL\n");
-			status = STATUS_INVALID_PARAMETER;
-			__leave;
-		}
-
-		DDbgPrint("  ProcessId %lu\n", IoGetRequestorProcessId(Irp));
-		DDbgPrint("  FileName:%wZ\n", &fileObject->FileName);
-
-		vcb = DeviceObject->DeviceExtension;
-		PrintIdType(vcb);
-		if (GetIdentifierType(vcb) != VCB) {
-            DDbgPrint("  IdentifierType is not vcb\n");
-			status = STATUS_SUCCESS;
-			__leave;
-		}
-		dcb = vcb->Dcb;
-
-		DDbgPrint("  IrpSp->Flags = %d\n", irpSp->Flags);
-		if (irpSp->Flags & SL_CASE_SENSITIVE) {
-			DDbgPrint("  IrpSp->Flags SL_CASE_SENSITIVE\n");
-		}
-		if (irpSp->Flags & SL_FORCE_ACCESS_CHECK) {
-			DDbgPrint("  IrpSp->Flags SL_FORCE_ACCESS_CHECK\n");
-		}
-		if (irpSp->Flags & SL_OPEN_PAGING_FILE) {
-			DDbgPrint("  IrpSp->Flags SL_OPEN_PAGING_FILE\n");
-		}
-		if (irpSp->Flags & SL_OPEN_TARGET_DIRECTORY) {
-			DDbgPrint("  IrpSp->Flags SL_OPEN_TARGET_DIRECTORY\n");
-		}
-
-	   if ((fileObject->FileName.Length > sizeof(WCHAR)) &&
-			(fileObject->FileName.Buffer[1] == L'\\') &&
-			(fileObject->FileName.Buffer[0] == L'\\')) {
-
-			fileObject->FileName.Length -= sizeof(WCHAR);
-
-			RtlMoveMemory(&fileObject->FileName.Buffer[0],
-						&fileObject->FileName.Buffer[1],
-						fileObject->FileName.Length);
-	   }
-
-		if (relatedFileObject != NULL) {
-			fileObject->Vpb = relatedFileObject->Vpb;
-		} else {
-			fileObject->Vpb = dcb->DeviceObject->Vpb;
-		}
-
-		// Get RelatedFileObject filename.
-		if (relatedFileObject != NULL) {
-			// Using relatedFileObject->FileName is not safe here, use cached filename from context.
-			if (relatedFileObject->FsContext2) {
-				PDokanCCB relatedCcb = (PDokanCCB)relatedFileObject->FsContext2;
-				if (relatedCcb->Fcb) {
-					if (relatedCcb->Fcb->FileName.Length > 0 && relatedCcb->Fcb->FileName.Buffer != NULL) {
-						relatedFileName = &relatedCcb->Fcb->FileName;
-					}
-				}
-			}
-		}
-
-		if (relatedFileName == NULL && fileObject->FileName.Length == 0) {
-
-			DDbgPrint("   request for FS device\n");
-
-			if (irpSp->Parameters.Create.Options & FILE_DIRECTORY_FILE) {
-				status = STATUS_NOT_A_DIRECTORY;
-			} else {
-				SetFileObjectForVCB(fileObject, vcb);
-				info = FILE_OPENED;
-				status = STATUS_SUCCESS;
-			}
-			__leave;
-		}
-
-	   if (fileObject->FileName.Length > sizeof(WCHAR) &&
-		   fileObject->FileName.Buffer[fileObject->FileName.Length/sizeof(WCHAR)-1] == L'\\') {
-			fileObject->FileName.Length -= sizeof(WCHAR);
-	   }
-
-   		fileNameLength = fileObject->FileName.Length;
-		if (relatedFileName != NULL) {
-			fileNameLength += relatedFileName->Length;
-
-			if (fileObject->FileName.Length > 0 &&
-				fileObject->FileName.Buffer[0] == '\\') {
-				DDbgPrint("  when RelatedFileObject is specified, the file name should be relative path\n");
-				status = STATUS_OBJECT_NAME_INVALID;
-				__leave;
-			}
-			if (relatedFileName->Length > 0 &&
-				relatedFileName->Buffer[relatedFileName->Length/sizeof(WCHAR)-1] != '\\') {
-				needBackSlashAfterRelatedFile = TRUE;
-				fileNameLength += sizeof(WCHAR);
-			}
-		}
-
-		// don't open file like stream
-		if (!dcb->UseAltStream &&
-			DokanUnicodeStringChar(&fileObject->FileName, L':') != -1) {
-			DDbgPrint("    alternate stream\n");
-			status = STATUS_INVALID_PARAMETER;
-			info = 0;
-			__leave;
-		}
-			
-		// this memory is freed by DokanGetFCB if needed
-		// "+ sizeof(WCHAR)" is for the last NULL character
-		fileName = ExAllocatePool(fileNameLength + sizeof(WCHAR));
-		if (fileName == NULL) {
-            DDbgPrint("    Can't allocatePool for fileName\n");
-			status = STATUS_INSUFFICIENT_RESOURCES;
-			__leave;
-		}
-
-		RtlZeroMemory(fileName, fileNameLength + sizeof(WCHAR));
-
-		if (relatedFileName != NULL) {
-			DDbgPrint("  RelatedFileName:%wZ\n", relatedFileName);
-
-			// copy the file name of related file object
-			RtlCopyMemory(fileName,
-				relatedFileName->Buffer,
-				relatedFileName->Length);
-
-			if (needBackSlashAfterRelatedFile) {
-				((PWCHAR)fileName)[relatedFileName->Length/sizeof(WCHAR)] = '\\';
-			}
-			// copy the file name of fileObject
-			RtlCopyMemory((PCHAR)fileName +
-				relatedFileName->Length +
-							(needBackSlashAfterRelatedFile? sizeof(WCHAR) : 0),
-							fileObject->FileName.Buffer,
-							fileObject->FileName.Length);
-
-		} else {
-			// if related file object is not specifed, copy the file name of file object
-			RtlCopyMemory(fileName,
-							fileObject->FileName.Buffer,
-							fileObject->FileName.Length);
-		}
-
-		fcb = DokanGetFCB(vcb, fileName, fileNameLength);
-		if (fcb == NULL) {
-            DDbgPrint("    Was not able to get FCB for fileName %ls\n", fileName);
-			status = STATUS_INSUFFICIENT_RESOURCES;
-			__leave;
-		}
-
-		if (irpSp->Flags & SL_OPEN_PAGING_FILE) {
-			fcb->AdvancedFCBHeader.Flags2 |= FSRTL_FLAG2_IS_PAGING_FILE;
-			fcb->AdvancedFCBHeader.Flags2 &= ~FSRTL_FLAG2_SUPPORTS_FILTER_CONTEXTS;
-		}
-
-		ccb = DokanAllocateCCB(dcb, fcb);
-		if (ccb == NULL) {
-            DDbgPrint("    Was not able to allocate CCB\n");
-			DokanFreeFCB(fcb); // FileName is freed here
-			status = STATUS_INSUFFICIENT_RESOURCES;
-			__leave;
-		}
-
-		//remember FILE_DELETE_ON_CLOSE so than the file can be deleted in close for windows 8
-		if (irpSp->Parameters.Create.Options & FILE_DELETE_ON_CLOSE) {
-			fcb->Flags |= DOKAN_DELETE_ON_CLOSE;
-			DDbgPrint("  FILE_DELETE_ON_CLOSE is set so remember for delete in cleanup\n");
-		} else {
-			fcb->Flags &= ~DOKAN_DELETE_ON_CLOSE;
-		}
-
-		fileObject->FsContext = &fcb->AdvancedFCBHeader;
-		fileObject->FsContext2 = ccb;
-		fileObject->PrivateCacheMap = NULL;
-		fileObject->SectionObjectPointer = &fcb->SectionObjectPointers;
-		//fileObject->Flags |= FILE_NO_INTERMEDIATE_BUFFERING;
-
-		alignedEventContextSize = PointerAlignSize(sizeof(EVENT_CONTEXT));
-
-		if(irpSp->Parameters.Create.SecurityContext->AccessState) {
-			
-			if(irpSp->Parameters.Create.SecurityContext->AccessState->SecurityDescriptor) {
-				securityDescriptorSize = PointerAlignSize(RtlLengthSecurityDescriptor(irpSp->Parameters.Create.SecurityContext->AccessState->SecurityDescriptor));
-			}
-
-			if(irpSp->Parameters.Create.SecurityContext->AccessState->ObjectName.Length > 0) {
-				// add 1 WCHAR for NULL
-				alignedObjectNameSize = PointerAlignSize(sizeof(DOKAN_UNICODE_STRING_INTERMEDIATE) + irpSp->Parameters.Create.SecurityContext->AccessState->ObjectName.Length + sizeof(WCHAR));
-			}
-			// else alignedObjectNameSize = PointerAlignSize(sizeof(DOKAN_UNICODE_STRING_INTERMEDIATE)) SEE DECLARATION
-
-			if(irpSp->Parameters.Create.SecurityContext->AccessState->ObjectTypeName.Length > 0) {
-				// add 1 WCHAR for NULL
-				alignedObjectTypeNameSize = PointerAlignSize(sizeof(DOKAN_UNICODE_STRING_INTERMEDIATE) + irpSp->Parameters.Create.SecurityContext->AccessState->ObjectTypeName.Length + sizeof(WCHAR));
-			}
-			// else alignedObjectTypeNameSize = PointerAlignSize(sizeof(DOKAN_UNICODE_STRING_INTERMEDIATE)) SEE DECLARATION
-		}
-
-		eventLength = alignedEventContextSize + securityDescriptorSize;
-		eventLength += alignedObjectNameSize;
-		eventLength += alignedObjectTypeNameSize;
-		eventLength += fcb->FileName.Length + sizeof(WCHAR); // add WCHAR for NULL
-
-		eventContext = AllocateEventContext(vcb->Dcb, Irp, eventLength, ccb);
-				
-		if (eventContext == NULL) {
-            DDbgPrint("    Was not able to allocate eventContext\n");
-			status = STATUS_INSUFFICIENT_RESOURCES;
-			__leave;
-		}
-
-		RtlZeroMemory((char*)eventContext + alignedEventContextSize, eventLength - alignedEventContextSize);
-
-		if(irpSp->Parameters.Create.SecurityContext->AccessState) {
-			// Copy security context
-			eventContext->Operation.Create.SecurityContext.AccessState.Flags = irpSp->Parameters.Create.SecurityContext->AccessState->Flags;
-			eventContext->Operation.Create.SecurityContext.AccessState.RemainingDesiredAccess = irpSp->Parameters.Create.SecurityContext->AccessState->RemainingDesiredAccess;
-			eventContext->Operation.Create.SecurityContext.AccessState.PreviouslyGrantedAccess = irpSp->Parameters.Create.SecurityContext->AccessState->PreviouslyGrantedAccess;
-			eventContext->Operation.Create.SecurityContext.AccessState.OriginalDesiredAccess = irpSp->Parameters.Create.SecurityContext->AccessState->OriginalDesiredAccess;
-
-			// NOTE: AccessState offsets are relative to the start address of AccessState
-
-			if(securityDescriptorSize > 0) {
-				eventContext->Operation.Create.SecurityContext.AccessState.SecurityDescriptorOffset = (ULONG)(((char*)eventContext + alignedEventContextSize) - (char*)&eventContext->Operation.Create.SecurityContext.AccessState);
-			}
-
-			eventContext->Operation.Create.SecurityContext.AccessState.UnicodeStringObjectNameOffset = (ULONG)(((char*)eventContext + alignedEventContextSize + securityDescriptorSize) - (char*)&eventContext->Operation.Create.SecurityContext.AccessState);
-			eventContext->Operation.Create.SecurityContext.AccessState.UnicodeStringObjectTypeOffset = eventContext->Operation.Create.SecurityContext.AccessState.UnicodeStringObjectNameOffset + alignedObjectNameSize;
-		}
-
-		// Other SecurityContext attributes
-		eventContext->Operation.Create.SecurityContext.DesiredAccess = irpSp->Parameters.Create.SecurityContext->DesiredAccess;
-
-		// Other Create attributes
-		eventContext->Operation.Create.FileAttributes = irpSp->Parameters.Create.FileAttributes;
-		eventContext->Operation.Create.CreateOptions = irpSp->Parameters.Create.Options;
-		eventContext->Operation.Create.ShareAccess = irpSp->Parameters.Create.ShareAccess;
-		eventContext->Operation.Create.FileNameLength = fcb->FileName.Length;
-		eventContext->Operation.Create.FileNameOffset = (ULONG)(((char*)eventContext + alignedEventContextSize + securityDescriptorSize + alignedObjectNameSize + alignedObjectTypeNameSize) - (char*)&eventContext->Operation.Create);
-
-		if(securityDescriptorSize > 0) {
-			// Copy security descriptor
-			status = RtlAbsoluteToSelfRelativeSD(irpSp->Parameters.Create.SecurityContext->AccessState->SecurityDescriptor, (PSECURITY_DESCRIPTOR)((char*)eventContext + alignedEventContextSize), &newSecurityDescriptorLength);
-
-			switch(status) {
-			case STATUS_BAD_DESCRIPTOR_FORMAT:
-				// It's already a relative SD so just do a bulk copy
-				RtlCopyMemory((char*)eventContext + alignedEventContextSize, irpSp->Parameters.Create.SecurityContext->AccessState->SecurityDescriptor, securityDescriptorSize);
-				break;
-			case STATUS_BUFFER_TOO_SMALL:
-				DDbgPrint("Failed to copy SECURITY_DESCRIPTOR because the buffer was too small.\n");
-				RtlZeroMemory((char*)eventContext + alignedEventContextSize, securityDescriptorSize);
-				break;
-			case STATUS_SUCCESS:
-				// we're good
-				break;
-			default:
-				DDbgPrint("Failed to copy SECURITY_DESCRIPTOR due to an unexpected error: %d\n", status);
-				RtlZeroMemory((char*)eventContext + alignedEventContextSize, securityDescriptorSize);
-				break;
-			}
-		}
-
-		if(irpSp->Parameters.Create.SecurityContext->AccessState) {
-			// Object name
-			intermediateUnicodeStr = (PDOKAN_UNICODE_STRING_INTERMEDIATE)((char*)&eventContext->Operation.Create.SecurityContext.AccessState + eventContext->Operation.Create.SecurityContext.AccessState.UnicodeStringObjectNameOffset);
-			intermediateUnicodeStr->Length = irpSp->Parameters.Create.SecurityContext->AccessState->ObjectName.Length;
-			intermediateUnicodeStr->MaximumLength = (USHORT)alignedObjectNameSize;
-
-			if(irpSp->Parameters.Create.SecurityContext->AccessState->ObjectName.Length > 0) {
-
-				RtlCopyMemory(intermediateUnicodeStr->Buffer,
-					irpSp->Parameters.Create.SecurityContext->AccessState->ObjectName.Buffer,
-					irpSp->Parameters.Create.SecurityContext->AccessState->ObjectName.Length);
-
-				*(WCHAR*)((char*)intermediateUnicodeStr->Buffer + intermediateUnicodeStr->Length) = 0;
-			}
-			else {
-				intermediateUnicodeStr->Buffer[0] = 0;
-			}
-
-			// Object type name
-			intermediateUnicodeStr = (PDOKAN_UNICODE_STRING_INTERMEDIATE)((char*)intermediateUnicodeStr + alignedObjectNameSize);
-			intermediateUnicodeStr->Length = irpSp->Parameters.Create.SecurityContext->AccessState->ObjectTypeName.Length;
-			intermediateUnicodeStr->MaximumLength = (USHORT)alignedObjectTypeNameSize;
-
-			if(irpSp->Parameters.Create.SecurityContext->AccessState->ObjectTypeName.Length > 0) {
-
-				RtlCopyMemory(intermediateUnicodeStr->Buffer,
-					irpSp->Parameters.Create.SecurityContext->AccessState->ObjectTypeName.Buffer,
-					irpSp->Parameters.Create.SecurityContext->AccessState->ObjectTypeName.Length);
-
-				*(WCHAR*)((char*)intermediateUnicodeStr->Buffer + intermediateUnicodeStr->Length) = 0;
-			}
-			else {
-				intermediateUnicodeStr->Buffer[0] = 0;
-			}
-		}
-
-		// other context info
-		eventContext->Context = 0;
-		eventContext->FileFlags |= fcb->Flags;
-
-		// copy the file name
-		RtlCopyMemory(((char*)&eventContext->Operation.Create + eventContext->Operation.Create.FileNameOffset), fcb->FileName.Buffer, fcb->FileName.Length);
-		*(PWCHAR)((char*)&eventContext->Operation.Create + eventContext->Operation.Create.FileNameOffset + fcb->FileName.Length) = 0;
-
-		// register this IRP to waiting IPR list
-		status = DokanRegisterPendingIrp(DeviceObject, Irp, eventContext, 0);
-
-	} __finally {
-
-        DokanCompleteIrpRequest(Irp, status, info);
-
-		DDbgPrint("<== DokanCreate\n");
-	}
-
-	return status;
-}
-
-
-VOID
-DokanCompleteCreate(
-	 __in PIRP_ENTRY			IrpEntry,
-	 __in PEVENT_INFORMATION	EventInfo
-	 )
-{
-	PIRP				irp;
-	PIO_STACK_LOCATION	irpSp;
-	NTSTATUS			status;
-	ULONG				info;
-	PDokanCCB			ccb;
-	PDokanFCB			fcb;
-
-	irp   = IrpEntry->Irp;
-	irpSp = IrpEntry->IrpSp;	
-
-	DDbgPrint("==> DokanCompleteCreate\n");
-
-	ccb	= IrpEntry->FileObject->FsContext2;
-	ASSERT(ccb != NULL);
-	
-	fcb = ccb->Fcb;
-	ASSERT(fcb != NULL);
-
-	DDbgPrint("  FileName:%wZ\n", &fcb->FileName);
-
-	ccb->UserContext = EventInfo->Context;
-	//DDbgPrint("   set Context %X\n", (ULONG)ccb->UserContext);
-
-	status = EventInfo->Status;
-
-	info = EventInfo->Operation.Create.Information;
-
-	switch (info) {
-	case FILE_OPENED:
-		DDbgPrint("  FILE_OPENED\n");
-		break;
-	case FILE_CREATED:
-		DDbgPrint("  FILE_CREATED\n");
-		break;
-	case FILE_OVERWRITTEN:
-		DDbgPrint("  FILE_OVERWRITTEN\n");
-		break;
-	case FILE_DOES_NOT_EXIST:
-		DDbgPrint("  FILE_DOES_NOT_EXIST\n");
-		break;
-	case FILE_EXISTS:
-		DDbgPrint("  FILE_EXISTS\n");
-		break;
-	case FILE_SUPERSEDED:
-		DDbgPrint("  FILE_SUPERSEDED\n");
-		break;
-	default:
-		DDbgPrint("  info = %d\n", info);
-		break;
-	}
-
-    KeEnterCriticalRegion();
-	ExAcquireResourceExclusiveLite(&fcb->Resource, TRUE);
-	if (NT_SUCCESS(status) &&
-		(irpSp->Parameters.Create.Options & FILE_DIRECTORY_FILE ||
-		EventInfo->Operation.Create.Flags & DOKAN_FILE_DIRECTORY)) {
-		if (irpSp->Parameters.Create.Options & FILE_DIRECTORY_FILE) {
-			DDbgPrint("  FILE_DIRECTORY_FILE %p\n", fcb);
-		} else {
-			DDbgPrint("  DOKAN_FILE_DIRECTORY %p\n", fcb);
-		}
-		fcb->Flags |= DOKAN_FILE_DIRECTORY;
-	}
-	ExReleaseResourceLite(&fcb->Resource);
-    KeLeaveCriticalRegion();
-
-    KeEnterCriticalRegion();
-	ExAcquireResourceExclusiveLite(&ccb->Resource, TRUE);
-	if (NT_SUCCESS(status)) {
-		ccb->Flags |= DOKAN_FILE_OPENED;
-	}
-	ExReleaseResourceLite(&ccb->Resource);
-    KeLeaveCriticalRegion();
-
-	if (NT_SUCCESS(status)) {
-		if (info == FILE_CREATED) {
-			if (fcb->Flags & DOKAN_FILE_DIRECTORY) {
-				DokanNotifyReportChange(fcb, FILE_NOTIFY_CHANGE_DIR_NAME, FILE_ACTION_ADDED);
-			} else {
-				DokanNotifyReportChange(fcb, FILE_NOTIFY_CHANGE_FILE_NAME, FILE_ACTION_ADDED);
-			}
-		}
-	} else {
-		DDbgPrint("   IRP_MJ_CREATE failed. Free CCB:%p\n", ccb);
-		DokanFreeCCB(ccb);
-		DokanFreeFCB(fcb);
-	}
-	
-	irp->IoStatus.Status = status;
-	irp->IoStatus.Information = info;
-	IoCompleteRequest(irp, IO_NO_INCREMENT);
-
-	DokanPrintNTStatus(status);
-	DDbgPrint("<== DokanCompleteCreate\n");
-}
-
+/*
+  Dokan : user-mode file system library for Windows
+
+  Copyright (C) 2008 Hiroki Asakawa info@dokan-dev.net
+
+  http://dokan-dev.net/en
+
+This program is free software; you can redistribute it and/or modify it under
+the terms of the GNU Lesser General Public License as published by the Free
+Software Foundation; either version 3 of the License, or (at your option) any
+later version.
+
+This program is distributed in the hope that it will be useful, but WITHOUT ANY
+WARRANTY; without even the implied warranty of MERCHANTABILITY or FITNESS
+FOR A PARTICULAR PURPOSE. See the GNU General Public License for more details.
+
+You should have received a copy of the GNU Lesser General Public License along
+with this program. If not, see <http://www.gnu.org/licenses/>.
+*/
+
+
+#include "dokan.h"
+
+#ifdef ALLOC_PRAGMA
+#pragma alloc_text (PAGE, DokanDispatchCreate)
+#endif
+
+
+// We must NOT call without VCB lcok
+PDokanFCB
+DokanAllocateFCB(
+	__in PDokanVCB Vcb
+	)
+{
+	PDokanFCB fcb = ExAllocatePool(sizeof(DokanFCB));
+
+	if (fcb == NULL) {
+		return NULL;
+	}
+
+	ASSERT(fcb != NULL);
+	ASSERT(Vcb != NULL);
+
+	RtlZeroMemory(fcb, sizeof(DokanFCB));
+
+	fcb->Identifier.Type = FCB;
+	fcb->Identifier.Size = sizeof(DokanFCB);
+
+	fcb->Vcb = Vcb;
+
+	ExInitializeResourceLite(&fcb->MainResource);
+	ExInitializeResourceLite(&fcb->PagingIoResource);
+
+	ExInitializeFastMutex(&fcb->AdvancedFCBHeaderMutex);
+
+#if _WIN32_WINNT >= 0x0501
+	FsRtlSetupAdvancedHeader(&fcb->AdvancedFCBHeader, &fcb->AdvancedFCBHeaderMutex);
+#else
+	if (DokanFsRtlTeardownPerStreamContexts) {
+		FsRtlSetupAdvancedHeader(&fcb->AdvancedFCBHeader, &fcb->AdvancedFCBHeaderMutex);
+	}
+#endif
+
+
+	fcb->AdvancedFCBHeader.ValidDataLength.LowPart = 0xffffffff;
+	fcb->AdvancedFCBHeader.ValidDataLength.HighPart = 0x7fffffff;
+
+	fcb->AdvancedFCBHeader.Resource = &fcb->MainResource;
+	fcb->AdvancedFCBHeader.PagingIoResource = &fcb->PagingIoResource;
+
+	fcb->AdvancedFCBHeader.AllocationSize.QuadPart = 4096;
+	fcb->AdvancedFCBHeader.FileSize.QuadPart = 4096;
+
+	fcb->AdvancedFCBHeader.IsFastIoPossible = FastIoIsNotPossible;
+
+	ExInitializeResourceLite(&fcb->Resource);
+
+	InitializeListHead(&fcb->NextCCB);
+	InsertTailList(&Vcb->NextFCB, &fcb->NextFCB);
+
+	InterlockedIncrement(&Vcb->FcbAllocated);
+
+	return fcb;
+}
+
+
+PDokanFCB
+DokanGetFCB(
+	__in PDokanVCB	Vcb,
+	__in PWCHAR		FileName,
+	__in ULONG		FileNameLength)
+{
+	PLIST_ENTRY		thisEntry, nextEntry, listHead;
+	PDokanFCB		fcb = NULL;
+	ULONG			pos;
+
+	KeEnterCriticalRegion();
+	ExAcquireResourceExclusiveLite(&Vcb->Resource, TRUE);
+
+	// search the FCB which is already allocated
+	// (being used now)
+	listHead = &Vcb->NextFCB;
+
+    for (thisEntry = listHead->Flink;
+			thisEntry != listHead;
+			thisEntry = nextEntry) {
+
+		nextEntry = thisEntry->Flink;
+
+        fcb = CONTAINING_RECORD(thisEntry, DokanFCB, NextFCB);
+
+		if (fcb->FileName.Length == FileNameLength) {
+			// FileNameLength in bytes
+			for (pos = 0; pos < FileNameLength/sizeof(WCHAR); ++pos) {
+				if (fcb->FileName.Buffer[pos] != FileName[pos])
+					break;
+			}
+			// we have the FCB which is already allocated and used
+			if (pos == FileNameLength/sizeof(WCHAR))
+				break;
+		}
+
+		fcb = NULL;
+	}
+
+	// we don't have FCB
+	if (fcb == NULL) {
+		DDbgPrint("  Allocate FCB\n");
+		
+		fcb = DokanAllocateFCB(Vcb);
+		
+		// no memory?
+		if (fcb == NULL) {
+			ExFreePool(FileName);
+			ExReleaseResourceLite(&Vcb->Resource);
+			KeLeaveCriticalRegion();
+			return NULL;
+		}
+
+		ASSERT(fcb != NULL);
+
+		fcb->FileName.Buffer = FileName;
+		fcb->FileName.Length = (USHORT)FileNameLength;
+		fcb->FileName.MaximumLength = (USHORT)FileNameLength;
+
+	// we already have FCB
+	} else {
+		// FileName (argument) is never used and must be freed
+		ExFreePool(FileName);
+	}
+
+	InterlockedIncrement(&fcb->FileCount);
+
+	ExReleaseResourceLite(&Vcb->Resource);
+	KeLeaveCriticalRegion();
+
+	return fcb;
+}
+
+
+
+NTSTATUS
+DokanFreeFCB(
+  __in PDokanFCB Fcb
+  )
+{
+	PDokanVCB vcb;
+
+	ASSERT(Fcb != NULL);
+
+	vcb = Fcb->Vcb;
+
+	KeEnterCriticalRegion();
+	ExAcquireResourceExclusiveLite(&vcb->Resource, TRUE);
+	ExAcquireResourceExclusiveLite(&Fcb->Resource, TRUE);
+
+	InterlockedDecrement(&Fcb->FileCount);
+
+	if (Fcb->FileCount == 0) {
+
+		RemoveEntryList(&Fcb->NextFCB);
+
+		DDbgPrint("  Free FCB:%p\n", Fcb);
+		ExFreePool(Fcb->FileName.Buffer);
+
+#if _WIN32_WINNT >= 0x0501
+		FsRtlTeardownPerStreamContexts(&Fcb->AdvancedFCBHeader);
+#else
+		if (DokanFsRtlTeardownPerStreamContexts) {
+			DokanFsRtlTeardownPerStreamContexts(&Fcb->AdvancedFCBHeader);
+		}
+#endif
+		ExReleaseResourceLite(&Fcb->Resource);
+
+		ExDeleteResourceLite(&Fcb->Resource);
+		ExDeleteResourceLite(&Fcb->MainResource);
+		ExDeleteResourceLite(&Fcb->PagingIoResource);
+
+		InterlockedIncrement(&vcb->FcbFreed);
+		ExFreePool(Fcb);
+
+	} else {
+		ExReleaseResourceLite(&Fcb->Resource);
+	}
+
+	ExReleaseResourceLite(&vcb->Resource);
+	KeLeaveCriticalRegion();
+
+	return STATUS_SUCCESS;
+}
+
+
+
+PDokanCCB
+DokanAllocateCCB(
+	__in PDokanDCB	Dcb,
+	__in PDokanFCB	Fcb
+	)
+{
+	PDokanCCB ccb = ExAllocatePool(sizeof(DokanCCB));
+
+	if (ccb == NULL)
+		return NULL;
+
+	ASSERT(ccb != NULL);
+	ASSERT(Fcb != NULL);
+
+	RtlZeroMemory(ccb, sizeof(DokanCCB));
+
+	ccb->Identifier.Type = CCB;
+	ccb->Identifier.Size = sizeof(DokanCCB);
+
+	ccb->Fcb = Fcb;
+
+	ExInitializeResourceLite(&ccb->Resource);
+
+	InitializeListHead(&ccb->NextCCB);
+
+	KeEnterCriticalRegion();
+	ExAcquireResourceExclusiveLite(&Fcb->Resource, TRUE);
+
+	InsertTailList(&Fcb->NextCCB, &ccb->NextCCB);
+
+	ExReleaseResourceLite(&Fcb->Resource);
+	KeLeaveCriticalRegion();
+
+	ccb->MountId = Dcb->MountId;
+
+	InterlockedIncrement(&Fcb->Vcb->CcbAllocated);
+	return ccb;
+}
+
+
+
+NTSTATUS
+DokanFreeCCB(
+  __in PDokanCCB ccb
+  )
+{
+	PDokanFCB fcb;
+
+	ASSERT(ccb != NULL);
+	
+	fcb = ccb->Fcb;
+
+	KeEnterCriticalRegion();
+	ExAcquireResourceExclusiveLite(&fcb->Resource, TRUE);
+
+	RemoveEntryList(&ccb->NextCCB);
+
+	ExReleaseResourceLite(&fcb->Resource);
+	KeLeaveCriticalRegion();
+
+	ExDeleteResourceLite(&ccb->Resource);
+
+	if (ccb->SearchPattern) {
+		ExFreePool(ccb->SearchPattern);
+	}
+
+	ExFreePool(ccb);
+	InterlockedIncrement(&fcb->Vcb->CcbFreed);
+
+	return STATUS_SUCCESS;
+}
+
+
+LONG
+DokanUnicodeStringChar(
+	__in PUNICODE_STRING UnicodeString,
+	__in WCHAR	Char)
+{
+	ULONG i = 0;
+	for (; i < UnicodeString->Length/sizeof(WCHAR); ++i) {
+		if (UnicodeString->Buffer[i] == Char) {
+			return i;
+		}
+	}
+	return -1;
+}
+
+
+VOID
+SetFileObjectForVCB(
+	__in PFILE_OBJECT	FileObject,
+	__in PDokanVCB		Vcb)
+{
+	FileObject->SectionObjectPointer = &Vcb->SectionObjectPointers;
+	FileObject->FsContext = &Vcb->VolumeFileHeader;
+}
+
+
+
+NTSTATUS
+DokanDispatchCreate(
+	__in PDEVICE_OBJECT DeviceObject,
+	__in PIRP Irp
+	)
+
+/*++
+
+Routine Description:
+
+	This device control dispatcher handles create & close IRPs.
+
+Arguments:
+
+	DeviceObject - Context for the activity.
+	Irp 		 - The device control argument block.
+
+Return Value:
+
+	NTSTATUS
+
+--*/
+{
+	PDokanVCB								vcb;
+	PDokanDCB								dcb;
+	PIO_STACK_LOCATION						irpSp;
+	NTSTATUS								status = STATUS_INVALID_PARAMETER;
+	PFILE_OBJECT							fileObject;
+	ULONG									info = 0;
+	PEVENT_CONTEXT							eventContext;
+	PFILE_OBJECT							relatedFileObject;
+	ULONG									fileNameLength = 0;
+	ULONG									eventLength;
+	PDokanFCB								fcb;
+	PDokanCCB								ccb;
+	PWCHAR									fileName;
+	BOOLEAN									needBackSlashAfterRelatedFile = FALSE;
+	ULONG									securityDescriptorSize = 0;
+	ULONG									alignedEventContextSize = 0;
+	ULONG									alignedObjectNameSize = PointerAlignSize(sizeof(DOKAN_UNICODE_STRING_INTERMEDIATE));
+	ULONG									alignedObjectTypeNameSize = PointerAlignSize(sizeof(DOKAN_UNICODE_STRING_INTERMEDIATE));
+	ULONG									newSecurityDescriptorLength = 0;
+	PDOKAN_UNICODE_STRING_INTERMEDIATE		intermediateUnicodeStr = NULL;
+	PUNICODE_STRING							relatedFileName = NULL;
+
+	PAGED_CODE();
+
+	__try {
+		DDbgPrint("==> DokanCreate\n");
+
+		irpSp = IoGetCurrentIrpStackLocation(Irp);
+		fileObject = irpSp->FileObject;
+		relatedFileObject = fileObject->RelatedFileObject;
+
+		if (fileObject == NULL) {
+			DDbgPrint("  fileObject == NULL\n");
+			status = STATUS_INVALID_PARAMETER;
+			__leave;
+		}
+
+		DDbgPrint("  ProcessId %lu\n", IoGetRequestorProcessId(Irp));
+		DDbgPrint("  FileName:%wZ\n", &fileObject->FileName);
+
+		vcb = DeviceObject->DeviceExtension;
+		PrintIdType(vcb);
+		if (GetIdentifierType(vcb) != VCB) {
+            DDbgPrint("  IdentifierType is not vcb\n");
+			status = STATUS_SUCCESS;
+			__leave;
+		}
+		dcb = vcb->Dcb;
+
+		DDbgPrint("  IrpSp->Flags = %d\n", irpSp->Flags);
+		if (irpSp->Flags & SL_CASE_SENSITIVE) {
+			DDbgPrint("  IrpSp->Flags SL_CASE_SENSITIVE\n");
+		}
+		if (irpSp->Flags & SL_FORCE_ACCESS_CHECK) {
+			DDbgPrint("  IrpSp->Flags SL_FORCE_ACCESS_CHECK\n");
+		}
+		if (irpSp->Flags & SL_OPEN_PAGING_FILE) {
+			DDbgPrint("  IrpSp->Flags SL_OPEN_PAGING_FILE\n");
+		}
+		if (irpSp->Flags & SL_OPEN_TARGET_DIRECTORY) {
+			DDbgPrint("  IrpSp->Flags SL_OPEN_TARGET_DIRECTORY\n");
+		}
+
+	   if ((fileObject->FileName.Length > sizeof(WCHAR)) &&
+			(fileObject->FileName.Buffer[1] == L'\\') &&
+			(fileObject->FileName.Buffer[0] == L'\\')) {
+
+			fileObject->FileName.Length -= sizeof(WCHAR);
+
+			RtlMoveMemory(&fileObject->FileName.Buffer[0],
+						&fileObject->FileName.Buffer[1],
+						fileObject->FileName.Length);
+	   }
+
+		if (relatedFileObject != NULL) {
+			fileObject->Vpb = relatedFileObject->Vpb;
+		} else {
+			fileObject->Vpb = dcb->DeviceObject->Vpb;
+		}
+
+		// Get RelatedFileObject filename.
+		if (relatedFileObject != NULL) {
+			// Using relatedFileObject->FileName is not safe here, use cached filename from context.
+			if (relatedFileObject->FsContext2) {
+				PDokanCCB relatedCcb = (PDokanCCB)relatedFileObject->FsContext2;
+				if (relatedCcb->Fcb) {
+					if (relatedCcb->Fcb->FileName.Length > 0 && relatedCcb->Fcb->FileName.Buffer != NULL) {
+						relatedFileName = &relatedCcb->Fcb->FileName;
+					}
+				}
+			}
+		}
+
+		if (relatedFileName == NULL && fileObject->FileName.Length == 0) {
+
+			DDbgPrint("   request for FS device\n");
+
+			if (irpSp->Parameters.Create.Options & FILE_DIRECTORY_FILE) {
+				status = STATUS_NOT_A_DIRECTORY;
+			} else {
+				SetFileObjectForVCB(fileObject, vcb);
+				info = FILE_OPENED;
+				status = STATUS_SUCCESS;
+			}
+			__leave;
+		}
+
+	   if (fileObject->FileName.Length > sizeof(WCHAR) &&
+		   fileObject->FileName.Buffer[fileObject->FileName.Length/sizeof(WCHAR)-1] == L'\\') {
+			fileObject->FileName.Length -= sizeof(WCHAR);
+	   }
+
+   		fileNameLength = fileObject->FileName.Length;
+		if (relatedFileName != NULL) {
+			fileNameLength += relatedFileName->Length;
+
+			if (fileObject->FileName.Length > 0 &&
+				fileObject->FileName.Buffer[0] == '\\') {
+				DDbgPrint("  when RelatedFileObject is specified, the file name should be relative path\n");
+				status = STATUS_OBJECT_NAME_INVALID;
+				__leave;
+			}
+			if (relatedFileName->Length > 0 &&
+				relatedFileName->Buffer[relatedFileName->Length/sizeof(WCHAR)-1] != '\\') {
+				needBackSlashAfterRelatedFile = TRUE;
+				fileNameLength += sizeof(WCHAR);
+			}
+		}
+
+		// don't open file like stream
+		if (!dcb->UseAltStream &&
+			DokanUnicodeStringChar(&fileObject->FileName, L':') != -1) {
+			DDbgPrint("    alternate stream\n");
+			status = STATUS_INVALID_PARAMETER;
+			info = 0;
+			__leave;
+		}
+			
+		// this memory is freed by DokanGetFCB if needed
+		// "+ sizeof(WCHAR)" is for the last NULL character
+		fileName = ExAllocatePool(fileNameLength + sizeof(WCHAR));
+		if (fileName == NULL) {
+            DDbgPrint("    Can't allocatePool for fileName\n");
+			status = STATUS_INSUFFICIENT_RESOURCES;
+			__leave;
+		}
+
+		RtlZeroMemory(fileName, fileNameLength + sizeof(WCHAR));
+
+		if (relatedFileName != NULL) {
+			DDbgPrint("  RelatedFileName:%wZ\n", relatedFileName);
+
+			// copy the file name of related file object
+			RtlCopyMemory(fileName,
+				relatedFileName->Buffer,
+				relatedFileName->Length);
+
+			if (needBackSlashAfterRelatedFile) {
+				((PWCHAR)fileName)[relatedFileName->Length/sizeof(WCHAR)] = '\\';
+			}
+			// copy the file name of fileObject
+			RtlCopyMemory((PCHAR)fileName +
+				relatedFileName->Length +
+							(needBackSlashAfterRelatedFile? sizeof(WCHAR) : 0),
+							fileObject->FileName.Buffer,
+							fileObject->FileName.Length);
+
+		} else {
+			// if related file object is not specifed, copy the file name of file object
+			RtlCopyMemory(fileName,
+							fileObject->FileName.Buffer,
+							fileObject->FileName.Length);
+		}
+
+		fcb = DokanGetFCB(vcb, fileName, fileNameLength);
+		if (fcb == NULL) {
+            DDbgPrint("    Was not able to get FCB for fileName %ls\n", fileName);
+			status = STATUS_INSUFFICIENT_RESOURCES;
+			__leave;
+		}
+
+		if (irpSp->Flags & SL_OPEN_PAGING_FILE) {
+			fcb->AdvancedFCBHeader.Flags2 |= FSRTL_FLAG2_IS_PAGING_FILE;
+			fcb->AdvancedFCBHeader.Flags2 &= ~FSRTL_FLAG2_SUPPORTS_FILTER_CONTEXTS;
+		}
+
+		ccb = DokanAllocateCCB(dcb, fcb);
+		if (ccb == NULL) {
+            DDbgPrint("    Was not able to allocate CCB\n");
+			DokanFreeFCB(fcb); // FileName is freed here
+			status = STATUS_INSUFFICIENT_RESOURCES;
+			__leave;
+		}
+
+		//remember FILE_DELETE_ON_CLOSE so than the file can be deleted in close for windows 8
+		if (irpSp->Parameters.Create.Options & FILE_DELETE_ON_CLOSE) {
+			fcb->Flags |= DOKAN_DELETE_ON_CLOSE;
+			DDbgPrint("  FILE_DELETE_ON_CLOSE is set so remember for delete in cleanup\n");
+		} else {
+			fcb->Flags &= ~DOKAN_DELETE_ON_CLOSE;
+		}
+
+		fileObject->FsContext = &fcb->AdvancedFCBHeader;
+		fileObject->FsContext2 = ccb;
+		fileObject->PrivateCacheMap = NULL;
+		fileObject->SectionObjectPointer = &fcb->SectionObjectPointers;
+		//fileObject->Flags |= FILE_NO_INTERMEDIATE_BUFFERING;
+
+		alignedEventContextSize = PointerAlignSize(sizeof(EVENT_CONTEXT));
+
+		if(irpSp->Parameters.Create.SecurityContext->AccessState) {
+			
+			if(irpSp->Parameters.Create.SecurityContext->AccessState->SecurityDescriptor) {
+				securityDescriptorSize = PointerAlignSize(RtlLengthSecurityDescriptor(irpSp->Parameters.Create.SecurityContext->AccessState->SecurityDescriptor));
+			}
+
+			if(irpSp->Parameters.Create.SecurityContext->AccessState->ObjectName.Length > 0) {
+				// add 1 WCHAR for NULL
+				alignedObjectNameSize = PointerAlignSize(sizeof(DOKAN_UNICODE_STRING_INTERMEDIATE) + irpSp->Parameters.Create.SecurityContext->AccessState->ObjectName.Length + sizeof(WCHAR));
+			}
+			// else alignedObjectNameSize = PointerAlignSize(sizeof(DOKAN_UNICODE_STRING_INTERMEDIATE)) SEE DECLARATION
+
+			if(irpSp->Parameters.Create.SecurityContext->AccessState->ObjectTypeName.Length > 0) {
+				// add 1 WCHAR for NULL
+				alignedObjectTypeNameSize = PointerAlignSize(sizeof(DOKAN_UNICODE_STRING_INTERMEDIATE) + irpSp->Parameters.Create.SecurityContext->AccessState->ObjectTypeName.Length + sizeof(WCHAR));
+			}
+			// else alignedObjectTypeNameSize = PointerAlignSize(sizeof(DOKAN_UNICODE_STRING_INTERMEDIATE)) SEE DECLARATION
+		}
+
+		eventLength = alignedEventContextSize + securityDescriptorSize;
+		eventLength += alignedObjectNameSize;
+		eventLength += alignedObjectTypeNameSize;
+		eventLength += fcb->FileName.Length + sizeof(WCHAR); // add WCHAR for NULL
+
+		eventContext = AllocateEventContext(vcb->Dcb, Irp, eventLength, ccb);
+				
+		if (eventContext == NULL) {
+            DDbgPrint("    Was not able to allocate eventContext\n");
+			status = STATUS_INSUFFICIENT_RESOURCES;
+			__leave;
+		}
+
+		RtlZeroMemory((char*)eventContext + alignedEventContextSize, eventLength - alignedEventContextSize);
+
+		if(irpSp->Parameters.Create.SecurityContext->AccessState) {
+			// Copy security context
+			eventContext->Operation.Create.SecurityContext.AccessState.Flags = irpSp->Parameters.Create.SecurityContext->AccessState->Flags;
+			eventContext->Operation.Create.SecurityContext.AccessState.RemainingDesiredAccess = irpSp->Parameters.Create.SecurityContext->AccessState->RemainingDesiredAccess;
+			eventContext->Operation.Create.SecurityContext.AccessState.PreviouslyGrantedAccess = irpSp->Parameters.Create.SecurityContext->AccessState->PreviouslyGrantedAccess;
+			eventContext->Operation.Create.SecurityContext.AccessState.OriginalDesiredAccess = irpSp->Parameters.Create.SecurityContext->AccessState->OriginalDesiredAccess;
+
+			// NOTE: AccessState offsets are relative to the start address of AccessState
+
+			if(securityDescriptorSize > 0) {
+				eventContext->Operation.Create.SecurityContext.AccessState.SecurityDescriptorOffset = (ULONG)(((char*)eventContext + alignedEventContextSize) - (char*)&eventContext->Operation.Create.SecurityContext.AccessState);
+			}
+
+			eventContext->Operation.Create.SecurityContext.AccessState.UnicodeStringObjectNameOffset = (ULONG)(((char*)eventContext + alignedEventContextSize + securityDescriptorSize) - (char*)&eventContext->Operation.Create.SecurityContext.AccessState);
+			eventContext->Operation.Create.SecurityContext.AccessState.UnicodeStringObjectTypeOffset = eventContext->Operation.Create.SecurityContext.AccessState.UnicodeStringObjectNameOffset + alignedObjectNameSize;
+		}
+
+		// Other SecurityContext attributes
+		eventContext->Operation.Create.SecurityContext.DesiredAccess = irpSp->Parameters.Create.SecurityContext->DesiredAccess;
+
+		// Other Create attributes
+		eventContext->Operation.Create.FileAttributes = irpSp->Parameters.Create.FileAttributes;
+		eventContext->Operation.Create.CreateOptions = irpSp->Parameters.Create.Options;
+		eventContext->Operation.Create.ShareAccess = irpSp->Parameters.Create.ShareAccess;
+		eventContext->Operation.Create.FileNameLength = fcb->FileName.Length;
+		eventContext->Operation.Create.FileNameOffset = (ULONG)(((char*)eventContext + alignedEventContextSize + securityDescriptorSize + alignedObjectNameSize + alignedObjectTypeNameSize) - (char*)&eventContext->Operation.Create);
+
+		if(securityDescriptorSize > 0) {
+			// Copy security descriptor
+			status = RtlAbsoluteToSelfRelativeSD(irpSp->Parameters.Create.SecurityContext->AccessState->SecurityDescriptor, (PSECURITY_DESCRIPTOR)((char*)eventContext + alignedEventContextSize), &newSecurityDescriptorLength);
+
+			switch(status) {
+			case STATUS_BAD_DESCRIPTOR_FORMAT:
+				// It's already a relative SD so just do a bulk copy
+				RtlCopyMemory((char*)eventContext + alignedEventContextSize, irpSp->Parameters.Create.SecurityContext->AccessState->SecurityDescriptor, securityDescriptorSize);
+				break;
+			case STATUS_BUFFER_TOO_SMALL:
+				DDbgPrint("Failed to copy SECURITY_DESCRIPTOR because the buffer was too small.\n");
+				RtlZeroMemory((char*)eventContext + alignedEventContextSize, securityDescriptorSize);
+				break;
+			case STATUS_SUCCESS:
+				// we're good
+				break;
+			default:
+				DDbgPrint("Failed to copy SECURITY_DESCRIPTOR due to an unexpected error: %d\n", status);
+				RtlZeroMemory((char*)eventContext + alignedEventContextSize, securityDescriptorSize);
+				break;
+			}
+		}
+
+		if(irpSp->Parameters.Create.SecurityContext->AccessState) {
+			// Object name
+			intermediateUnicodeStr = (PDOKAN_UNICODE_STRING_INTERMEDIATE)((char*)&eventContext->Operation.Create.SecurityContext.AccessState + eventContext->Operation.Create.SecurityContext.AccessState.UnicodeStringObjectNameOffset);
+			intermediateUnicodeStr->Length = irpSp->Parameters.Create.SecurityContext->AccessState->ObjectName.Length;
+			intermediateUnicodeStr->MaximumLength = (USHORT)alignedObjectNameSize;
+
+			if(irpSp->Parameters.Create.SecurityContext->AccessState->ObjectName.Length > 0) {
+
+				RtlCopyMemory(intermediateUnicodeStr->Buffer,
+					irpSp->Parameters.Create.SecurityContext->AccessState->ObjectName.Buffer,
+					irpSp->Parameters.Create.SecurityContext->AccessState->ObjectName.Length);
+
+				*(WCHAR*)((char*)intermediateUnicodeStr->Buffer + intermediateUnicodeStr->Length) = 0;
+			}
+			else {
+				intermediateUnicodeStr->Buffer[0] = 0;
+			}
+
+			// Object type name
+			intermediateUnicodeStr = (PDOKAN_UNICODE_STRING_INTERMEDIATE)((char*)intermediateUnicodeStr + alignedObjectNameSize);
+			intermediateUnicodeStr->Length = irpSp->Parameters.Create.SecurityContext->AccessState->ObjectTypeName.Length;
+			intermediateUnicodeStr->MaximumLength = (USHORT)alignedObjectTypeNameSize;
+
+			if(irpSp->Parameters.Create.SecurityContext->AccessState->ObjectTypeName.Length > 0) {
+
+				RtlCopyMemory(intermediateUnicodeStr->Buffer,
+					irpSp->Parameters.Create.SecurityContext->AccessState->ObjectTypeName.Buffer,
+					irpSp->Parameters.Create.SecurityContext->AccessState->ObjectTypeName.Length);
+
+				*(WCHAR*)((char*)intermediateUnicodeStr->Buffer + intermediateUnicodeStr->Length) = 0;
+			}
+			else {
+				intermediateUnicodeStr->Buffer[0] = 0;
+			}
+		}
+
+		// other context info
+		eventContext->Context = 0;
+		eventContext->FileFlags |= fcb->Flags;
+
+		// copy the file name
+		RtlCopyMemory(((char*)&eventContext->Operation.Create + eventContext->Operation.Create.FileNameOffset), fcb->FileName.Buffer, fcb->FileName.Length);
+		*(PWCHAR)((char*)&eventContext->Operation.Create + eventContext->Operation.Create.FileNameOffset + fcb->FileName.Length) = 0;
+
+		// register this IRP to waiting IPR list
+		status = DokanRegisterPendingIrp(DeviceObject, Irp, eventContext, 0);
+
+	} __finally {
+
+        DokanCompleteIrpRequest(Irp, status, info);
+
+		DDbgPrint("<== DokanCreate\n");
+	}
+
+	return status;
+}
+
+
+VOID
+DokanCompleteCreate(
+	 __in PIRP_ENTRY			IrpEntry,
+	 __in PEVENT_INFORMATION	EventInfo
+	 )
+{
+	PIRP				irp;
+	PIO_STACK_LOCATION	irpSp;
+	NTSTATUS			status;
+	ULONG				info;
+	PDokanCCB			ccb;
+	PDokanFCB			fcb;
+
+	irp   = IrpEntry->Irp;
+	irpSp = IrpEntry->IrpSp;	
+
+	DDbgPrint("==> DokanCompleteCreate\n");
+
+	ccb	= IrpEntry->FileObject->FsContext2;
+	ASSERT(ccb != NULL);
+	
+	fcb = ccb->Fcb;
+	ASSERT(fcb != NULL);
+
+	DDbgPrint("  FileName:%wZ\n", &fcb->FileName);
+
+	ccb->UserContext = EventInfo->Context;
+	//DDbgPrint("   set Context %X\n", (ULONG)ccb->UserContext);
+
+	status = EventInfo->Status;
+
+	info = EventInfo->Operation.Create.Information;
+
+	switch (info) {
+	case FILE_OPENED:
+		DDbgPrint("  FILE_OPENED\n");
+		break;
+	case FILE_CREATED:
+		DDbgPrint("  FILE_CREATED\n");
+		break;
+	case FILE_OVERWRITTEN:
+		DDbgPrint("  FILE_OVERWRITTEN\n");
+		break;
+	case FILE_DOES_NOT_EXIST:
+		DDbgPrint("  FILE_DOES_NOT_EXIST\n");
+		break;
+	case FILE_EXISTS:
+		DDbgPrint("  FILE_EXISTS\n");
+		break;
+	case FILE_SUPERSEDED:
+		DDbgPrint("  FILE_SUPERSEDED\n");
+		break;
+	default:
+		DDbgPrint("  info = %d\n", info);
+		break;
+	}
+
+    KeEnterCriticalRegion();
+	ExAcquireResourceExclusiveLite(&fcb->Resource, TRUE);
+	if (NT_SUCCESS(status) &&
+		(irpSp->Parameters.Create.Options & FILE_DIRECTORY_FILE ||
+		EventInfo->Operation.Create.Flags & DOKAN_FILE_DIRECTORY)) {
+		if (irpSp->Parameters.Create.Options & FILE_DIRECTORY_FILE) {
+			DDbgPrint("  FILE_DIRECTORY_FILE %p\n", fcb);
+		} else {
+			DDbgPrint("  DOKAN_FILE_DIRECTORY %p\n", fcb);
+		}
+		fcb->Flags |= DOKAN_FILE_DIRECTORY;
+	}
+	ExReleaseResourceLite(&fcb->Resource);
+    KeLeaveCriticalRegion();
+
+    KeEnterCriticalRegion();
+	ExAcquireResourceExclusiveLite(&ccb->Resource, TRUE);
+	if (NT_SUCCESS(status)) {
+		ccb->Flags |= DOKAN_FILE_OPENED;
+	}
+	ExReleaseResourceLite(&ccb->Resource);
+    KeLeaveCriticalRegion();
+
+	if (NT_SUCCESS(status)) {
+		if (info == FILE_CREATED) {
+			if (fcb->Flags & DOKAN_FILE_DIRECTORY) {
+				DokanNotifyReportChange(fcb, FILE_NOTIFY_CHANGE_DIR_NAME, FILE_ACTION_ADDED);
+			} else {
+				DokanNotifyReportChange(fcb, FILE_NOTIFY_CHANGE_FILE_NAME, FILE_ACTION_ADDED);
+			}
+		}
+	} else {
+		DDbgPrint("   IRP_MJ_CREATE failed. Free CCB:%p\n", ccb);
+		DokanFreeCCB(ccb);
+		DokanFreeFCB(fcb);
+	}
+	
+	irp->IoStatus.Status = status;
+	irp->IoStatus.Information = info;
+	IoCompleteRequest(irp, IO_NO_INCREMENT);
+
+	DokanPrintNTStatus(status);
+	DDbgPrint("<== DokanCompleteCreate\n");
+}
+