/*
  Dokan : user-mode file system library for Windows

  Copyright (C) 2010 Hiroki Asakawa info@dokan-dev.net

  http://dokan-dev.net/en

This program is free software; you can redistribute it and/or modify it under
the terms of the GNU Lesser General Public License as published by the Free
Software Foundation; either version 3 of the License, or (at your option) any
later version.

This program is distributed in the hope that it will be useful, but WITHOUT ANY
WARRANTY; without even the implied warranty of MERCHANTABILITY or FITNESS
FOR A PARTICULAR PURPOSE. See the GNU General Public License for more details.

You should have received a copy of the GNU Lesser General Public License along
with this program. If not, see <http://www.gnu.org/licenses/>.
*/

#include <ntstatus.h>
#include <process.h>
#include "dokani.h"

BOOL DOKANAPI
DokanResetTimeout(ULONG Timeout, PDOKAN_FILE_INFO FileInfo)
{
	BOOL	status;
	ULONG	returnedLength;
	PDOKAN_INSTANCE		instance;
	PDOKAN_OPEN_INFO	openInfo;
	PEVENT_CONTEXT		eventContext;
	PEVENT_INFORMATION	eventInfo;
	ULONG				eventInfoSize = sizeof(EVENT_INFORMATION);
	WCHAR				rawDeviceName[MAX_PATH];

	openInfo = (PDOKAN_OPEN_INFO)(UINT_PTR)FileInfo->DokanContext;

	if (openInfo == NULL) {
		return FALSE;
	}

	eventContext = openInfo->EventContext;
	if (eventContext == NULL) {
		return FALSE;
	}

	instance = openInfo->DokanInstance;
	if (instance == NULL) {
		return FALSE;
	}

	eventInfo = (PEVENT_INFORMATION)malloc(eventInfoSize);
	if (eventInfo == NULL) {
		return FALSE;
	}
	RtlZeroMemory(eventInfo, eventInfoSize);

	eventInfo->SerialNumber = eventContext->SerialNumber;
	eventInfo->Operation.ResetTimeout.Timeout = Timeout;

	status = SendToDevice(
				GetRawDeviceName(instance->DeviceName, rawDeviceName, MAX_PATH),
				IOCTL_RESET_TIMEOUT,
				eventInfo,
				eventInfoSize,
				NULL,
				0,
				&returnedLength);
	free(eventInfo);
	return status;
}


UINT WINAPI
DokanKeepAlive(
	PDOKAN_INSTANCE DokanInstance)
{
	HANDLE	device;
	ULONG	ReturnedLength;
<<<<<<< HEAD
	BOOL	status;
	WCHAR	rawDeviceName[MAX_PATH];
=======
>>>>>>> fe5588c0

	device = CreateFile(
				GetRawDeviceName(DokanInstance->DeviceName, rawDeviceName, MAX_PATH),
				GENERIC_READ | GENERIC_WRITE,       // dwDesiredAccess
                FILE_SHARE_READ | FILE_SHARE_WRITE, // dwShareMode
                NULL,                               // lpSecurityAttributes
                OPEN_EXISTING,                      // dwCreationDistribution
                0,                                  // dwFlagsAndAttributes
                NULL                                // hTemplateFile
			);

    while(device != INVALID_HANDLE_VALUE) {

		BOOL status = DeviceIoControl(
					device,                 // Handle to device
					IOCTL_KEEPALIVE,			// IO Control code
					NULL,		    // Input Buffer to driver.
					0,			// Length of input buffer in bytes.
					NULL,           // Output Buffer from driver.
					0,			// Length of output buffer in bytes.
					&ReturnedLength,		    // Bytes placed in buffer.
					NULL                    // synchronous call
				);
		if (!status) {
			break;
		}
		Sleep(DOKAN_KEEPALIVE_TIME);
	}

	CloseHandle(device);

	_endthreadex(0);
	return STATUS_SUCCESS;
}<|MERGE_RESOLUTION|>--- conflicted
+++ resolved
@@ -78,11 +78,7 @@
 {
 	HANDLE	device;
 	ULONG	ReturnedLength;
-<<<<<<< HEAD
-	BOOL	status;
 	WCHAR	rawDeviceName[MAX_PATH];
-=======
->>>>>>> fe5588c0
 
 	device = CreateFile(
 				GetRawDeviceName(DokanInstance->DeviceName, rawDeviceName, MAX_PATH),
