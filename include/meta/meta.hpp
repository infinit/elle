--- conflicted
+++ resolved
@@ -1142,23 +1142,14 @@
             template <>
             struct _and_<false>
             {
-<<<<<<< HEAD
-                template <typename Bool_, typename... Bools>
-                using invoke = invoke<
-                    if_c<!META_VALUE_OF(Bool_),
-                        id<std::false_type>,
-                        _and_<0 == sizeof...(Bools)>>,
-                    Bools...>;
-=======
                 template <typename Bool, typename... Bools>
                 using invoke =
                     invoke<
                         if_c<
-                            !Bool::type::value,
+                            !META_VALUE_OF(Bool),
                             id<std::false_type>,
                             _and_<0 == sizeof...(Bools)>>,
                         Bools...>;
->>>>>>> 208413b5
             };
 
             template <bool>
@@ -1171,22 +1162,14 @@
             template <>
             struct _or_<false>
             {
-                template <typename Bool_, typename... Bools>
-<<<<<<< HEAD
-                using invoke = invoke<
-                    if_c<META_VALUE_OF(Bool_),
-                        id<std::true_type>,
-                        _or_<0 == sizeof...(Bools)>>,
-                    Bools...>;
-=======
+                template <typename Bool, typename... Bools>
                 using invoke =
                     invoke<
                         if_c<
-                            Bool_::type::value,
+                            META_VALUE_OF(Bool),
                             id<std::true_type>,
                             _or_<0 == sizeof...(Bools)>>,
                         Bools...>;
->>>>>>> 208413b5
             };
         } // namespace detail
         /// \endcond
