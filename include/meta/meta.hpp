--- conflicted
+++ resolved
@@ -143,7 +143,6 @@
         template <typename T>
         using _t = typename T::type;
 
-<<<<<<< HEAD
         /// Type alias for \p T::type::value_type.
         /// \ingroup invocation
         template <typename T>
@@ -158,12 +157,8 @@
             return META_VALUE_OF(T);
         }
 
-#if defined(__cpp_variable_templates) || defined(META_DOXYGEN_INVOKED)
+#if META_CXX_VARIABLE_TEMPLATES || defined(META_DOXYGEN_INVOKED)
         /// Variable template for \c value_of<T>()
-=======
-#if META_CXX_VARIABLE_TEMPLATES || defined(META_DOXYGEN_INVOKED)
-        /// Variable alias for \c T::type::value
->>>>>>> 2ebc6f92
         /// \note Requires C++14 or greater.
         /// \ingroup invocation
         template <typename T>
@@ -2163,14 +2158,10 @@
             {
 #if (defined(__clang__) && __clang_major__ < 6) || defined(__apple_build_version__)
                 // Explicitly specify extent to avoid https://llvm.org/bugs/show_bug.cgi?id=28385
-<<<<<<< HEAD
                 static constexpr bool s_v[sizeof...(List)] = {META_VALUE_OF(invoke<Fun, List>)...};
-=======
-                static constexpr bool s_v[sizeof...(List)] = {invoke<Fun, List>::type::value...};
 #else
-                static constexpr bool s_v[] = {invoke<Fun, List>::type::value...};
+                static constexpr bool s_v[] = {META_VALUE_OF(invoke<Fun, List>)...};
 #endif
->>>>>>> 2ebc6f92
                 using type =
                     drop_c<list<List...>, detail::find_if_i_(s_v, s_v + sizeof...(List)) - s_v>;
             };
@@ -2227,14 +2218,10 @@
             {
 #if (defined(__clang__) && __clang_major__ < 6) || defined(__apple_build_version__)
                 // Explicitly specify extent to avoid https://llvm.org/bugs/show_bug.cgi?id=28385
-<<<<<<< HEAD
                 static constexpr bool s_v[sizeof...(List)] = {META_VALUE_OF(invoke<Fun, List>)...};
-=======
-                static constexpr bool s_v[sizeof...(List)] = {invoke<Fun, List>::type::value...};
 #else
-                static constexpr bool s_v[] = {invoke<Fun, List>::type::value...};
+                static constexpr bool s_v[] = {META_VALUE_OF(invoke<Fun, List>)...};
 #endif
->>>>>>> 2ebc6f92
                 using type =
                   drop_c<list<List...>, detail::reverse_find_if_i_(s_v, s_v + sizeof...(List),
                                                                    s_v + sizeof...(List)) - s_v>;
@@ -2402,14 +2389,10 @@
             {
 #if (defined(__clang__) && __clang_major__ < 6) || defined(__apple_build_version__)
                 // Explicitly specify extent to avoid https://llvm.org/bugs/show_bug.cgi?id=28385
-<<<<<<< HEAD
                 static constexpr bool s_v[sizeof...(List)] = {META_VALUE_OF(invoke<Fn, List>)...};
-=======
-                static constexpr bool s_v[sizeof...(List)] = {invoke<Fn, List>::type::value...};
 #else
-                static constexpr bool s_v[] = {invoke<Fn, List>::type::value...};
+                static constexpr bool s_v[] = {META_VALUE_OF(invoke<Fn, List>)...};
 #endif
->>>>>>> 2ebc6f92
                 using type = meta::size_t<detail::count_i_(s_v, s_v + sizeof...(List), 0u)>;
             };
         }
