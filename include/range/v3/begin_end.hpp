/// \file
// Range v3 library
//
//  Copyright Eric Niebler 2013-present
//
//  Use, modification and distribution is subject to the
//  Boost Software License, Version 1.0. (See accompanying
//  file LICENSE_1_0.txt or copy at
//  http://www.boost.org/LICENSE_1_0.txt)
//
// Project home: https://github.com/ericniebler/range-v3
//

#ifndef RANGES_V3_BEGIN_END_HPP
#define RANGES_V3_BEGIN_END_HPP

#include <functional>
#include <initializer_list>
#include <iterator>
#include <limits>
#include <utility>
#if defined(__cpp_lib_string_view) && __cpp_lib_string_view > 0
#include <string_view>
#endif

#include <range/v3/range_fwd.hpp>
#include <range/v3/utility/dangling.hpp>
#include <range/v3/utility/iterator_concepts.hpp>
#include <range/v3/utility/iterator_traits.hpp>
#include <range/v3/utility/iterator.hpp> // for ranges::reverse_iterator
#include <range/v3/utility/static_const.hpp>

namespace ranges
{
    inline namespace v3
    {
        /// \cond
        namespace _begin_
        {
            // Poison pill for std::begin. (See the detailed discussion at
            // https://github.com/ericniebler/stl2/issues/139)
            template<typename T>
<<<<<<< HEAD
            void begin(T &&) = delete;
=======
            void begin(T &) = delete;
            template<typename T>
            void begin(T const &) = delete;

#ifdef RANGES_WORKAROUND_MSVC_620035
            void begin();
#endif

#if defined(__GNUC__) && !defined(__clang__) && __GNUC__ >= 8 && __GNUC_MINOR__ < 2
            // Workaround https://gcc.gnu.org/bugzilla/show_bug.cgi?id=85765
>>>>>>> 3277992e
            template<typename T>
            void begin(std::initializer_list<T>) = delete;

            template<class I>
            auto is_iterator(I) -> CPP_ret(void)(requires Iterator<I>);

            CPP_def
            (
                template(typename T)
                concept HasMemberBegin,
                    requires (T &t)
                    (
                        _begin_::is_iterator(t.begin())
                    ) &&
                    std::is_lvalue_reference<T>::value
            );

            CPP_def
            (
                template(typename T)
                concept HasNonMemberBegin,
                    requires (T &&t)
                    (
                        _begin_::is_iterator(begin((T &&) t))
                    )
            );

            struct fn
            {
            private:
                template<bool>
                struct impl_
                {
                    // HasMemberBegin == true
                    template<typename R>
                    constexpr auto operator()(R &&r) const
                        noexcept(noexcept(r.begin()))
                    {
                        return r.begin();
                    }
                };

                template<typename R>
                using impl = impl_<HasMemberBegin<R>>;

            public:
                template<typename R, std::size_t N>
                void operator()(R (&&)[N]) const = delete;

                template<typename R, std::size_t N>
                constexpr R *operator()(R (&array)[N]) const noexcept
                {
                    return array;
                }

                template<typename R>
                constexpr auto CPP_fun(operator())(R &&r) (const
                    noexcept(noexcept(impl<R>{}((R &&) r)))
                    requires (HasMemberBegin<R> || HasNonMemberBegin<R>))
                {
                    return impl<R>{}((R &&) r);
                }

#if defined(__cpp_lib_string_view) && __cpp_lib_string_view > 0
                template<class CharT, class Traits>
                constexpr auto operator()(std::basic_string_view<CharT, Traits> r) const noexcept
                {
                    return r.begin();
                }
#endif

                template<typename T, typename Fn = fn>
                RANGES_DEPRECATED("Using a reference_wrapper as a Range is deprecated. Use view::ref instead.")
                constexpr auto operator()(std::reference_wrapper<T> ref) const
                    noexcept(noexcept(Fn{}(ref.get()))) ->
                    decltype(Fn{}(ref.get()))
                {
                    return Fn{}(ref.get());
                }

                template<typename T, typename Fn = fn>
                RANGES_DEPRECATED("Using a reference_wrapper as a Range is deprecated. Use view::ref instead.")
                constexpr auto operator()(ranges::reference_wrapper<T> ref) const
                    noexcept(noexcept(Fn{}(ref.get()))) ->
                    decltype(Fn{}(ref.get()))
                {
                    return Fn{}(ref.get());
                }
            };

            // HasMemberBegin == false
            template<>
            struct fn::impl_<false>
            {
                template<typename R>
                constexpr auto operator()(R &&r) const
                    noexcept(noexcept(begin((R &&) r)))
                {
                    return begin((R &&) r);
                }
            };

            template<typename R>
            using _t = decltype(fn{}(std::declval<R>()));
        }
        /// \endcond

        /// \ingroup group-core
        /// \param r
        /// \return \c r, if \c r is an array. Otherwise, `r.begin()` if that expression is
        ///   well-formed and returns an Iterator. Otherwise, `begin(r)` if that expression
        ///   returns an Iterator.
        RANGES_DEFINE_CPO(_begin_::fn, begin)

        /// \cond
        namespace _end_
        {
            // Poison pill for std::end. (See the detailed discussion at
            // https://github.com/ericniebler/stl2/issues/139)
            template<typename T>
            void end(T &&) = delete;
            template<typename T>
<<<<<<< HEAD
            void end(std::initializer_list<T>) = delete;

            template<typename I, typename S>
            auto is_sentinel(S) -> CPP_ret(void)(requires Sentinel<S, I>);

            CPP_def
            (
                template(typename T)
                concept HasMemberEnd,
                    requires (T &t)
                    (
                        _end_::is_sentinel<_begin_::_t<T>>(t.end())
                    ) &&
                    std::is_lvalue_reference<T>::value
            );

            CPP_def
            (
                template(typename T)
                concept HasNonMemberEnd,
                    requires (T &&t)
                    (
                        _end_::is_sentinel<_begin_::_t<T>>(end((T &&) t))
                    )
            );
=======
            void end(T const &) = delete;

#ifdef RANGES_WORKAROUND_MSVC_620035
            void end();
#endif

#if defined(__GNUC__) && !defined(__clang__) && __GNUC__ >= 8 && __GNUC_MINOR__ < 2
            // Workaround https://gcc.gnu.org/bugzilla/show_bug.cgi?id=85765
            template<typename T>
            void end(std::initializer_list<T> volatile &) = delete;
            template<typename T>
            void end(std::initializer_list<T> const volatile &) = delete;
#endif
>>>>>>> 3277992e

            struct fn
            {
            private:
                template<bool>
                struct impl_
                {
                    // HasMemberEnd == true
                    template<typename R>
                    constexpr auto operator()(R &&r) const
                        noexcept(noexcept(r.end()))
                    {
                        return r.end();
                    }
                };

                template<typename R>
                using impl = impl_<HasMemberEnd<R>>;

            public:
                template<typename R, std::size_t N>
                void operator()(R (&&)[N]) const = delete;

                template<typename R, std::size_t N>
                constexpr R *operator()(R (&array)[N]) const noexcept
                {
                    return array + N;
                }

                template<typename R>
                constexpr auto CPP_fun(operator())(R &&r) (const
                    noexcept(noexcept(impl<R>{}((R &&) r)))
                    requires (HasMemberEnd<R> || HasNonMemberEnd<R>))
                {
                    return impl<R>{}((R &&) r);
                }

#if defined(__cpp_lib_string_view) && __cpp_lib_string_view > 0
                template<class CharT, class Traits>
                constexpr auto operator()(std::basic_string_view<CharT, Traits> r) const noexcept
                {
                    return r.end();
                }
#endif

                template<typename T, typename Fn = fn>
                RANGES_DEPRECATED("Using a reference_wrapper as a Range is deprecated. Use view::ref instead.")
                constexpr auto operator()(std::reference_wrapper<T> ref) const
                    noexcept(noexcept(Fn{}(ref.get()))) ->
                    decltype(Fn{}(ref.get()))
                {
                    return Fn{}(ref.get());
                }

                template<typename T, typename Fn = fn>
                RANGES_DEPRECATED("Using a reference_wrapper as a Range is deprecated. Use view::ref instead.")
                constexpr auto operator()(ranges::reference_wrapper<T> ref) const
<<<<<<< HEAD
                    noexcept(noexcept(Fn{}(ref.get()))) ->
                    decltype(Fn{}(ref.get()))
                {
                    return Fn{}(ref.get());
=======
                RANGES_DECLTYPE_AUTO_RETURN_NOEXCEPT
                (
                    Fn()(ref.get())
                )

                template<typename Int, CONCEPT_REQUIRES_(Integral<Int>())>
                detail::from_end_<meta::_t<std::make_signed<Int>>> operator-(Int dist) const
                {
                    using T = meta::_t<std::make_signed<Int>>;
                    RANGES_EXPECT(0 <= dist);
                    RANGES_EXPECT(dist <= static_cast<Int>(std::numeric_limits<T>::max()));
                    return {-static_cast<meta::_t<std::make_signed<Int>>>(dist)};
>>>>>>> 3277992e
                }
            };

            // HasMemberEnd == false
            template<>
            struct fn::impl_<false>
            {
                template<typename R>
                constexpr auto operator()(R &&r) const
                    noexcept(noexcept(end((R &&) r)))
                {
                    return end((R &&) r);
                }
            };

            template<typename R>
            using _t = decltype(fn{}(std::declval<R>()));
        }
        /// \endcond

        /// \ingroup group-core
        /// \param r
        /// \return \c r+size(r), if \c r is an array. Otherwise, `r.end()` if that expression is
        ///   well-formed and returns an Iterator. Otherwise, `end(r)` if that expression
        ///   returns an Iterator.
        RANGES_DEFINE_CPO(_end_::fn, end)

        /// \cond
        namespace _cbegin_
        {
            struct fn
            {
                template<typename R>
                constexpr _begin_::_t<detail::as_const_t<R>> operator()(R &&r) const
                    noexcept(noexcept(ranges::begin(detail::as_const((R &&) r))))
                {
                    return ranges::begin(detail::as_const((R &&) r));
                }
            };
        }
        /// \endcond

        /// \ingroup group-core
        /// \param r
        /// \return The result of calling `ranges::begin` with a const-qualified
        ///    reference to r.
        RANGES_INLINE_VARIABLE(_cbegin_::fn, cbegin)

        /// \cond
        namespace _cend_
        {
            struct fn
            {
                template<typename R>
                constexpr _end_::_t<detail::as_const_t<R>> operator()(R &&r) const
                    noexcept(noexcept(ranges::end(detail::as_const((R &&) r))))
                {
                    return ranges::end(detail::as_const((R &&) r));
                }
            };
        }
        /// \endcond

        /// \ingroup group-core
        /// \param r
        /// \return The result of calling `ranges::end` with a const-qualified
        ///    reference to r.
        RANGES_INLINE_VARIABLE(_cend_::fn, cend)

        /// \cond
        namespace _rbegin_
        {
            template<typename R>
            void rbegin(R &&) = delete;
            // Non-standard, to keep unqualified rbegin(r) from finding std::rbegin
            // and returning a std::reverse_iterator.
            template<typename T>
            void rbegin(std::initializer_list<T>) = delete;
            template<typename T, std::size_t N>
            void rbegin(T (&)[N]) = delete;

            CPP_def
            (
                template(typename T)
                concept HasMemberRBegin,
                    requires (T &t)
                    (
                        _begin_::is_iterator(t.rbegin())
                    ) &&
                    std::is_lvalue_reference<T>::value
            );

            CPP_def
            (
                template(typename T)
                concept HasNonMemberRBegin,
                    requires (T &&t)
                    (
                        _begin_::is_iterator(rbegin((T &&) t))
                    )
            );

            CPP_def
            (
                template(typename T)
                concept CanReverseEnd,
                    requires (T &&t)
                    (
                        // make_reverse_iterator is constrained with
                        // BidirectionalIterator.
                        ranges::make_reverse_iterator(ranges::end((T &&) t))
                    ) &&
                    Same<_begin_::_t<T>, _end_::_t<T>>
            );

            struct fn
            {
            private:
                // HasMemberRBegin == true
                template<int>
                struct impl_
                {
                    template<typename R>
                    constexpr auto operator()(R &&r) const
                        noexcept(noexcept(r.rbegin()))
                    {
                        return r.rbegin();
                    }
                };

                template<typename R>
                using impl = impl_<HasMemberRBegin<R> ? 0 : HasNonMemberRBegin<R> ? 1 : 2>;

            public:
                template<typename R>
                constexpr auto CPP_fun(operator())(R &&r) (const
                    noexcept(noexcept(impl<R>{}((R &&) r)))
                    requires (HasMemberRBegin<R> || HasNonMemberRBegin<R> || CanReverseEnd<R>))
                {
                    return impl<R>{}((R &&) r);
                }

                template<typename T, typename Fn = fn>
                RANGES_DEPRECATED("Using a reference_wrapper as a Range is deprecated. Use view::ref instead.")
                constexpr auto operator()(std::reference_wrapper<T> ref) const
                    noexcept(noexcept(Fn{}(ref.get()))) ->
                    decltype(Fn{}(ref.get()))
                {
                    return Fn{}(ref.get());
                }

                template<typename T, typename Fn = fn>
                RANGES_DEPRECATED("Using a reference_wrapper as a Range is deprecated. Use view::ref instead.")
                constexpr auto operator()(ranges::reference_wrapper<T> ref) const
                    noexcept(noexcept(Fn{}(ref.get()))) ->
                    decltype(Fn{}(ref.get()))
                {
                    return Fn{}(ref.get());
                }
            };

            // HasNonMemberRBegin == true
            template<>
            struct fn::impl_<1>
            {
                template<typename R>
                constexpr auto operator()(R &&r) const
                    noexcept(noexcept(rbegin((R &&) r)))
                {
                    return rbegin((R &&) r);
                }
            };

            // CanReverseEnd
            template<>
            struct fn::impl_<2>
            {
                template<typename R>
                constexpr auto operator()(R &&r) const
                    noexcept(noexcept(ranges::make_reverse_iterator(ranges::end((R &&) r))))
                {
                    return ranges::make_reverse_iterator(ranges::end((R &&) r));
                }
            };

            template<typename R>
            using _t = decltype(fn{}(std::declval<R>()));
        }
        /// \endcond

        /// \ingroup group-core
        /// \param r
        /// \return `make_reverse_iterator(r+size(r))` if r is an array. Otherwise,
        ///   `r.rbegin()` if that expression is well-formed and returns an Iterator.
        ///   Otherwise, `make_reverse_iterator(ranges::end(r))` if `ranges::begin(r)`
        ///   and `ranges::end(r)` are both well-formed and have the same type that
        ///   satisfies BidirectionalIterator.
        RANGES_DEFINE_CPO(_rbegin_::fn, rbegin)

        /// \cond
        namespace _rend_
        {
            template<typename R>
            void rend(R &&) = delete;
            // Non-standard, to keep unqualified rend(r) from finding std::rend
            // and returning a std::reverse_iterator.
            template<typename T>
            void rend(std::initializer_list<T>) = delete;
            template<typename T, std::size_t N>
            void rend(T (&)[N]) = delete;

            CPP_def
            (
                template(typename T)
                concept HasMemberREnd,
                    requires (T &t)
                    (
                        _end_::is_sentinel<_rbegin_::_t<T &>>(t.rend())
                    ) &&
                    std::is_lvalue_reference<T>::value
            );

            CPP_def
            (
                template(typename T)
                concept HasNonMemberREnd,
                    requires (T &&t)
                    (
                        _end_::is_sentinel<_rbegin_::_t<T &>>(rend((T &&) t))
                    )
            );

            CPP_def
            (
                template(typename T)
                concept CanReverseBegin,
                    requires (T &&t)
                    (
                        // make_reverse_iterator is constrained with
                        // BidirectionalIterator.
                        ranges::make_reverse_iterator(ranges::begin((T &&) t))
                    ) &&
                    Same<_begin_::_t<T>, _end_::_t<T>>
            );

            struct fn
            {
            private:
                // HasMemberRBegin == true
                template<int>
                struct impl_
                {
                    template<typename R>
                    constexpr auto operator()(R &&r) const
                        noexcept(noexcept(r.rend()))
                    {
                        return r.rend();
                    }
                };

                template<typename R>
                using impl = impl_<HasMemberREnd<R> ? 0 : HasNonMemberREnd<R> ? 1 : 2>;

            public:
                template<typename R>
                constexpr auto CPP_fun(operator())(R &&r) (const
                    noexcept(noexcept(impl<R>{}((R &&) r)))
                    requires (HasMemberREnd<R> || HasNonMemberREnd<R> || CanReverseBegin<R>))
                {
                    return impl<R>{}((R &&) r);
                }

                template<typename T, typename Fn = fn>
                RANGES_DEPRECATED("Using a reference_wrapper as a Range is deprecated. Use view::ref instead.")
                constexpr auto operator()(std::reference_wrapper<T> ref) const
                    noexcept(noexcept(Fn{}(ref.get()))) ->
                    decltype(Fn{}(ref.get()))
                {
                    return Fn{}(ref.get());
                }

                template<typename T, typename Fn = fn>
                RANGES_DEPRECATED("Using a reference_wrapper as a Range is deprecated. Use view::ref instead.")
                constexpr auto operator()(ranges::reference_wrapper<T> ref) const
                    noexcept(noexcept(Fn{}(ref.get()))) ->
                    decltype(Fn{}(ref.get()))
                {
                    return Fn{}(ref.get());
                }
            };

            // HasNonMemberREnd == true
            template<>
            struct fn::impl_<1>
            {
                template<typename R>
                constexpr auto operator()(R &&r) const
                    noexcept(noexcept(rend((R &&) r)))
                {
                    return rend((R &&) r);
                }
            };

            // CanReverseBegin
            template<>
            struct fn::impl_<2>
            {
                template<typename R>
                constexpr auto operator()(R &&r) const
                    noexcept(noexcept(ranges::make_reverse_iterator(ranges::begin((R &&) r))))
                {
                    return ranges::make_reverse_iterator(ranges::begin((R &&) r));
                }
            };

            template<typename R>
            using _t = decltype(fn{}(std::declval<R>()));
        }
        /// \endcond

        /// \ingroup group-core
        /// \param r
        /// \return `make_reverse_iterator(r))` if r is an array. Otherwise,
        ///   `r.rend()` if that expression is well-formed and returns a type that
        ///   satisfies `Sentinel<S, I>` where `I` is the type of `ranges::rbegin(r)`.
        ///   Otherwise, `make_reverse_iterator(ranges::begin(r))` if `ranges::begin(r)`
        ///   and `ranges::end(r)` are both well-formed and have the same type that
        ///   satisfies BidirectionalIterator.
        RANGES_DEFINE_CPO(_rend_::fn, rend)

        /// \cond
        namespace _crbegin_
        {
            struct fn
            {
                template<typename R>
                constexpr _rbegin_::_t<detail::as_const_t<R>> operator()(R &&r) const
                    noexcept(noexcept(ranges::rbegin(detail::as_const((R &&) r))))
                {
                    return ranges::rbegin(detail::as_const((R &&) r));
                }
            };
        }
        /// \endcond

        /// \ingroup group-core
        /// \param r
        /// \return The result of calling `ranges::rbegin` with a const-qualified
        ///    reference to r.
        RANGES_INLINE_VARIABLE(_crbegin_::fn, crbegin)

        /// \cond
        namespace _crend_
        {
            struct fn
            {
                template<typename R>
                constexpr _rend_::_t<detail::as_const_t<R>> operator()(R &&r) const
                    noexcept(noexcept(ranges::rend(detail::as_const((R &&) r))))
                {
                    return ranges::rend(detail::as_const((R &&) r));
                }
            };
        }
        /// \endcond

        /// \ingroup group-core
        /// \param r
        /// \return The result of calling `ranges::rend` with a const-qualified
        ///    reference to r.
        RANGES_INLINE_VARIABLE(_crend_::fn, crend)
    }
}

#endif<|MERGE_RESOLUTION|>--- conflicted
+++ resolved
@@ -40,20 +40,12 @@
             // Poison pill for std::begin. (See the detailed discussion at
             // https://github.com/ericniebler/stl2/issues/139)
             template<typename T>
-<<<<<<< HEAD
             void begin(T &&) = delete;
-=======
-            void begin(T &) = delete;
-            template<typename T>
-            void begin(T const &) = delete;
 
 #ifdef RANGES_WORKAROUND_MSVC_620035
             void begin();
 #endif
 
-#if defined(__GNUC__) && !defined(__clang__) && __GNUC__ >= 8 && __GNUC_MINOR__ < 2
-            // Workaround https://gcc.gnu.org/bugzilla/show_bug.cgi?id=85765
->>>>>>> 3277992e
             template<typename T>
             void begin(std::initializer_list<T>) = delete;
 
@@ -175,8 +167,12 @@
             // https://github.com/ericniebler/stl2/issues/139)
             template<typename T>
             void end(T &&) = delete;
+
+#ifdef RANGES_WORKAROUND_MSVC_620035
+            void end();
+#endif
+
             template<typename T>
-<<<<<<< HEAD
             void end(std::initializer_list<T>) = delete;
 
             template<typename I, typename S>
@@ -202,21 +198,6 @@
                         _end_::is_sentinel<_begin_::_t<T>>(end((T &&) t))
                     )
             );
-=======
-            void end(T const &) = delete;
-
-#ifdef RANGES_WORKAROUND_MSVC_620035
-            void end();
-#endif
-
-#if defined(__GNUC__) && !defined(__clang__) && __GNUC__ >= 8 && __GNUC_MINOR__ < 2
-            // Workaround https://gcc.gnu.org/bugzilla/show_bug.cgi?id=85765
-            template<typename T>
-            void end(std::initializer_list<T> volatile &) = delete;
-            template<typename T>
-            void end(std::initializer_list<T> const volatile &) = delete;
-#endif
->>>>>>> 3277992e
 
             struct fn
             {
@@ -274,25 +255,21 @@
                 template<typename T, typename Fn = fn>
                 RANGES_DEPRECATED("Using a reference_wrapper as a Range is deprecated. Use view::ref instead.")
                 constexpr auto operator()(ranges::reference_wrapper<T> ref) const
-<<<<<<< HEAD
-                    noexcept(noexcept(Fn{}(ref.get()))) ->
-                    decltype(Fn{}(ref.get()))
-                {
-                    return Fn{}(ref.get());
-=======
-                RANGES_DECLTYPE_AUTO_RETURN_NOEXCEPT
-                (
-                    Fn()(ref.get())
-                )
-
-                template<typename Int, CONCEPT_REQUIRES_(Integral<Int>())>
-                detail::from_end_<meta::_t<std::make_signed<Int>>> operator-(Int dist) const
-                {
-                    using T = meta::_t<std::make_signed<Int>>;
+                    noexcept(noexcept(Fn{}(ref.get()))) ->
+                    decltype(Fn{}(ref.get()))
+                {
+                    return Fn{}(ref.get());
+                }
+
+                template<typename Int>
+                auto operator-(Int dist) const ->
+                    CPP_ret(detail::from_end_<meta::_t<std::make_signed<Int>>>)(
+                        requires Integral<Int>)
+                {
+                    using SInt = meta::_t<std::make_signed<Int>>;
                     RANGES_EXPECT(0 <= dist);
-                    RANGES_EXPECT(dist <= static_cast<Int>(std::numeric_limits<T>::max()));
-                    return {-static_cast<meta::_t<std::make_signed<Int>>>(dist)};
->>>>>>> 3277992e
+                    RANGES_EXPECT(dist <= static_cast<Int>(std::numeric_limits<SInt>::max()));
+                    return detail::from_end_<SInt>{-static_cast<SInt>(dist)};
                 }
             };
 
