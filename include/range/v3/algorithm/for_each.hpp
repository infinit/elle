//  Copyright Neil Groves 2009.
//  Copyright Eric Niebler 2013
//
//  Use, modification and distribution is subject to the
//  Boost Software License, Version 1.0. (See accompanying
//  file LICENSE_1_0.txt or copy at
//  http://www.boost.org/LICENSE_1_0.txt)
//
// For more information, see http://www.boost.org/libs/range/
//
#ifndef RANGES_V3_ALGORITHM_FOR_EACH_HPP
#define RANGES_V3_ALGORITHM_FOR_EACH_HPP

#include <range/v3/range_fwd.hpp>
#include <range/v3/begin_end.hpp>
#include <range/v3/range_concepts.hpp>
#include <range/v3/range_traits.hpp>
#include <range/v3/utility/iterator_traits.hpp>

namespace ranges
{
    inline namespace v3
    {
        template<typename InputIterator, typename Sentinel, typename Fun,
            CONCEPT_REQUIRES_(ranges::InputIterator<InputIterator>() &&
                              ranges::EqualityComparable<InputIterator, Sentinel>() &&
                              ranges::Callable<Fun, iterator_reference_t<InputIterator>>())>
        InputIterator
        for_each(InputIterator begin, Sentinel end, Fun fun)
        {
            for(; begin != end; ++begin)
            {
                fun(*begin);
            }
            return begin;
        }

        template<typename InputIterable, typename Fun,
<<<<<<< HEAD
            CONCEPT_REQUIRES_(ranges::InputIterable<InputIterable>() &&
=======
            CONCEPT_REQUIRES_(ranges::Iterable<InputIterable>() &&
                              ranges::InputIterator<range_iterator_t<InputIterable>>() &&
>>>>>>> 84c5fbcb
                              ranges::Callable<Fun, range_reference_t<InputIterable>>())>
        range_iterator_t<InputIterable>
        for_each(InputIterable &rng, Fun fun)
        {
            return ranges::for_each(ranges::begin(rng), ranges::end(rng), fun);
        }

    } // namespace v3
} // namespace ranges

#endif // include guard<|MERGE_RESOLUTION|>--- conflicted
+++ resolved
@@ -36,12 +36,8 @@
         }
 
         template<typename InputIterable, typename Fun,
-<<<<<<< HEAD
-            CONCEPT_REQUIRES_(ranges::InputIterable<InputIterable>() &&
-=======
             CONCEPT_REQUIRES_(ranges::Iterable<InputIterable>() &&
                               ranges::InputIterator<range_iterator_t<InputIterable>>() &&
->>>>>>> 84c5fbcb
                               ranges::Callable<Fun, range_reference_t<InputIterable>>())>
         range_iterator_t<InputIterable>
         for_each(InputIterable &rng, Fun fun)
