--- conflicted
+++ resolved
@@ -55,29 +55,13 @@
                     return ranges::end(*rng_ptr_);
                 }
 
-<<<<<<< HEAD
-                // use the const-most size() function provided by the range
                 CPP_member
                 auto size() const ->
                     CPP_ret(range_size_type_t<Rng>)(
-                        requires SizedRange<Rng const>)
+                        requires SizedRange<Rng>)
                 {
                     return ranges::size(*rng_ptr_);
                 }
-                CPP_member
-                auto size() const ->
-                    CPP_ret(range_size_type_t<Rng>)(
-                        requires SizedRange<Rng> && !SizedRange<Rng const>)
-                {
-                    return ranges::size(*rng_ptr_);
-                }
-=======
-                CONCEPT_REQUIRES(SizedRange<Rng>())
-                range_size_type_t<Rng> size() const
-                {
-                    return ranges::size(*rng_ptr_);
-                }
->>>>>>> 09934ecf
             };
 
             /// \relates all
