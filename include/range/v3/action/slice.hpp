/// \file
// Range v3 library
//
//  Copyright Eric Niebler 2013-present
//
//  Use, modification and distribution is subject to the
//  Boost Software License, Version 1.0. (See accompanying
//  file LICENSE_1_0.txt or copy at
//  http://www.boost.org/LICENSE_1_0.txt)
//
// Project home: https://github.com/ericniebler/range-v3
//

#ifndef RANGES_V3_ACTION_SLICE_HPP
#define RANGES_V3_ACTION_SLICE_HPP

#include <functional>
#include <meta/meta.hpp>
#include <range/v3/range_fwd.hpp>
#include <range/v3/action/action.hpp>
#include <range/v3/action/erase.hpp>
#include <range/v3/utility/functional.hpp>
#include <range/v3/utility/iterator_concepts.hpp>
#include <range/v3/utility/iterator_traits.hpp>
#include <range/v3/utility/static_const.hpp>

namespace ranges
{
    inline namespace v3
    {
        /// \addtogroup group-actions
        /// @{
        namespace action
        {
            CPP_def
            (
                template(typename Rng, typename T, typename U)
                concept SliceActionConcept,
                    ForwardRange<Rng> &&
                    ErasableRange<Rng &, iterator_t<Rng>, iterator_t<Rng>> &&
                    ConvertibleTo<T, range_difference_t<Rng>> &&
                    ConvertibleTo<U, range_difference_t<Rng>>
            );

            struct slice_fn
            {
            private:
                friend action_access;
<<<<<<< HEAD
                template<typename D>
                static auto CPP_fun(bind)(slice_fn slice, D from, D to)(
                    requires Integral<D>)
                {
                    return std::bind(slice, std::placeholders::_1, from, to);
                }
            public:
                // TODO support slice from end.
                CPP_template(typename Rng,
                    typename I = iterator_t<Rng>,
                    typename D = range_difference_t<Rng>)(
                    requires SliceActionConcept<Rng, D, D>)
                Rng operator()(Rng &&rng, range_difference_t<Rng> from,
                    range_difference_t<Rng> to) const
=======

                template <typename D>
                using Diff = range_difference_type_t<D>;

                // Overloads for the pipe syntax: rng | action::slice(from, to)
                template<typename D, CONCEPT_REQUIRES_(Integral<D>())>
                static auto bind(slice_fn slice, D from, D to)
                RANGES_DECLTYPE_AUTO_RETURN
                (
                    std::bind(slice, std::placeholders::_1, from, to)
                )
                template<typename D, CONCEPT_REQUIRES_(Integral<D>())>
                static auto bind(slice_fn slice, D from, detail::from_end_<D> to)
                RANGES_DECLTYPE_AUTO_RETURN
                (
                    std::bind(slice, std::placeholders::_1, from, to)
                )
                template<typename D, CONCEPT_REQUIRES_(Integral<D>())>
                static auto bind(slice_fn slice, detail::from_end_<D> from, detail::from_end_<D> to)
                RANGES_DECLTYPE_AUTO_RETURN
                (
                    std::bind(slice, std::placeholders::_1, from, to)
                )
                template<typename D, CONCEPT_REQUIRES_(Integral<D>())>
                static auto bind(slice_fn slice, D from, end_fn const &to)
                RANGES_DECLTYPE_AUTO_RETURN
                (
                    std::bind(slice, std::placeholders::_1, from, to)
                )
                template<typename D, CONCEPT_REQUIRES_(Integral<D>())>
                static auto bind(slice_fn slice, detail::from_end_<D> from, end_fn const &to)
                RANGES_DECLTYPE_AUTO_RETURN
                (
                    std::bind(slice, std::placeholders::_1, from, to)
                )
            public:
                template<typename Rng,
                    typename I = iterator_t<Rng>,
                    CONCEPT_REQUIRES_(ForwardRange<Rng>() && ErasableRange<Rng, I, I>())>
                Rng operator()(Rng &&rng, Diff<Rng> from, Diff<Rng> to) const
                {
                    RANGES_EXPECT(0 <= from && 0 <= to && from <= to);
                    RANGES_EXPECT(!SizedRange<Rng>::value || to <= distance(rng));
                    ranges::action::erase(rng, begin(rng), next(begin(rng), from));
                    ranges::action::erase(rng, next(begin(rng), to - from), end(rng));
                    return static_cast<Rng &&>(rng);
                }

                template<typename Rng,
                    typename I = iterator_t<Rng>,
                    CONCEPT_REQUIRES_(BidirectionalRange<Rng>() && ErasableRange<Rng, I, I>())>
                Rng operator()(Rng &&rng, Diff<Rng> from, detail::from_end_<Diff<Rng>> to) const
                {
                    RANGES_EXPECT(0 <= from && to.dist_ <= 0);
                    RANGES_EXPECT(!SizedRange<Rng>::value || from - to.dist_ <= distance(rng));
                    ranges::action::erase(rng, begin(rng), next(begin(rng), from));
                    if (to.dist_ != 0)
                    {
                        auto const last = next(begin(rng), end(rng));
                        ranges::action::erase(rng, prev(last, -to.dist_), last);
                    }
                    return static_cast<Rng &&>(rng);
                }

                template<typename Rng,
                    typename I = iterator_t<Rng>,
                    CONCEPT_REQUIRES_(BidirectionalRange<Rng>() && ErasableRange<Rng, I, I>())>
                Rng operator()(Rng &&rng, detail::from_end_<Diff<Rng>> from, detail::from_end_<Diff<Rng>> to) const
                {
                    RANGES_EXPECT(from.dist_ <= 0 && to.dist_ <= 0 && from.dist_ <= to.dist_);
                    RANGES_EXPECT(!SizedRange<Rng>::value || 0 <= distance(rng) + from.dist_);
                    auto last = next(begin(rng), end(rng));
                    ranges::action::erase(rng, prev(last, -to.dist_), last);
                    last = next(begin(rng), end(rng));
                    ranges::action::erase(rng, begin(rng), prev(last, to.dist_ - from.dist_));
                    return static_cast<Rng &&>(rng);
                }

                template<typename Rng,
                    typename I = iterator_t<Rng>,
                    CONCEPT_REQUIRES_(ForwardRange<Rng>() && ErasableRange<Rng, I, I>())>
                Rng operator()(Rng &&rng, Diff<Rng> from, end_fn const &) const
>>>>>>> 3277992e
                {
                    RANGES_EXPECT(0 <= from);
                    RANGES_EXPECT(!SizedRange<Rng>::value || from <= distance(rng));
                    ranges::action::erase(rng, begin(rng), next(begin(rng), from));
                    return static_cast<Rng &&>(rng);
                }

                template<typename Rng,
                    typename I = iterator_t<Rng>,
                    CONCEPT_REQUIRES_(BidirectionalRange<Rng>() && ErasableRange<Rng, I, I>())>
                Rng operator()(Rng &&rng, detail::from_end_<Diff<Rng>> from, end_fn const &) const
                {
                    RANGES_EXPECT(from.dist_ <= 0);
                    RANGES_EXPECT(!SizedRange<Rng>::value || 0 <= distance(rng) + from.dist_);
                    auto const last = next(begin(rng), end(rng));
                    ranges::action::erase(rng, begin(rng), prev(last, -from.dist_));
                    return static_cast<Rng &&>(rng);
                }

                template<typename A>
                using is_end_type = meta::or_<meta::is<A, detail::from_end_>, std::is_same<A, end_fn>>;

            #ifndef RANGES_DOXYGEN_INVOKED
<<<<<<< HEAD
                CPP_template(typename Rng, typename T, typename U)(
                    requires not SliceActionConcept<Rng, T, U>)
                void operator()(Rng &&, T &&, U &&) const
                {
                    CPP_assert_msg(ForwardRange<Rng>,
                        "The object on which action::slice operates must be a model of the "
                        "ForwardRange concept.");
                    using I = iterator_t<Rng>;
                    CPP_assert_msg(ErasableRange<Rng &, I, I>,
                        "The object on which action::slice operates must allow element "
                        "removal.");
                    CPP_assert_msg((bool) ConvertibleTo<T, range_difference_t<Rng>> &&
                            (bool) ConvertibleTo<U, range_difference_t<Rng>>,
                        "The bounds passed to action::slice must be convertible to the range's "
                        "difference type. TODO slicing from the end with 'end-2' syntax is not "
                        "supported yet, sorry!");
=======
                template<typename Rng, typename T, typename U,
                    typename I = iterator_t<Rng>,
                    CONCEPT_REQUIRES_(!ForwardRange<Rng>() || !ErasableRange<Rng, I, I>() || (!BidirectionalRange<Rng>() && (is_end_type<T>() || is_end_type<U>())))>
                void operator()(Rng &&, T &&, U &&) const
                {
                    CONCEPT_ASSERT_MSG(ForwardRange<Rng>(),
                                       "The range upon which action::slice operates must model "
                                       "ForwardRange.");
                    CONCEPT_ASSERT_MSG(ErasableRange<Rng, I, I>(),
                                       "The range upon which action::slice operates must allow element "
                                       "removal.");
                    CONCEPT_ASSERT_MSG(meta::or_<BidirectionalRange<Rng>,
                                                 meta::negate<meta::or_<is_end_type<T>, is_end_type<U>>>>(),
                                       "The range upon which action::slice operates must model "
                                       "BidrectionalRange to slice from the end.");

>>>>>>> 3277992e
                }
            #endif
            };

            /// \ingroup group-actions
            /// \relates slice_fn
            /// \sa action
            RANGES_INLINE_VARIABLE(action<slice_fn>, slice)
        }
        /// @}
    }
}

#endif<|MERGE_RESOLUTION|>--- conflicted
+++ resolved
@@ -32,91 +32,65 @@
         /// @{
         namespace action
         {
-            CPP_def
-            (
-                template(typename Rng, typename T, typename U)
-                concept SliceActionConcept,
-                    ForwardRange<Rng> &&
-                    ErasableRange<Rng &, iterator_t<Rng>, iterator_t<Rng>> &&
-                    ConvertibleTo<T, range_difference_t<Rng>> &&
-                    ConvertibleTo<U, range_difference_t<Rng>>
-            );
-
             struct slice_fn
             {
             private:
                 friend action_access;
-<<<<<<< HEAD
+
+                template <typename D>
+                using diff_t = range_difference_t<D>;
+
+                // Overloads for the pipe syntax: rng | action::slice(from, to)
                 template<typename D>
                 static auto CPP_fun(bind)(slice_fn slice, D from, D to)(
                     requires Integral<D>)
                 {
                     return std::bind(slice, std::placeholders::_1, from, to);
                 }
+                template<typename D>
+                static auto CPP_fun(bind)(slice_fn slice, D from, detail::from_end_<D> to)(
+                    requires Integral<D>)
+                {
+                    return std::bind(slice, std::placeholders::_1, from, to);
+                }
+                template<typename D>
+                static auto CPP_fun(bind)(slice_fn slice, detail::from_end_<D> from, detail::from_end_<D> to)(
+                    requires Integral<D>)
+                {
+                    return std::bind(slice, std::placeholders::_1, from, to);
+                }
+                template<typename D>
+                static auto CPP_fun(bind)(slice_fn slice, D from, end_fn const &to)(
+                    requires Integral<D>)
+                {
+                    return std::bind(slice, std::placeholders::_1, from, to);
+                }
+                template<typename D>
+                static auto CPP_fun(bind)(slice_fn slice, detail::from_end_<D> from, end_fn const &to)(
+                    requires Integral<D>)
+                {
+                    return std::bind(slice, std::placeholders::_1, from, to);
+                }
             public:
-                // TODO support slice from end.
-                CPP_template(typename Rng,
-                    typename I = iterator_t<Rng>,
-                    typename D = range_difference_t<Rng>)(
-                    requires SliceActionConcept<Rng, D, D>)
-                Rng operator()(Rng &&rng, range_difference_t<Rng> from,
-                    range_difference_t<Rng> to) const
-=======
-
-                template <typename D>
-                using Diff = range_difference_type_t<D>;
-
-                // Overloads for the pipe syntax: rng | action::slice(from, to)
-                template<typename D, CONCEPT_REQUIRES_(Integral<D>())>
-                static auto bind(slice_fn slice, D from, D to)
-                RANGES_DECLTYPE_AUTO_RETURN
-                (
-                    std::bind(slice, std::placeholders::_1, from, to)
-                )
-                template<typename D, CONCEPT_REQUIRES_(Integral<D>())>
-                static auto bind(slice_fn slice, D from, detail::from_end_<D> to)
-                RANGES_DECLTYPE_AUTO_RETURN
-                (
-                    std::bind(slice, std::placeholders::_1, from, to)
-                )
-                template<typename D, CONCEPT_REQUIRES_(Integral<D>())>
-                static auto bind(slice_fn slice, detail::from_end_<D> from, detail::from_end_<D> to)
-                RANGES_DECLTYPE_AUTO_RETURN
-                (
-                    std::bind(slice, std::placeholders::_1, from, to)
-                )
-                template<typename D, CONCEPT_REQUIRES_(Integral<D>())>
-                static auto bind(slice_fn slice, D from, end_fn const &to)
-                RANGES_DECLTYPE_AUTO_RETURN
-                (
-                    std::bind(slice, std::placeholders::_1, from, to)
-                )
-                template<typename D, CONCEPT_REQUIRES_(Integral<D>())>
-                static auto bind(slice_fn slice, detail::from_end_<D> from, end_fn const &to)
-                RANGES_DECLTYPE_AUTO_RETURN
-                (
-                    std::bind(slice, std::placeholders::_1, from, to)
-                )
-            public:
-                template<typename Rng,
-                    typename I = iterator_t<Rng>,
-                    CONCEPT_REQUIRES_(ForwardRange<Rng>() && ErasableRange<Rng, I, I>())>
-                Rng operator()(Rng &&rng, Diff<Rng> from, Diff<Rng> to) const
+                template<typename Rng, typename I = iterator_t<Rng>>
+                auto operator()(Rng &&rng, diff_t<Rng> from, diff_t<Rng> to) const ->
+                    CPP_ret(Rng)(
+                        requires ForwardRange<Rng> && ErasableRange<Rng &, I, I>)
                 {
                     RANGES_EXPECT(0 <= from && 0 <= to && from <= to);
-                    RANGES_EXPECT(!SizedRange<Rng>::value || to <= distance(rng));
+                    RANGES_EXPECT(!SizedRange<Rng> || to <= distance(rng));
                     ranges::action::erase(rng, begin(rng), next(begin(rng), from));
                     ranges::action::erase(rng, next(begin(rng), to - from), end(rng));
                     return static_cast<Rng &&>(rng);
                 }
 
-                template<typename Rng,
-                    typename I = iterator_t<Rng>,
-                    CONCEPT_REQUIRES_(BidirectionalRange<Rng>() && ErasableRange<Rng, I, I>())>
-                Rng operator()(Rng &&rng, Diff<Rng> from, detail::from_end_<Diff<Rng>> to) const
+                template<typename Rng, typename I = iterator_t<Rng>>
+                auto operator()(Rng &&rng, diff_t<Rng> from, detail::from_end_<diff_t<Rng>> to) const ->
+                    CPP_ret(Rng)(
+                        requires BidirectionalRange<Rng> && ErasableRange<Rng &, I, I>)
                 {
                     RANGES_EXPECT(0 <= from && to.dist_ <= 0);
-                    RANGES_EXPECT(!SizedRange<Rng>::value || from - to.dist_ <= distance(rng));
+                    RANGES_EXPECT(!SizedRange<Rng> || from - to.dist_ <= distance(rng));
                     ranges::action::erase(rng, begin(rng), next(begin(rng), from));
                     if (to.dist_ != 0)
                     {
@@ -126,13 +100,13 @@
                     return static_cast<Rng &&>(rng);
                 }
 
-                template<typename Rng,
-                    typename I = iterator_t<Rng>,
-                    CONCEPT_REQUIRES_(BidirectionalRange<Rng>() && ErasableRange<Rng, I, I>())>
-                Rng operator()(Rng &&rng, detail::from_end_<Diff<Rng>> from, detail::from_end_<Diff<Rng>> to) const
+                template<typename Rng, typename I = iterator_t<Rng>>
+                auto operator()(Rng &&rng, detail::from_end_<diff_t<Rng>> from, detail::from_end_<diff_t<Rng>> to) const ->
+                    CPP_ret(Rng)(
+                        requires BidirectionalRange<Rng> && ErasableRange<Rng &, I, I>)
                 {
                     RANGES_EXPECT(from.dist_ <= 0 && to.dist_ <= 0 && from.dist_ <= to.dist_);
-                    RANGES_EXPECT(!SizedRange<Rng>::value || 0 <= distance(rng) + from.dist_);
+                    RANGES_EXPECT(!SizedRange<Rng> || 0 <= distance(rng) + from.dist_);
                     auto last = next(begin(rng), end(rng));
                     ranges::action::erase(rng, prev(last, -to.dist_), last);
                     last = next(begin(rng), end(rng));
@@ -140,71 +114,28 @@
                     return static_cast<Rng &&>(rng);
                 }
 
-                template<typename Rng,
-                    typename I = iterator_t<Rng>,
-                    CONCEPT_REQUIRES_(ForwardRange<Rng>() && ErasableRange<Rng, I, I>())>
-                Rng operator()(Rng &&rng, Diff<Rng> from, end_fn const &) const
->>>>>>> 3277992e
+                template<typename Rng, typename I = iterator_t<Rng>>
+                auto operator()(Rng &&rng, diff_t<Rng> from, end_fn const &) const ->
+                    CPP_ret(Rng)(
+                        requires ForwardRange<Rng> && ErasableRange<Rng &, I, I>)
                 {
                     RANGES_EXPECT(0 <= from);
-                    RANGES_EXPECT(!SizedRange<Rng>::value || from <= distance(rng));
+                    RANGES_EXPECT(!SizedRange<Rng> || from <= distance(rng));
                     ranges::action::erase(rng, begin(rng), next(begin(rng), from));
                     return static_cast<Rng &&>(rng);
                 }
 
-                template<typename Rng,
-                    typename I = iterator_t<Rng>,
-                    CONCEPT_REQUIRES_(BidirectionalRange<Rng>() && ErasableRange<Rng, I, I>())>
-                Rng operator()(Rng &&rng, detail::from_end_<Diff<Rng>> from, end_fn const &) const
+                template<typename Rng, typename I = iterator_t<Rng>>
+                auto operator()(Rng &&rng, detail::from_end_<diff_t<Rng>> from, end_fn const &) const ->
+                    CPP_ret(Rng)(
+                        requires BidirectionalRange<Rng> && ErasableRange<Rng &, I, I>)
                 {
                     RANGES_EXPECT(from.dist_ <= 0);
-                    RANGES_EXPECT(!SizedRange<Rng>::value || 0 <= distance(rng) + from.dist_);
+                    RANGES_EXPECT(!SizedRange<Rng> || 0 <= distance(rng) + from.dist_);
                     auto const last = next(begin(rng), end(rng));
                     ranges::action::erase(rng, begin(rng), prev(last, -from.dist_));
                     return static_cast<Rng &&>(rng);
                 }
-
-                template<typename A>
-                using is_end_type = meta::or_<meta::is<A, detail::from_end_>, std::is_same<A, end_fn>>;
-
-            #ifndef RANGES_DOXYGEN_INVOKED
-<<<<<<< HEAD
-                CPP_template(typename Rng, typename T, typename U)(
-                    requires not SliceActionConcept<Rng, T, U>)
-                void operator()(Rng &&, T &&, U &&) const
-                {
-                    CPP_assert_msg(ForwardRange<Rng>,
-                        "The object on which action::slice operates must be a model of the "
-                        "ForwardRange concept.");
-                    using I = iterator_t<Rng>;
-                    CPP_assert_msg(ErasableRange<Rng &, I, I>,
-                        "The object on which action::slice operates must allow element "
-                        "removal.");
-                    CPP_assert_msg((bool) ConvertibleTo<T, range_difference_t<Rng>> &&
-                            (bool) ConvertibleTo<U, range_difference_t<Rng>>,
-                        "The bounds passed to action::slice must be convertible to the range's "
-                        "difference type. TODO slicing from the end with 'end-2' syntax is not "
-                        "supported yet, sorry!");
-=======
-                template<typename Rng, typename T, typename U,
-                    typename I = iterator_t<Rng>,
-                    CONCEPT_REQUIRES_(!ForwardRange<Rng>() || !ErasableRange<Rng, I, I>() || (!BidirectionalRange<Rng>() && (is_end_type<T>() || is_end_type<U>())))>
-                void operator()(Rng &&, T &&, U &&) const
-                {
-                    CONCEPT_ASSERT_MSG(ForwardRange<Rng>(),
-                                       "The range upon which action::slice operates must model "
-                                       "ForwardRange.");
-                    CONCEPT_ASSERT_MSG(ErasableRange<Rng, I, I>(),
-                                       "The range upon which action::slice operates must allow element "
-                                       "removal.");
-                    CONCEPT_ASSERT_MSG(meta::or_<BidirectionalRange<Rng>,
-                                                 meta::negate<meta::or_<is_end_type<T>, is_end_type<U>>>>(),
-                                       "The range upon which action::slice operates must model "
-                                       "BidrectionalRange to slice from the end.");
-
->>>>>>> 3277992e
-                }
-            #endif
             };
 
             /// \ingroup group-actions
