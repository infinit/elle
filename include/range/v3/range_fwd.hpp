--- conflicted
+++ resolved
@@ -348,22 +348,10 @@
     }
     /// \endcond
 
-<<<<<<< HEAD
     struct begin_tag {};
     struct end_tag {};
     struct copy_tag {};
     struct move_tag {};
-=======
-        struct not_equal_to;
-        struct equal_to;
-        struct less;
-        struct ordered_less;
-        struct ident;
-        template<typename Pred>
-        struct logical_negate_;
-        template<typename Pred>
-        using logical_negate = logical_negate_<detail::decay_t<Pred>>;
->>>>>>> c795a497
 
     template<typename T>
     using uncvref_t =
@@ -373,6 +361,10 @@
     struct equal_to;
     struct less;
     struct identity;
+    template<typename Pred>
+    struct logical_negate_;
+    template<typename Pred>
+    using logical_negate = logical_negate_<detail::decay_t<Pred>>;
 
     enum cardinality : std::ptrdiff_t
     {
@@ -712,20 +704,15 @@
     }
 
     template<typename Rng>
-    using unique_view = adjacent_filter_view<Rng, not_equal_to>;
+        using unique_view = adjacent_filter_view<Rng, logical_negate<equal_to>>;
 
     namespace view
     {
         struct unique_fn;
     }
 
-<<<<<<< HEAD
     template<typename Rng>
     using keys_range_view = transform_view<Rng, detail::get_first>;
-=======
-        template<typename Rng>
-        using unique_view = adjacent_filter_view<Rng, logical_negate<equal_to>>;
->>>>>>> c795a497
 
     template<typename Rng>
     using values_view = transform_view<Rng, detail::get_second>;
