/// \file
// Range v3 library
//
//  Copyright Eric Niebler 2013-present
//
//  Use, modification and distribution is subject to the
//  Boost Software License, Version 1.0. (See accompanying
//  file LICENSE_1_0.txt or copy at
//  http://www.boost.org/LICENSE_1_0.txt)
//
// Project home: https://github.com/ericniebler/range-v3
//

#ifndef RANGES_V3_RANGE_FWD_HPP
#define RANGES_V3_RANGE_FWD_HPP

#include <climits>
#include <utility>
#include <iterator>
#include <type_traits>
#include <meta/meta.hpp>
#include <range/v3/detail/config.hpp>
#include <range/v3/version.hpp>
#include <range/v3/utility/static_const.hpp>

/// \defgroup group-utility Utility
/// Utility classes

/// \defgroup group-core Core
/// Core range functionality

/// \defgroup group-algorithms Algorithms
/// Iterator- and range-based algorithms, like the standard algorithms

/// \defgroup group-views Views
/// Lazy, non-owning, non-mutating, composable range views

/// \defgroup group-actions Actions
/// Eager, mutating, composable algorithms

/// \defgroup group-concepts Concepts
/// Concept-checking classes and utilities

RANGES_DIAGNOSTIC_PUSH
RANGES_DIAGNOSTIC_IGNORE_CXX17_COMPAT

namespace ranges
{
    inline namespace v3
    {
        inline namespace CPOs {}

        /// \cond
        namespace _end_
        {
            struct fn;
        }
        using end_fn = _end_::fn;

        namespace _size_
        {
            struct fn;
        }
        /// \endcond

        template<typename...>
        struct variant;

        template<typename I = void>
        struct dangling;

        template<typename>
        struct result_of;

        template<typename Sig>
        using result_of_t = meta::_t<result_of<Sig>>;

        struct make_pipeable_fn;

        template<typename Derived>
        struct pipeable;

        template<typename First, typename Second>
        struct composed;

        template<typename ...Fns>
        struct overloaded;

        namespace action
        {
            template<typename Action>
            struct action;
        }

        namespace view
        {
            template<typename View>
            struct view;
        }

        /// \cond
        namespace adl_advance_detail
        {
            struct advance_fn;
        }
        /// \endcond
        using adl_advance_detail::advance_fn;

        struct advance_to_fn;

        struct advance_bounded_fn;

        struct next_fn;

        struct prev_fn;

        struct distance_fn;

        struct iter_size_fn;

        template<typename T>
        struct readable_traits;

        template<typename T>
        struct incrementable_traits;

        struct view_base
        {};

        /// \cond
        template<typename T>
        struct difference_type_;

        template<typename T>
        using difference_type
            RANGES_DEPRECATED("ranges::difference_type<T>::type is deprecated. Use "
                "ranges::incrementable_traits<T>::difference_type instead.") =
            difference_type_<T>;

        template<typename T>
        struct value_type_;

        template<typename T>
        using value_type
            RANGES_DEPRECATED("ranges::value_type<T>::type is deprecated. Use "
                "ranges::readable_traits<T>::value_type instead.") =
            value_type_<T>;

        template<typename T>
        struct size_type;
        /// \endcond

        /// \cond
        namespace detail
        {
            template<typename T = void>
            struct any_
            {
                any_() = default;
                any_(T &&)
                {}
            };

            template<>
            struct any_<void>
            {
                any_() = default;
                template<typename T>
                any_(T &&)
                {}
            };

            using any = any_<>;

            struct value_init
            {
                template<typename T>
                operator T () const
                {
                    return T{};
                }
            };

            struct make_compressed_pair_fn;

            template<typename T>
            constexpr T &&forward(meta::_t<std::remove_reference<T>> & t) noexcept
            {
                return static_cast<T &&>(t);
            }

            template<typename T>
            constexpr T &&forward(meta::_t<std::remove_reference<T>> && t) noexcept
            {
                // This is to catch way sketchy stuff like: forward<int const &>(42)
                static_assert(!std::is_lvalue_reference<T>::value, "You didn't just do that!");
                return static_cast<T &&>(t);
            }

            template<typename T>
            constexpr meta::_t<std::remove_reference<T>> &&
            move(T &&t) noexcept
            {
                return static_cast<meta::_t<std::remove_reference<T>> &&>(t);
            }

            struct as_const_fn
            {
                template<typename T>
                constexpr T const &operator()(T &t) const noexcept
                {
                    return t;
                }
                template<typename T>
                constexpr T const &&operator()(T &&t) const noexcept
                {
                    return (T &&) t;
                }
            };

            RANGES_INLINE_VARIABLE(as_const_fn, as_const)

            template<typename T>
            using as_const_t = decltype(as_const(std::declval<T>()));

            template<typename T>
            using decay_t = meta::_t<std::decay<T>>;

            template<typename T, typename R = meta::_t<std::remove_reference<T>>>
            using as_ref_t =
                meta::_t<std::add_lvalue_reference<meta::_t<std::remove_const<R>>>>;

            template<typename T, typename R = meta::_t<std::remove_reference<T>>>
            using as_cref_t =
                meta::_t<std::add_lvalue_reference<meta::_t<std::add_const<R>>>>;

            struct get_first;
            struct get_second;

            template<typename Val1, typename Val2>
            struct replacer_fn;

            template<typename Pred, typename Val>
            struct replacer_if_fn;

            template<typename I>
            struct move_into_cursor;

            template<typename Int>
            struct from_end_;

            template<typename ...Ts>
            constexpr int ignore_unused(Ts &&...)
            {
                return 42;
            }

            template<int I>
            struct priority_tag
              : priority_tag<I - 1>
            {};

            template<>
            struct priority_tag<0>
            {};

        #if defined(__clang__) && !defined(_LIBCPP_VERSION)
            template<typename T, typename... Args>
            using is_trivially_constructible =
                meta::bool_<__is_trivially_constructible(T, Args...)>;
            template<typename T>
            using is_trivially_default_constructible =
                is_trivially_constructible<T>;
            template<typename T>
            using is_trivially_copy_constructible =
                is_trivially_constructible<T, T const &>;
            template<typename T>
            using is_trivially_move_constructible =
                is_trivially_constructible<T, T>;
            template<typename T, typename U>
            using is_trivially_assignable =
                meta::bool_<__is_trivially_assignable(T, U)>;
            template<typename T>
            using is_trivially_copy_assignable =
                is_trivially_assignable<T &, T const &>;
            template<typename T>
            using is_trivially_move_assignable =
                is_trivially_assignable<T &, T>;
            template<typename T>
            using is_trivially_copyable =
                meta::bool_<__is_trivially_copyable(T)>;
        #elif defined(__GNUC__) && !defined(__clang__) && __GNUC__ < 5
            template<typename T>
            using is_trivially_default_constructible = std::is_trivial<T>;
            template<typename T>
            using is_trivially_copy_constructible = std::is_trivial<T>;
            template<typename T>
            using is_trivially_move_constructible = std::is_trivial<T>;
            template<typename T>
            using is_trivially_copy_assignable = std::is_trivial<T>;
            template<typename T>
            using is_trivially_move_assignable = std::is_trivial<T>;
            template<typename T>
            using is_trivially_copyable = std::is_trivial<T>;
        #else
            template<typename T>
            using is_trivially_default_constructible =
                std::is_trivially_constructible<T>;
            using std::is_trivially_copy_constructible;
            using std::is_trivially_move_constructible;
            using std::is_trivially_copy_assignable;
            using std::is_trivially_move_assignable;
            using std::is_trivially_copyable;
        #endif

        #if RANGES_CXX_LIB_IS_FINAL > 0
        # if defined(__clang__) && !defined(_LIBCPP_VERSION)
            template<typename T>
            using is_final = meta::bool_<__is_final(T)>;
        # else
            using std::is_final;
        # endif
        #else
            template<typename T>
            using is_final = std::false_type;
        #endif

            // Work around libc++'s buggy std::is_function
            // Function types here:
            template<typename T>
            char (&is_function_impl_(priority_tag<0>))[1];

            // Array types here:
            template<typename T, typename = decltype((*(T*)0)[0])>
            char (&is_function_impl_(priority_tag<1>))[2];

            // Anything that can be returned from a function here (including
            // void and reference types):
            template<typename T, typename = T(*)()>
            char (&is_function_impl_(priority_tag<2>))[3];

            // Classes and unions (including abstract types) here:
            template<typename T, typename = int T::*>
            char (&is_function_impl_(priority_tag<3>))[4];

            template<typename T>
            struct is_function
              : meta::bool_<sizeof(detail::is_function_impl_<T>(priority_tag<3>{})) == 1>
            {};

            template<typename T>
            struct remove_rvalue_reference
            {
                using type = T;
            };

            template<typename T>
            struct remove_rvalue_reference<T &&>
            {
                using type = T;
            };

            template<typename T>
            using remove_rvalue_reference_t = meta::_t<remove_rvalue_reference<T>>;

            // Workaround bug in the Standard Library:
            // From cannot be an incomplete class type despite that
            // is_convertible<X, Y> should be equivalent to is_convertible<X&&, Y>
            // in such a case.
            template<typename From, typename To>
            using is_convertible =
                std::is_convertible<meta::_t<std::add_rvalue_reference<From>>, To>;
        }
        /// \endcond

        struct begin_tag {};
        struct end_tag {};
        struct copy_tag {};
        struct move_tag {};

        template<typename T>
        using uncvref_t =
            meta::_t<std::remove_cv<meta::_t<std::remove_reference<T>>>>;

        struct not_equal_to;
        struct equal_to;
        struct less;
        struct ordered_less;
        struct ident;

        enum cardinality : std::ptrdiff_t
        {
            infinite = -3,
            unknown = -2,
            finite = -1
        };

        template<typename Rng, typename Void = void>
        struct range_cardinality;

        template<typename Rng>
        using is_finite = meta::bool_<range_cardinality<Rng>::value >= finite>;

        template<typename Rng>
        using is_infinite = meta::bool_<range_cardinality<Rng>::value == infinite>;

        template<typename T>
        struct enable_view;

        template<typename S, typename I>
        struct disable_sized_sentinel;

        template<typename Cur>
        struct basic_mixin;

        template<typename Cur>
        struct RANGES_EMPTY_BASES basic_iterator;

        template<cardinality>
        struct basic_view : view_base
        {};

        template<typename Derived, cardinality C = finite>
        struct view_facade;

        template<typename Derived,
                 typename BaseRng,
                 cardinality C = range_cardinality<BaseRng>::value>
        struct view_adaptor;

        template<typename I, typename S>
        struct common_iterator;

        template<typename First, typename Second>
        struct compressed_pair;

        template<typename T>
        struct bind_element;

        template<typename T>
        using bind_element_t = meta::_t<bind_element<T>>;

        template<typename Derived, cardinality = finite>
        struct view_interface;

        template<typename T>
        struct istream_range;

    #if !RANGES_CXX_VARIABLE_TEMPLATES
        template<typename T>
        istream_range<T> istream(std::istream & sin);
    #endif

        template<typename I, typename S = I>
        struct RANGES_EMPTY_BASES iterator_range;

        template<typename I, typename S = I>
        struct sized_iterator_range;

        template<typename T>
        struct reference_wrapper;

        template<typename>
        struct is_reference_wrapper;

        // Views
        //
        template<typename Rng, typename Pred>
        struct RANGES_EMPTY_BASES adjacent_filter_view;

        namespace view
        {
            struct adjacent_filter_fn;
        }

        template<typename Rng, typename Pred>
        struct RANGES_EMPTY_BASES adjacent_remove_if_view;

        namespace view
        {
            struct adjacent_remove_if_fn;
        }

        namespace view
        {
            struct all_fn;
        }

        template<typename Rng>
<<<<<<< HEAD
        struct common_view;

        namespace view
        {
            struct common_fn;
        }

        template<typename Rng>
=======
>>>>>>> 3277992e
        struct const_view;

        namespace view
        {
            struct const_fn;
        }

        template<typename I>
        struct counted_view;

        namespace view
        {
            struct counted_fn;
        }

        struct default_sentinel { };

        template<typename I>
        struct move_iterator;

        template<typename I>
        using move_into_iterator =
            basic_iterator<detail::move_into_cursor<I>>;

        template<typename Rng, bool = (bool) is_infinite<Rng>()>
        struct RANGES_EMPTY_BASES cycled_view;

        namespace view
        {
            struct cycle_fn;
        }

        /// \cond
        namespace detail
        {
            template<typename I> struct reverse_cursor;
        }
        /// \endcond

        template<typename I>
        using reverse_iterator = basic_iterator<detail::reverse_cursor<I>>;

        template<typename T>
        struct empty_view;

        namespace view
        {
            struct empty_fn;
        }

        template<typename Rng, typename Pred>
        struct filter_view;

        namespace view
        {
            struct filter_fn;
        }

        template<typename Rng, typename Fun>
        struct group_by_view;

        namespace view
        {
            struct group_by_fn;
        }

        template<typename Rng>
        struct indirect_view;

        namespace view
        {
            struct indirect_fn;
        }

        template<typename From, typename To = void>
        struct iota_view;

        template<typename From, typename To = void>
        struct closed_iota_view;

        namespace view
        {
            struct iota_fn;
            struct closed_iota_fn;
        }

        template<typename Rng, typename ValRng = void>
        struct join_view;

        namespace view
        {
            struct join_fn;
        }

        template<typename...Rngs>
        struct concat_view;

        namespace view
        {
            struct concat_fn;
        }

        template<typename Rng, typename Fun>
        struct partial_sum_view;

        namespace view
        {
            struct partial_sum_fn;
        }

        template<typename Rng>
        struct move_view;

        namespace view
        {
            struct move_fn;
        }

        template<typename Rng>
        struct ref_view;

        namespace view
        {
            struct ref_fn;
        }

        template<typename Val>
        struct repeat_view;

        namespace view
        {
            struct repeat_fn;
        }

        template<typename Rng>
        struct RANGES_EMPTY_BASES reverse_view;

        namespace view
        {
            struct reverse_fn;
        }

        template<typename Rng>
        struct slice_view;

        namespace view
        {
            struct slice_fn;
        }

        template<typename Rng, typename Fun>
        struct split_view;

        namespace view
        {
            struct split_fn;
        }

        template<typename Rng>
        struct single_view;

        namespace view
        {
            struct single_fn;
        }

        template<typename Rng>
        struct stride_view;

        namespace view
        {
            struct stride_fn;
        }

        template<typename Rng>
        struct take_view;

        namespace view
        {
            struct take_fn;
        }

        /// \cond
        namespace detail
        {
            template<typename Rng>
            struct is_random_access_common_;

            template<typename Rng,
                bool IsRandomAccessBounded = is_random_access_common_<Rng>::value>
            struct take_exactly_view_;
        }
        /// \endcond

        template<typename Rng>
        using take_exactly_view = detail::take_exactly_view_<Rng>;

        namespace view
        {
            struct take_exactly_fn;
        }

        template<typename Rng, typename Pred>
        struct iter_take_while_view;

        template<typename Rng, typename Pred>
        struct take_while_view;

        namespace view
        {
            struct iter_take_while_fn;
            struct take_while_fn;
        }

        template<typename Rng, typename Regex, typename SubMatchRange>
        struct tokenize_view;

        namespace view
        {
            struct tokenize_fn;
        }

        template<typename Rng, typename Fun>
        struct iter_transform_view;

        template<typename Rng, typename Fun>
        struct transform_view;

        namespace view
        {
            struct transform_fn;
        }

        template<typename Rng, typename Val1, typename Val2>
        using replace_view = iter_transform_view<Rng, detail::replacer_fn<Val1, Val2>>;

        template<typename Rng, typename Pred, typename Val>
        using replace_if_view = iter_transform_view<Rng, detail::replacer_if_fn<Pred, Val>>;

        namespace view
        {
            struct replace_fn;

            struct replace_if_fn;
        }

        template<typename I>
        struct unbounded_view;

        namespace view
        {
            struct unbounded_fn;
        }

        template<typename Rng>
        using unique_view = adjacent_filter_view<Rng, not_equal_to>;

        namespace view
        {
            struct unique_fn;
        }

        template<typename Rng>
        using keys_range_view = transform_view<Rng, detail::get_first>;

        template<typename Rng>
        using values_view = transform_view<Rng, detail::get_second>;

        namespace view
        {
            struct keys_fn;

            struct values_fn;
        }

        template<typename Fun, typename...Rngs>
        struct iter_zip_with_view;

        template<typename Fun, typename ...Rngs>
        struct zip_with_view;

        template<typename ...Rngs>
        struct zip_view;

        namespace view
        {
            struct iter_zip_with_fn;

            struct zip_with_fn;

            struct zip_fn;
        }
    }
}

/// \cond
namespace concepts
{
    inline namespace v1
    {
        inline namespace defs
        {
            namespace lazy
            {}
            namespace defer
            {}
        }
    }
}

namespace ranges
{
    inline namespace v3
    {
        namespace concepts = ::concepts;
        using namespace ::concepts::defs;
        namespace lazy
        {
            using namespace ::concepts::defs::lazy;
        }
        namespace defer
        {
            using namespace ::concepts::defs::defer;
        }
    }
}

RANGES_DIAGNOSTIC_POP

/// \endcond

#endif<|MERGE_RESOLUTION|>--- conflicted
+++ resolved
@@ -487,17 +487,6 @@
         }
 
         template<typename Rng>
-<<<<<<< HEAD
-        struct common_view;
-
-        namespace view
-        {
-            struct common_fn;
-        }
-
-        template<typename Rng>
-=======
->>>>>>> 3277992e
         struct const_view;
 
         namespace view
