--- conflicted
+++ resolved
@@ -63,14 +63,13 @@
 
                 // Use ADL if it returns Integral.
                 template<typename R>
-                static constexpr auto impl_(R &r, int) noexcept(noexcept(size(r))) ->
+                static constexpr auto impl_(R &r, long) noexcept(noexcept(size(r))) ->
                     CPP_ret(non_member_size_t<R>)(
                         requires Integral<non_member_size_t<R>> && !disable_sized_range<R>::value)
                 {
                     return size(r);
                 }
 
-<<<<<<< HEAD
                 template<typename R>
                 static constexpr /*c++14*/ auto impl_(R &r, ...) ->
                     CPP_ret(size_type_t<cbegin_t<R>>)(
@@ -79,16 +78,6 @@
                 {
                     return ranges::iter_size(ranges::cbegin(r), ranges::cend(r));
                 }
-=======
-                template<typename R,
-                    typename I = decltype(ranges::cbegin(std::declval<R &>())),
-                    CONCEPT_REQUIRES_(ForwardIterator<I>())>
-                static RANGES_CXX14_CONSTEXPR auto impl_(R &r, ...)
-                RANGES_DECLTYPE_AUTO_RETURN_NOEXCEPT
-                (
-                    ranges::iter_size(ranges::cbegin(r), ranges::cend(r))
-                )
->>>>>>> 09934ecf
 
             public:
                 using iter_size_fn::operator();
