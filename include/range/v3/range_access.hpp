--- conflicted
+++ resolved
@@ -62,7 +62,6 @@
             //
             // Concepts that the range cursor must model
             //
-<<<<<<< HEAD
             CONCEPT_def
             (
                 template(typename T)
@@ -70,6 +69,9 @@
                     Semiregular<T>() && Semiregular<mixin_base_t<T>>() &&
                     Constructible<mixin_base_t<T>, T>() &&
                     Constructible<mixin_base_t<T>, T const &>()
+                    // Axiom: mixin_base_t<T> has a member get(), accessible to derived classes,
+                    //   which perfectly-returns the contained cursor object and does not throw
+                    //   exceptions.
             );
 
             CONCEPT_def
@@ -99,44 +101,6 @@
                 concept ReadableCursor,
                     requires (T &t)
                     {
-=======
-            struct Cursor
-            {
-                template<typename T>
-                auto requires_() -> decltype(
-                    concepts::valid_expr(
-                        concepts::model_of<concepts::SemiRegular, T>(),
-                        concepts::model_of<concepts::SemiRegular, mixin_base_t<T>>(),
-                        concepts::model_of<concepts::Constructible, mixin_base_t<T>, T>(),
-                        concepts::model_of<concepts::Constructible, mixin_base_t<T>, T const &>()
-                    ));
-                    // Axiom: mixin_base_t<T> has a member get(), accessible to derived classes,
-                    //   which perfectly-returns the contained cursor object and does not throw
-                    //   exceptions.
-            };
-            struct HasCursorNext
-            {
-                template<typename T>
-                auto requires_(T &t) -> decltype(
-                    concepts::valid_expr(
-                        (t.next(), concepts::void_)
-                    ));
-            };
-            struct CursorSentinel
-              : concepts::refines<concepts::SemiRegular(concepts::_1), Cursor(concepts::_2)>
-            {
-                template<typename S, typename C>
-                auto requires_(S &s, C &c) -> decltype(
-                    concepts::valid_expr(
-                        concepts::convertible_to<bool>(c.equal(s))
-                    ));
-            };
-            struct ReadableCursor
-            {
-                template<typename T>
-                auto requires_(T &t) -> decltype(
-                    concepts::valid_expr(
->>>>>>> 2ebc6f92
                         t.read()
                     }
             );
