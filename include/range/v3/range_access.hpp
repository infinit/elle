--- conflicted
+++ resolved
@@ -60,71 +60,26 @@
             using mixin_base_t = meta::_t<mixin_base_<Cur>>;
 
             template<typename Rng>
-<<<<<<< HEAD
-            static constexpr /*c++14*/ auto CPP_auto_fun(begin_cursor)(Rng &rng, long)
-=======
-            static RANGES_CXX14_CONSTEXPR auto begin_cursor(Rng &rng)
-            RANGES_DECLTYPE_AUTO_RETURN_NOEXCEPT
->>>>>>> 09934ecf
+            static constexpr /*c++14*/ auto CPP_auto_fun(begin_cursor)(Rng &rng)
             (
                 return rng.begin_cursor()
             )
             template<typename Rng>
-<<<<<<< HEAD
-            static constexpr /*c++14*/ auto CPP_auto_fun(begin_cursor)(Rng &rng, int)
-            (
-                return static_cast<Rng const &>(rng).begin_cursor()
-            )
+            static constexpr /*c++14*/ auto CPP_auto_fun(end_cursor)(Rng &rng)
+            (
+                return rng.end_cursor()
+            )
+
             template<typename Rng>
-            static constexpr /*c++14*/ auto CPP_auto_fun(end_cursor)(Rng &rng, long)
-=======
-            static RANGES_CXX14_CONSTEXPR auto end_cursor(Rng &rng)
-            RANGES_DECLTYPE_AUTO_RETURN_NOEXCEPT
->>>>>>> 09934ecf
-            (
-                return rng.end_cursor()
-            )
-<<<<<<< HEAD
+            static constexpr /*c++14*/ auto CPP_auto_fun(begin_adaptor)(Rng &rng)
+            (
+                return rng.begin_adaptor()
+            )
             template<typename Rng>
-            static constexpr /*c++14*/ auto CPP_auto_fun(end_cursor)(Rng &rng, int)
-            (
-                return static_cast<Rng const &>(rng).end_cursor()
-            )
-
-            template<typename Rng>
-            static constexpr /*c++14*/ auto CPP_auto_fun(begin_adaptor)(Rng &rng, long)
-=======
-
-            template<typename Rng>
-            static RANGES_CXX14_CONSTEXPR auto begin_adaptor(Rng &rng)
-            RANGES_DECLTYPE_AUTO_RETURN_NOEXCEPT
->>>>>>> 09934ecf
-            (
-                return rng.begin_adaptor()
-            )
-            template<typename Rng>
-<<<<<<< HEAD
-            static constexpr /*c++14*/ auto CPP_auto_fun(begin_adaptor)(Rng &rng, int)
-            (
-                return static_cast<Rng const &>(rng).begin_adaptor()
-            )
-            template<typename Rng>
-            static constexpr /*c++14*/ auto CPP_auto_fun(end_adaptor)(Rng &rng, long)
-=======
-            static RANGES_CXX14_CONSTEXPR auto end_adaptor(Rng &rng)
-            RANGES_DECLTYPE_AUTO_RETURN_NOEXCEPT
->>>>>>> 09934ecf
+            static constexpr /*c++14*/ auto CPP_auto_fun(end_adaptor)(Rng &rng)
             (
                 return rng.end_adaptor()
             )
-<<<<<<< HEAD
-            template<typename Rng>
-            static constexpr /*c++14*/ auto CPP_auto_fun(end_adaptor)(Rng &rng, int)
-            (
-                return static_cast<Rng const &>(rng).end_adaptor()
-            )
-=======
->>>>>>> 09934ecf
 
             template<typename Cur>
             static constexpr /*c++14*/ auto CPP_auto_fun(read)(Cur const &pos)
