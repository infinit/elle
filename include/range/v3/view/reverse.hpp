/// \file
// Range v3 library
//
//  Copyright Eric Niebler 2014-present
//
//  Use, modification and distribution is subject to the
//  Boost Software License, Version 1.0. (See accompanying
//  file LICENSE_1_0.txt or copy at
//  http://www.boost.org/LICENSE_1_0.txt)
//
// Project home: https://github.com/ericniebler/range-v3
//

#ifndef RANGES_V3_VIEW_REVERSE_HPP
#define RANGES_V3_VIEW_REVERSE_HPP

#include <iterator>
#include <utility>
#include <meta/meta.hpp>
#include <range/v3/begin_end.hpp>
#include <range/v3/range_fwd.hpp>
#include <range/v3/range_traits.hpp>
#include <range/v3/size.hpp>
#include <range/v3/view_adaptor.hpp>
#include <range/v3/detail/satisfy_boost_range.hpp>
#include <range/v3/utility/box.hpp>
#include <range/v3/utility/get.hpp>
#include <range/v3/utility/iterator.hpp>
#include <range/v3/utility/optional.hpp>
#include <range/v3/utility/static_const.hpp>
#include <range/v3/view/view.hpp>

namespace ranges
{
    inline namespace v3
    {
        /// \addtogroup group-views
        /// @{
        template<typename Rng>
        struct reverse_view
          : view_interface<reverse_view<Rng>, range_cardinality<Rng>::value>
          , private detail::non_propagating_cache<
                iterator_t<Rng>, reverse_view<Rng>, !BoundedRange<Rng>>
        {
<<<<<<< HEAD
            CPP_assert(BidirectionalRange<Rng>);

            reverse_view() = default;
            explicit constexpr reverse_view(Rng rng)
                noexcept(std::is_nothrow_constructible<
                    typename reverse_view::view_adaptor, Rng>::value)
              : reverse_view::view_adaptor{detail::move(rng)}
            {}
            CPP_member
            constexpr auto size() const
                noexcept(noexcept(ranges::size(std::declval<Rng const &>()))) ->
                CPP_ret(range_size_type_t<Rng>)(
                    requires SizedRange<Rng const>)
            {
                return ranges::size(this->base());
            }
            CPP_member
            constexpr /*c++14*/ auto size()
                noexcept(noexcept(std::declval<reverse_view &>().size_(
                    meta::bool_<SizedRange<Rng>>{}))) ->
                CPP_ret(range_size_type_t<Rng>)(
                    requires not SizedRange<Rng const> && (SizedRange<Rng> ||
                        SizedSentinel<iterator_t<Rng>, iterator_t<Rng>>))
            {
                return size_(meta::bool_<SizedRange<Rng>>{});
            }
        private:
            friend range_access;

            CPP_member
            constexpr auto get_end() const
                noexcept(noexcept(ranges::end(std::declval<Rng const &>()))) ->
                CPP_ret(iterator_t<Rng>)(
                    requires BoundedRange<Rng const>)
            {
                return ranges::end(this->base());
            }
            constexpr /*c++14*/ iterator_t<Rng> get_end_(std::true_type)
                noexcept(noexcept(ranges::end(std::declval<Rng &>())))
            {
                CPP_assert(BoundedRange<Rng>);
                return ranges::end(this->base());
            }
            constexpr /*c++14*/ iterator_t<Rng> get_end_(std::false_type)
                noexcept(noexcept(iterator_t<Rng>(ranges::next(
                    ranges::begin(std::declval<Rng &>()),
                    ranges::end(std::declval<Rng &>())))))
            {
                CPP_assert(!BoundedRange<Rng>);
                using cache_t = detail::non_propagating_cache<iterator_t<Rng>, reverse_view<Rng>>;
                auto &end_ = static_cast<cache_t &>(*this);
                if(!end_)
                    end_ = ranges::next(ranges::begin(this->base()), ranges::end(this->base()));
                return *end_;
            }
            CPP_member
            constexpr /*c++14*/ auto get_end()
                noexcept(noexcept(std::declval<reverse_view &>().get_end_(
                    meta::bool_<BoundedRange<Rng>>{}))) ->
                CPP_ret(iterator_t<Rng>)(
                    requires not BoundedRange<Rng const>)
            {
                return get_end_(meta::bool_<BoundedRange<Rng>>{});
            }

            struct adaptor : adaptor_base
            {
            private:
                using Parent = meta::const_if_c<BoundedRange<Rng const>, reverse_view>;
                using Base = meta::const_if_c<BoundedRange<Rng const>, Rng>;
#ifndef NDEBUG
                Parent *rng_;
#endif
            public:
                adaptor() = default;
#ifndef NDEBUG
                constexpr adaptor(Parent &rng) noexcept
                  : rng_(&rng)
                {}
#else
                constexpr adaptor(Parent &) noexcept
                {}
#endif
                constexpr /*c++14*/ static auto CPP_auto_fun(begin)(Parent &rng)
                (
                    return rng.get_end()
                )
                constexpr /*c++14*/ static auto CPP_auto_fun(end)(Parent &rng)
                (
                    return ranges::begin(rng.base())
                )
                constexpr /*c++14*/ auto CPP_auto_fun(read)(iterator_t<Rng> it) (const)
                (
                    return *--it
                )
                constexpr /*c++14*/ void next(iterator_t<Rng> &it) const
                    noexcept(noexcept(--it))
                {
                    RANGES_ASSERT(it != ranges::begin(rng_->base()));
                    --it;
                }
                constexpr /*c++14*/ void prev(iterator_t<Rng> &it) const
                    noexcept(noexcept(++it))
                {
                    RANGES_ASSERT(it != ranges::end(rng_->base()));
                    ++it;
                }
                CPP_member
                constexpr /*c++14*/
                auto advance(iterator_t<Rng> &it, range_difference_type_t<Rng> n) const
                    noexcept(noexcept(ranges::advance(it, -n))) ->
                    CPP_ret(void)(
                        requires RandomAccessRange<Rng>)
                {
                    RANGES_ASSERT(n <= it - ranges::begin(rng_->base()));
                    RANGES_ASSERT(it - rng_->get_end() <= n);
                    ranges::advance(it, -n);
                }
                CPP_member
                constexpr /*c++14*/ auto
                distance_to(iterator_t<Rng> const &here, iterator_t<Rng> const &there,
                    adaptor const &other_adapt) const
                    noexcept(noexcept(here - there)) ->
                    CPP_ret(range_difference_type_t<Rng>)(
                        requires SizedSentinel<iterator_t<Rng>, iterator_t<Rng>>)
                {
                    RANGES_ASSERT(rng_ == other_adapt.rng_); (void)other_adapt;
                    return here - there;
                }
            };
            CPP_member
            constexpr /*c++14*/ auto begin_adaptor() const noexcept ->
                CPP_ret(adaptor)(
                    requires BoundedRange<Rng const>)
=======
        private:
            CONCEPT_ASSERT(BidirectionalRange<Rng>());
            Rng rng_;
            RANGES_CXX14_CONSTEXPR
            reverse_iterator<iterator_t<Rng>> begin_(std::true_type)
            {
                return make_reverse_iterator(ranges::end(rng_));
            }
            RANGES_CXX14_CONSTEXPR
            reverse_iterator<iterator_t<Rng>> begin_(std::false_type)
            {
                using cache_t = detail::non_propagating_cache<iterator_t<Rng>, reverse_view<Rng>>;
                auto &end_ = static_cast<cache_t &>(*this);
                if(!end_)
                    end_ = ranges::next(ranges::begin(rng_), ranges::end(rng_));
                return make_reverse_iterator(*end_);
            }
            template<typename T>
            using not_self_ =
                meta::if_c<!std::is_same<reverse_view, detail::decay_t<T>>::value, T>;
        public:
            reverse_view() = default;
            explicit constexpr reverse_view(Rng rng)
              : rng_(detail::move(rng))
            {}
            template<typename O,
                CONCEPT_REQUIRES_(ViewableRange<not_self_<O>>() &&
                    BidirectionalRange<O>() && Constructible<Rng, view::all_t<O>>())>
            explicit constexpr reverse_view(O&& o)
              : rng_(view::all(static_cast<O &&>(o)))
            {}
            Rng base() const
>>>>>>> 09934ecf
            {
                return rng_;
            }
<<<<<<< HEAD
            CPP_member
            constexpr /*c++14*/ auto end_adaptor() const noexcept ->
                CPP_ret(adaptor)(
                    requires BoundedRange<Rng const>)
=======
            RANGES_CXX14_CONSTEXPR
            reverse_iterator<iterator_t<Rng>> begin()
>>>>>>> 09934ecf
            {
                return begin_(meta::bool_<(bool) BoundedRange<Rng>()>{});
            }
<<<<<<< HEAD
            CPP_member
            constexpr /*c++14*/ auto begin_adaptor() noexcept ->
                CPP_ret(adaptor)(
                    requires not BoundedRange<Rng const>)
=======
            template<typename CRng = Rng const,
                CONCEPT_REQUIRES_(BoundedRange<CRng>())>
            constexpr reverse_iterator<iterator_t<CRng>> begin() const
>>>>>>> 09934ecf
            {
                return make_reverse_iterator(ranges::end(rng_));
            }
<<<<<<< HEAD
            CPP_member
            constexpr /*c++14*/ auto end_adaptor() noexcept ->
                CPP_ret(adaptor)(
                    requires not BoundedRange<Rng const>)
=======
            RANGES_CXX14_CONSTEXPR
            reverse_iterator<iterator_t<Rng>> end()
>>>>>>> 09934ecf
            {
                return make_reverse_iterator(ranges::begin(rng_));
            }
<<<<<<< HEAD
            // SizedRange == true
            constexpr /*c++14*/ range_size_type_t<Rng> size_(std::true_type)
                noexcept(noexcept(ranges::size(std::declval<Rng &>())))
=======
            template<typename CRng = Rng const,
                CONCEPT_REQUIRES_(BoundedRange<CRng>())>
            constexpr reverse_iterator<iterator_t<CRng>> end() const
>>>>>>> 09934ecf
            {
                return make_reverse_iterator(ranges::begin(rng_));
            }
<<<<<<< HEAD
            // SizedRange == false, SizedSentinel == true
            constexpr /*c++14*/ range_size_type_t<Rng> size_(std::false_type)
                noexcept(noexcept(ranges::iter_size(
                    std::declval<reverse_view &>().begin(),
                    std::declval<reverse_view &>().end())))
=======
            CONCEPT_REQUIRES(SizedRange<Rng const>())
            constexpr range_size_type_t<Rng> size() const
>>>>>>> 09934ecf
            {
                return ranges::size(rng_);
            }
        };

        namespace view
        {
            struct reverse_fn
            {
#if defined(__GNUC__) && !defined(__clang__) && __GNUC__ == 5
                // Avoid GCC5 bug that ODR-uses std::declval?!?
                CPP_template(typename Rng)(
                    requires BidirectionalRange<Rng>)
                constexpr /*c++14*/
#else
                CPP_template(typename Rng)(
                    requires BidirectionalRange<Rng>)
                constexpr
#endif
                auto CPP_auto_fun(operator())(Rng &&rng) (const)
                (
                    return reverse_view<all_t<Rng>>{all(static_cast<Rng &&>(rng))}
                )
            #ifndef RANGES_DOXYGEN_INVOKED
                // For error reporting
                template<typename Rng>
                auto operator()(Rng &&) const ->
                    CPP_ret(void)(
                        requires not BidirectionalRange<Rng>)
                {
                    CPP_assert_msg(BidirectionalRange<Rng>,
                        "The object on which view::reverse operates must model the "
                        "BidirectionalRange concept.");
                }
            #endif
            };

            /// \relates reverse_fn
            /// \ingroup group-views
            RANGES_INLINE_VARIABLE(view<reverse_fn>, reverse)
        }
        /// @}
    }
}

RANGES_SATISFY_BOOST_RANGE(::ranges::v3::reverse_view)

#endif<|MERGE_RESOLUTION|>--- conflicted
+++ resolved
@@ -42,151 +42,15 @@
           , private detail::non_propagating_cache<
                 iterator_t<Rng>, reverse_view<Rng>, !BoundedRange<Rng>>
         {
-<<<<<<< HEAD
+        private:
             CPP_assert(BidirectionalRange<Rng>);
-
-            reverse_view() = default;
-            explicit constexpr reverse_view(Rng rng)
-                noexcept(std::is_nothrow_constructible<
-                    typename reverse_view::view_adaptor, Rng>::value)
-              : reverse_view::view_adaptor{detail::move(rng)}
-            {}
-            CPP_member
-            constexpr auto size() const
-                noexcept(noexcept(ranges::size(std::declval<Rng const &>()))) ->
-                CPP_ret(range_size_type_t<Rng>)(
-                    requires SizedRange<Rng const>)
-            {
-                return ranges::size(this->base());
-            }
-            CPP_member
-            constexpr /*c++14*/ auto size()
-                noexcept(noexcept(std::declval<reverse_view &>().size_(
-                    meta::bool_<SizedRange<Rng>>{}))) ->
-                CPP_ret(range_size_type_t<Rng>)(
-                    requires not SizedRange<Rng const> && (SizedRange<Rng> ||
-                        SizedSentinel<iterator_t<Rng>, iterator_t<Rng>>))
-            {
-                return size_(meta::bool_<SizedRange<Rng>>{});
-            }
-        private:
-            friend range_access;
-
-            CPP_member
-            constexpr auto get_end() const
-                noexcept(noexcept(ranges::end(std::declval<Rng const &>()))) ->
-                CPP_ret(iterator_t<Rng>)(
-                    requires BoundedRange<Rng const>)
-            {
-                return ranges::end(this->base());
-            }
-            constexpr /*c++14*/ iterator_t<Rng> get_end_(std::true_type)
-                noexcept(noexcept(ranges::end(std::declval<Rng &>())))
-            {
-                CPP_assert(BoundedRange<Rng>);
-                return ranges::end(this->base());
-            }
-            constexpr /*c++14*/ iterator_t<Rng> get_end_(std::false_type)
-                noexcept(noexcept(iterator_t<Rng>(ranges::next(
-                    ranges::begin(std::declval<Rng &>()),
-                    ranges::end(std::declval<Rng &>())))))
-            {
-                CPP_assert(!BoundedRange<Rng>);
-                using cache_t = detail::non_propagating_cache<iterator_t<Rng>, reverse_view<Rng>>;
-                auto &end_ = static_cast<cache_t &>(*this);
-                if(!end_)
-                    end_ = ranges::next(ranges::begin(this->base()), ranges::end(this->base()));
-                return *end_;
-            }
-            CPP_member
-            constexpr /*c++14*/ auto get_end()
-                noexcept(noexcept(std::declval<reverse_view &>().get_end_(
-                    meta::bool_<BoundedRange<Rng>>{}))) ->
-                CPP_ret(iterator_t<Rng>)(
-                    requires not BoundedRange<Rng const>)
-            {
-                return get_end_(meta::bool_<BoundedRange<Rng>>{});
-            }
-
-            struct adaptor : adaptor_base
-            {
-            private:
-                using Parent = meta::const_if_c<BoundedRange<Rng const>, reverse_view>;
-                using Base = meta::const_if_c<BoundedRange<Rng const>, Rng>;
-#ifndef NDEBUG
-                Parent *rng_;
-#endif
-            public:
-                adaptor() = default;
-#ifndef NDEBUG
-                constexpr adaptor(Parent &rng) noexcept
-                  : rng_(&rng)
-                {}
-#else
-                constexpr adaptor(Parent &) noexcept
-                {}
-#endif
-                constexpr /*c++14*/ static auto CPP_auto_fun(begin)(Parent &rng)
-                (
-                    return rng.get_end()
-                )
-                constexpr /*c++14*/ static auto CPP_auto_fun(end)(Parent &rng)
-                (
-                    return ranges::begin(rng.base())
-                )
-                constexpr /*c++14*/ auto CPP_auto_fun(read)(iterator_t<Rng> it) (const)
-                (
-                    return *--it
-                )
-                constexpr /*c++14*/ void next(iterator_t<Rng> &it) const
-                    noexcept(noexcept(--it))
-                {
-                    RANGES_ASSERT(it != ranges::begin(rng_->base()));
-                    --it;
-                }
-                constexpr /*c++14*/ void prev(iterator_t<Rng> &it) const
-                    noexcept(noexcept(++it))
-                {
-                    RANGES_ASSERT(it != ranges::end(rng_->base()));
-                    ++it;
-                }
-                CPP_member
-                constexpr /*c++14*/
-                auto advance(iterator_t<Rng> &it, range_difference_type_t<Rng> n) const
-                    noexcept(noexcept(ranges::advance(it, -n))) ->
-                    CPP_ret(void)(
-                        requires RandomAccessRange<Rng>)
-                {
-                    RANGES_ASSERT(n <= it - ranges::begin(rng_->base()));
-                    RANGES_ASSERT(it - rng_->get_end() <= n);
-                    ranges::advance(it, -n);
-                }
-                CPP_member
-                constexpr /*c++14*/ auto
-                distance_to(iterator_t<Rng> const &here, iterator_t<Rng> const &there,
-                    adaptor const &other_adapt) const
-                    noexcept(noexcept(here - there)) ->
-                    CPP_ret(range_difference_type_t<Rng>)(
-                        requires SizedSentinel<iterator_t<Rng>, iterator_t<Rng>>)
-                {
-                    RANGES_ASSERT(rng_ == other_adapt.rng_); (void)other_adapt;
-                    return here - there;
-                }
-            };
-            CPP_member
-            constexpr /*c++14*/ auto begin_adaptor() const noexcept ->
-                CPP_ret(adaptor)(
-                    requires BoundedRange<Rng const>)
-=======
-        private:
-            CONCEPT_ASSERT(BidirectionalRange<Rng>());
             Rng rng_;
-            RANGES_CXX14_CONSTEXPR
+            constexpr /*c++14*/
             reverse_iterator<iterator_t<Rng>> begin_(std::true_type)
             {
                 return make_reverse_iterator(ranges::end(rng_));
             }
-            RANGES_CXX14_CONSTEXPR
+            constexpr /*c++14*/
             reverse_iterator<iterator_t<Rng>> begin_(std::false_type)
             {
                 using cache_t = detail::non_propagating_cache<iterator_t<Rng>, reverse_view<Rng>>;
@@ -203,76 +67,44 @@
             explicit constexpr reverse_view(Rng rng)
               : rng_(detail::move(rng))
             {}
-            template<typename O,
-                CONCEPT_REQUIRES_(ViewableRange<not_self_<O>>() &&
-                    BidirectionalRange<O>() && Constructible<Rng, view::all_t<O>>())>
-            explicit constexpr reverse_view(O&& o)
+            template<typename O>
+            explicit constexpr CPP_ctor(reverse_view)(O&& o)(
+                requires ViewableRange<not_self_<O>> &&
+                    BidirectionalRange<O> && Constructible<Rng, view::all_t<O>>)
               : rng_(view::all(static_cast<O &&>(o)))
             {}
             Rng base() const
->>>>>>> 09934ecf
             {
                 return rng_;
             }
-<<<<<<< HEAD
-            CPP_member
-            constexpr /*c++14*/ auto end_adaptor() const noexcept ->
-                CPP_ret(adaptor)(
-                    requires BoundedRange<Rng const>)
-=======
-            RANGES_CXX14_CONSTEXPR
+            constexpr /*c++14*/
             reverse_iterator<iterator_t<Rng>> begin()
->>>>>>> 09934ecf
             {
-                return begin_(meta::bool_<(bool) BoundedRange<Rng>()>{});
+                return begin_(meta::bool_<(bool) BoundedRange<Rng>>{});
             }
-<<<<<<< HEAD
-            CPP_member
-            constexpr /*c++14*/ auto begin_adaptor() noexcept ->
-                CPP_ret(adaptor)(
-                    requires not BoundedRange<Rng const>)
-=======
-            template<typename CRng = Rng const,
-                CONCEPT_REQUIRES_(BoundedRange<CRng>())>
-            constexpr reverse_iterator<iterator_t<CRng>> begin() const
->>>>>>> 09934ecf
+            template<typename CRng = Rng const>
+            constexpr auto begin() const ->
+                CPP_ret(reverse_iterator<iterator_t<CRng>>)(
+                    requires BoundedRange<CRng>)
             {
                 return make_reverse_iterator(ranges::end(rng_));
             }
-<<<<<<< HEAD
-            CPP_member
-            constexpr /*c++14*/ auto end_adaptor() noexcept ->
-                CPP_ret(adaptor)(
-                    requires not BoundedRange<Rng const>)
-=======
-            RANGES_CXX14_CONSTEXPR
+            constexpr /*c++14*/
             reverse_iterator<iterator_t<Rng>> end()
->>>>>>> 09934ecf
             {
                 return make_reverse_iterator(ranges::begin(rng_));
             }
-<<<<<<< HEAD
-            // SizedRange == true
-            constexpr /*c++14*/ range_size_type_t<Rng> size_(std::true_type)
-                noexcept(noexcept(ranges::size(std::declval<Rng &>())))
-=======
-            template<typename CRng = Rng const,
-                CONCEPT_REQUIRES_(BoundedRange<CRng>())>
-            constexpr reverse_iterator<iterator_t<CRng>> end() const
->>>>>>> 09934ecf
+            template<typename CRng = Rng const>
+            constexpr auto end() const ->
+                CPP_ret(reverse_iterator<iterator_t<CRng>>)(
+                    requires BoundedRange<CRng>)
             {
                 return make_reverse_iterator(ranges::begin(rng_));
             }
-<<<<<<< HEAD
-            // SizedRange == false, SizedSentinel == true
-            constexpr /*c++14*/ range_size_type_t<Rng> size_(std::false_type)
-                noexcept(noexcept(ranges::iter_size(
-                    std::declval<reverse_view &>().begin(),
-                    std::declval<reverse_view &>().end())))
-=======
-            CONCEPT_REQUIRES(SizedRange<Rng const>())
-            constexpr range_size_type_t<Rng> size() const
->>>>>>> 09934ecf
+            CPP_member
+            constexpr auto size() const ->
+                CPP_ret(range_size_type_t<Rng>)(
+                    requires SizedRange<Rng const>)
             {
                 return ranges::size(rng_);
             }
