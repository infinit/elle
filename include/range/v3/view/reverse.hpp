/// \file
// Range v3 library
//
//  Copyright Eric Niebler 2014-present
//
//  Use, modification and distribution is subject to the
//  Boost Software License, Version 1.0. (See accompanying
//  file LICENSE_1_0.txt or copy at
//  http://www.boost.org/LICENSE_1_0.txt)
//
// Project home: https://github.com/ericniebler/range-v3
//

#ifndef RANGES_V3_VIEW_REVERSE_HPP
#define RANGES_V3_VIEW_REVERSE_HPP

#include <iterator>
#include <utility>
#include <meta/meta.hpp>
#include <range/v3/begin_end.hpp>
#include <range/v3/range_fwd.hpp>
#include <range/v3/range_traits.hpp>
#include <range/v3/size.hpp>
#include <range/v3/view_adaptor.hpp>
#include <range/v3/detail/satisfy_boost_range.hpp>
#include <range/v3/utility/box.hpp>
#include <range/v3/utility/get.hpp>
#include <range/v3/utility/iterator.hpp>
#include <range/v3/utility/optional.hpp>
#include <range/v3/utility/static_const.hpp>
#include <range/v3/view/all.hpp>
#include <range/v3/view/view.hpp>

namespace ranges
{
    inline namespace v3
    {
        /// \addtogroup group-views
        /// @{
        template<typename Rng>
        struct RANGES_EMPTY_BASES reverse_view
          : view_interface<reverse_view<Rng>, range_cardinality<Rng>::value>
          , private detail::non_propagating_cache<
                iterator_t<Rng>, reverse_view<Rng>, !CommonRange<Rng>>
        {
        private:
<<<<<<< HEAD
            CPP_assert(BidirectionalRange<Rng>);
            Rng rng_;
            constexpr /*c++14*/
=======
            CONCEPT_ASSERT(BidirectionalRange<Rng>());

            Rng rng_;

            RANGES_CXX14_CONSTEXPR
>>>>>>> 3277992e
            reverse_iterator<iterator_t<Rng>> begin_(std::true_type)
            {
                return make_reverse_iterator(ranges::end(rng_));
            }
            constexpr /*c++14*/
            reverse_iterator<iterator_t<Rng>> begin_(std::false_type)
            {
                using cache_t = detail::non_propagating_cache<iterator_t<Rng>, reverse_view<Rng>>;
                auto &end_ = static_cast<cache_t &>(*this);
                if(!end_)
                    end_ = ranges::next(ranges::begin(rng_), ranges::end(rng_));
                return make_reverse_iterator(*end_);
            }
            template<typename T>
            using not_self_ =
                meta::if_c<!std::is_same<reverse_view, detail::decay_t<T>>::value, T>;
        public:
            reverse_view() = default;
            explicit constexpr reverse_view(Rng rng)
              : rng_(detail::move(rng))
            {}
            Rng base() const
            {
                return rng_;
            }
            constexpr /*c++14*/
            reverse_iterator<iterator_t<Rng>> begin()
            {
                return begin_(meta::bool_<(bool) CommonRange<Rng>>{});
            }
            template<typename CRng = Rng const>
            constexpr auto begin() const ->
                CPP_ret(reverse_iterator<iterator_t<CRng>>)(
                    requires CommonRange<CRng>)
            {
                return make_reverse_iterator(ranges::end(rng_));
            }
            constexpr /*c++14*/
            reverse_iterator<iterator_t<Rng>> end()
            {
                return make_reverse_iterator(ranges::begin(rng_));
            }
            template<typename CRng = Rng const>
            constexpr auto end() const ->
                CPP_ret(reverse_iterator<iterator_t<CRng>>)(
                    requires CommonRange<CRng>)
            {
                return make_reverse_iterator(ranges::begin(rng_));
            }
            CPP_member
            constexpr /*c++14*/ auto CPP_fun(size)() (
                requires SizedRange<Rng>)
            {
                return ranges::size(rng_);
            }
            CPP_member
            constexpr auto CPP_fun(size)() (const
                requires SizedRange<Rng const>)
            {
                return ranges::size(rng_);
            }
        };

#if !defined(__GNUC__) || defined(__clang__) || __GNUC__ >= 5
        template<typename Rng>
        struct reverse_view<reverse_view<Rng>>
          : identity_adaptor<Rng>
        {
            CONCEPT_ASSERT(BidirectionalRange<Rng>());

            reverse_view() = default;
            explicit constexpr reverse_view(reverse_view<Rng> const &rng)
              : identity_adaptor<Rng>(rng.base())
            {}
        };
#endif // !GCC4

        namespace view
        {
            struct reverse_fn
            {
                template<typename Rng>
                constexpr /*c++14*/ auto operator()(Rng &&rng) const ->
                    CPP_ret(reverse_view<all_t<Rng>>)(
                        requires ViewableRange<Rng> && BidirectionalRange<Rng>)
                {
                    return reverse_view<all_t<Rng>>{all(static_cast<Rng &&>(rng))};
                }
            };

            /// \relates reverse_fn
            /// \ingroup group-views
            RANGES_INLINE_VARIABLE(view<reverse_fn>, reverse)
        }
        /// @}
    }
}

RANGES_SATISFY_BOOST_RANGE(::ranges::v3::reverse_view)

#endif<|MERGE_RESOLUTION|>--- conflicted
+++ resolved
@@ -44,17 +44,9 @@
                 iterator_t<Rng>, reverse_view<Rng>, !CommonRange<Rng>>
         {
         private:
-<<<<<<< HEAD
             CPP_assert(BidirectionalRange<Rng>);
             Rng rng_;
             constexpr /*c++14*/
-=======
-            CONCEPT_ASSERT(BidirectionalRange<Rng>());
-
-            Rng rng_;
-
-            RANGES_CXX14_CONSTEXPR
->>>>>>> 3277992e
             reverse_iterator<iterator_t<Rng>> begin_(std::true_type)
             {
                 return make_reverse_iterator(ranges::end(rng_));
@@ -68,9 +60,6 @@
                     end_ = ranges::next(ranges::begin(rng_), ranges::end(rng_));
                 return make_reverse_iterator(*end_);
             }
-            template<typename T>
-            using not_self_ =
-                meta::if_c<!std::is_same<reverse_view, detail::decay_t<T>>::value, T>;
         public:
             reverse_view() = default;
             explicit constexpr reverse_view(Rng rng)
@@ -118,19 +107,23 @@
             }
         };
 
-#if !defined(__GNUC__) || defined(__clang__) || __GNUC__ >= 5
         template<typename Rng>
         struct reverse_view<reverse_view<Rng>>
-          : identity_adaptor<Rng>
+          : Rng
         {
-            CONCEPT_ASSERT(BidirectionalRange<Rng>());
+            CPP_assert(BidirectionalRange<Rng>);
+            CPP_assert(Same<detail::decay_t<decltype(std::declval<reverse_view<Rng>>().base())>, Rng>);
 
             reverse_view() = default;
-            explicit constexpr reverse_view(reverse_view<Rng> const &rng)
-              : identity_adaptor<Rng>(rng.base())
+            explicit constexpr reverse_view(reverse_view<Rng> rng)
+              : Rng(rng.base())
             {}
+
+            constexpr reverse_view<Rng> base() const
+            {
+                return reverse_view<Rng>{*this};
+            }
         };
-#endif // !GCC4
 
         namespace view
         {
