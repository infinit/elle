/// \file
// Range v3 library
//
//  Copyright Eric Niebler 2013-present
//
//  Use, modification and distribution is subject to the
//  Boost Software License, Version 1.0. (See accompanying
//  file LICENSE_1_0.txt or copy at
//  http://www.boost.org/LICENSE_1_0.txt)
//
// Project home: https://github.com/ericniebler/range-v3
//

#ifndef RANGES_V3_VIEW_REPEAT_HPP
#define RANGES_V3_VIEW_REPEAT_HPP

#include <utility>
#include <range/v3/range_fwd.hpp>
#include <range/v3/range_concepts.hpp>
#include <range/v3/view_facade.hpp>
#include <range/v3/detail/satisfy_boost_range.hpp>
#include <range/v3/utility/semiregular.hpp>
#include <range/v3/utility/static_const.hpp>

namespace ranges
{
    inline namespace v3
    {
        /// \addtogroup group-views
        /// @{

        // Ordinarily, a view shouldn't contain its elements. This is so that copying
        // and assigning ranges is O(1), and also so that in the event of element
        // mutation, all the copies of the range see the mutation the same way. The
        // repeat_view *does* own its lone element, though. This is OK because:
        //  - O(N) copying is fine when N==1 as it is in this case, and
        //  - The element is immutable, so there is no potential for incorrect
        //    semantics.
        template<typename Val>
        struct repeat_view
          : view_facade<repeat_view<Val>, infinite>
        {
        private:
            semiregular_t<Val> value_;
            friend range_access;

            struct cursor
            {
            private:
                Val const *value_;
            public:
                cursor() = default;
                explicit cursor(Val const &value)
                  : value_(std::addressof(value))
                {}
                Val const &read() const
                {
                    return *value_;
                }
                constexpr bool equal(default_sentinel) const
                {
                    return false;
                }
                bool equal(cursor const &) const
                {
                    return true;
                }
                void next()
                {}
                void prev()
                {}
                void advance(std::ptrdiff_t)
                {}
                std::ptrdiff_t distance_to(cursor const &) const
                {
                    return 0;
                }
            };
            cursor begin_cursor() const
            {
                return cursor{value_};
            }
        public:
            repeat_view() = default;
            constexpr explicit repeat_view(Val value)
              : value_(detail::move(value))
            {}
        };

        namespace view
        {
            struct repeat_fn
            {
<<<<<<< HEAD
                CONCEPT_template(typename Val)(
                    requires Semiregular<Val>)
                (repeat_view<Val>) operator()(Val value) const
=======
                template<typename Val,
                    CONCEPT_REQUIRES_(CopyConstructible<Val>() && std::is_object<Val>())>
                repeat_view<Val> operator()(Val value) const
>>>>>>> 225eb423
                {
                    return repeat_view<Val>{std::move(value)};
                }
            #ifndef RANGES_DOXYGEN_INVOKED
<<<<<<< HEAD
                CONCEPT_template(typename Val)(
                    requires not Semiregular<Val>)
                (void) operator()(Val) const
                {
                    CONCEPT_assert_msg(Semiregular<Val>,
                        "The value passed to view::repeat must be Semiregular; that is, it needs "
                        "to be default constructible, copy and move constructible, and destructible.");
=======
                template<typename Val,
                    CONCEPT_REQUIRES_(!(CopyConstructible<Val>() && std::is_object<Val>()))>
                void operator()(Val) const
                {
                    CONCEPT_ASSERT_MSG(std::is_object<Val>(),
                        "The value passed to view::repeat must be an object.");
                    CONCEPT_ASSERT_MSG(CopyConstructible<Val>(),
                        "The value passed to view::repeat must be CopyConstructible.");
>>>>>>> 225eb423
                }
            #endif
            };

            /// \relates repeat_fn
            /// \ingroup group-views
            RANGES_INLINE_VARIABLE(repeat_fn, repeat)
        }
        /// @}
    }
}

RANGES_SATISFY_BOOST_RANGE(::ranges::v3::repeat_view)

#endif<|MERGE_RESOLUTION|>--- conflicted
+++ resolved
@@ -91,37 +91,21 @@
         {
             struct repeat_fn
             {
-<<<<<<< HEAD
                 CONCEPT_template(typename Val)(
-                    requires Semiregular<Val>)
+                    requires CopyConstructible<Val> && std::is_object<Val>::value)
                 (repeat_view<Val>) operator()(Val value) const
-=======
-                template<typename Val,
-                    CONCEPT_REQUIRES_(CopyConstructible<Val>() && std::is_object<Val>())>
-                repeat_view<Val> operator()(Val value) const
->>>>>>> 225eb423
                 {
                     return repeat_view<Val>{std::move(value)};
                 }
             #ifndef RANGES_DOXYGEN_INVOKED
-<<<<<<< HEAD
                 CONCEPT_template(typename Val)(
-                    requires not Semiregular<Val>)
+                    requires not (CopyConstructible<Val> && std::is_object<Val>::value))
                 (void) operator()(Val) const
                 {
-                    CONCEPT_assert_msg(Semiregular<Val>,
-                        "The value passed to view::repeat must be Semiregular; that is, it needs "
-                        "to be default constructible, copy and move constructible, and destructible.");
-=======
-                template<typename Val,
-                    CONCEPT_REQUIRES_(!(CopyConstructible<Val>() && std::is_object<Val>()))>
-                void operator()(Val) const
-                {
-                    CONCEPT_ASSERT_MSG(std::is_object<Val>(),
+                    CONCEPT_assert_msg(std::is_object<Val>::value,
                         "The value passed to view::repeat must be an object.");
-                    CONCEPT_ASSERT_MSG(CopyConstructible<Val>(),
+                    CONCEPT_assert_msg(CopyConstructible<Val>,
                         "The value passed to view::repeat must be CopyConstructible.");
->>>>>>> 225eb423
                 }
             #endif
             };
