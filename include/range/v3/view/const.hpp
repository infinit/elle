--- conflicted
+++ resolved
@@ -53,29 +53,27 @@
                 using rvalue_reference_ =
                     common_reference_t<value_ const &&, range_rvalue_reference_t<CRng>>;
                 adaptor() = default;
-                template<bool Other,
-                    CONCEPT_REQUIRES_(Const && !Other)>
-                constexpr adaptor(adaptor<Other>)
+                template<bool Other>
+                constexpr CPP_ctor(adaptor)(adaptor<Other>)(
+                    requires Const && !Other)
                 {}
                 reference_ read(iterator_t<CRng> const &it) const
                 {
                     return *it;
                 }
-<<<<<<< HEAD
-                rvalue_reference_ iter_move(iterator_t<Rng> const &it) const
+                rvalue_reference_ iter_move(iterator_t<CRng> const &it) const
                     noexcept(noexcept(rvalue_reference_(ranges::iter_move(it))))
                 {
                     return ranges::iter_move(it);
                 }
-=======
-                rvalue_reference_ iter_move(iterator_t<CRng> const &it) const
-                RANGES_AUTO_RETURN_NOEXCEPT
-                (
-                    ranges::iter_move(it)
-                )
->>>>>>> 09934ecf
             };
             adaptor<simple_view<Rng>()> begin_adaptor()
+            {
+                return {};
+            }
+            CPP_member
+            auto begin_adaptor() const -> CPP_ret(adaptor<true>)(
+                requires Range<Rng const>)
             {
                 return {};
             }
@@ -83,13 +81,9 @@
             {
                 return {};
             }
-            CONCEPT_REQUIRES(Range<Rng const>())
-            adaptor<true> begin_adaptor() const
-            {
-                return {};
-            }
-            CONCEPT_REQUIRES(Range<Rng const>())
-            adaptor<true> end_adaptor() const
+            CPP_member
+            auto end_adaptor() const -> CPP_ret(adaptor<true>)(
+                requires Range<Rng const>)
             {
                 return {};
             }
@@ -98,25 +92,15 @@
             explicit const_view(Rng rng)
               : const_view::view_adaptor{std::move(rng)}
             {}
-<<<<<<< HEAD
             CPP_member
-            auto size() const -> CPP_ret(range_size_type_t<Rng>)(
-                requires SizedRange<Rng const>)
+            constexpr /*c++14*/ auto size() -> CPP_ret(range_size_type_t<Rng>)(
+                requires SizedRange<Rng>)
             {
                 return ranges::size(this->base());
             }
             CPP_member
-            auto size() -> CPP_ret(range_size_type_t<Rng>)(
-                requires SizedRange<Rng>)
-=======
-            CONCEPT_REQUIRES(SizedRange<Rng>())
-            range_size_type_t<Rng> size()
-            {
-                return ranges::size(this->base());
-            }
-            CONCEPT_REQUIRES(SizedRange<Rng const>())
-            range_size_type_t<Rng> size() const
->>>>>>> 09934ecf
+            constexpr auto size() const -> CPP_ret(range_size_type_t<Rng>)(
+                requires SizedRange<Rng const>)
             {
                 return ranges::size(this->base());
             }
