--- conflicted
+++ resolved
@@ -108,7 +108,7 @@
         struct zip_view
           : iter_zip_with_view<detail::indirect_zip_fn_, Rngs...>
         {
-            CONCEPT_ASSERT(sizeof...(Rngs) != 0);
+            CPP_assert(sizeof...(Rngs) != 0);
 
             zip_view() = default;
             explicit zip_view(Rngs...rngs)
@@ -122,36 +122,17 @@
             struct zip_fn
             {
                 template<typename...Rngs>
-<<<<<<< HEAD
                 auto operator()(Rngs &&... rngs) const ->
                     CPP_ret(zip_view<all_t<Rngs>...>)(
                         requires And<ViewableRange<Rngs>...> &&
-                            And<InputRange<Rngs>...>)
-=======
-                using Concept = meta::and_<InputRange<Rngs>...>;
-
-                template<typename...Rngs,
-                    CONCEPT_REQUIRES_(sizeof...(Rngs) != 0 && Concept<Rngs...>())>
-                zip_view<all_t<Rngs>...> operator()(Rngs &&... rngs) const
+                            And<InputRange<Rngs>...> && sizeof...(Rngs) != 0)
                 {
-                    CONCEPT_ASSERT(meta::and_<Range<Rngs>...>());
-                    return zip_view<all_t<Rngs>...>{
-                        all(static_cast<Rngs &&>(rngs))...};
+                    return zip_view<all_t<Rngs>...>{all(static_cast<Rngs &&>(rngs))...};
                 }
 
-                CONCEPT_REQUIRES(Concept<>())
                 constexpr empty_view<std::tuple<>> operator()() const noexcept
                 {
                     return {};
-                }
-
-            #ifndef RANGES_DOXYGEN_INVOKED
-                template<typename...Rngs,
-                    CONCEPT_REQUIRES_(!Concept<Rngs...>())>
-                void operator()(Rngs &&...) const
->>>>>>> 3277992e
-                {
-                    return zip_view<all_t<Rngs>...>{all(static_cast<Rngs &&>(rngs))...};
                 }
             };
 
