--- conflicted
+++ resolved
@@ -71,25 +71,15 @@
             {
                 return {};
             }
-<<<<<<< HEAD
             CONCEPT_template(typename BaseRng = Rng)(
                 requires Range<BaseRng const>())
-            (adaptor<true>) begin_adaptor()
+            (adaptor<true>) begin_adaptor() const
             {
                 return {};
             }
             CONCEPT_template(typename BaseRng = Rng)(
                 requires Range<BaseRng const>())
             (sentinel_adaptor<true>) end_adaptor() const
-=======
-            CONCEPT_REQUIRES(Range<Rng const>())
-            adaptor<true> begin_adaptor() const
-            {
-                return {};
-            }
-            CONCEPT_REQUIRES(Range<Rng const>())
-            sentinel_adaptor<true> end_adaptor() const
->>>>>>> 2ebc6f92
             {
                 return {};
             }
@@ -109,28 +99,16 @@
             private:
                 friend view_access;
 
-<<<<<<< HEAD
                 CONCEPT_template(typename Rng)(
                     requires !SizedRange<Rng>() && !True<is_infinite<Rng>>())
                 (static take_view<all_t<Rng>>) invoke_(Rng &&rng, range_difference_type_t<Rng> n)
-=======
-                template<typename Rng,
-                    CONCEPT_REQUIRES_(!SizedRange<Rng>() && !is_infinite<Rng>())>
-                static take_view<all_t<Rng>> invoke_(Rng &&rng, range_difference_type_t<Rng> n)
->>>>>>> 2ebc6f92
                 {
                     return {all(static_cast<Rng &&>(rng)), n};
                 }
 
-<<<<<<< HEAD
                 CONCEPT_template(typename Rng)(
                     requires SizedRange<Rng>() || True<is_infinite<Rng>>())
                 (static auto) invoke_(Rng &&rng, range_difference_type_t<Rng> n)
-=======
-                template<typename Rng,
-                    CONCEPT_REQUIRES_(SizedRange<Rng>() || is_infinite<Rng>())>
-                static auto invoke_(Rng &&rng, range_difference_type_t<Rng> n)
->>>>>>> 2ebc6f92
                 RANGES_DECLTYPE_AUTO_RETURN
                 (
                     take_exactly(
@@ -158,14 +136,9 @@
             #endif
 
             public:
-<<<<<<< HEAD
                 CONCEPT_template(typename Rng)(
                     requires InputRange<Rng>())
                 (auto) operator()(Rng &&rng, range_difference_type_t<Rng> n) const
-=======
-                template<typename Rng, CONCEPT_REQUIRES_(InputRange<Rng>())>
-                auto operator()(Rng &&rng, range_difference_type_t<Rng> n) const
->>>>>>> 2ebc6f92
                 RANGES_DECLTYPE_AUTO_RETURN
                 (
                     take_fn::invoke_(static_cast<Rng &&>(rng), n)
