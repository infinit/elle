--- conflicted
+++ resolved
@@ -62,57 +62,23 @@
             friend range_access;
             CPP_assert(ForwardRange<Rng>);
 
-#ifdef RANGES_WORKAROUND_MSVC_711347
-            template<bool Const, typename I = iterator_t<meta::const_if_c<Const, Rng>>>
-            static constexpr bool CanSizedSentinel = SizedSentinel<I, I>();
-#else // ^^^ workaround / no workaround vvv
             template<bool Const>
-<<<<<<< HEAD
             using offset_t =
                 meta::if_c<
                     BidirectionalRange<meta::const_if_c<Const, Rng>> ||
                         detail::can_sized_sentinel_<Rng, Const>(),
                     range_difference_t<Rng>,
                     constant<range_difference_t<Rng>, 0>>;
-=======
-            static constexpr bool CanSizedSentinel() noexcept
-            {
-                using I = iterator_t<meta::const_if_c<Const, Rng>>;
-                return (bool) SizedSentinel<I, I>();
-            }
-#endif // RANGES_WORKAROUND_MSVC_711347
+
+            range_difference_t<Rng> n_ = 0;
 
             template<bool Const>
-            using offset_t =
-                meta::if_c<
-                    BidirectionalRange<meta::const_if_c<Const, Rng>>() ||
-#ifdef RANGES_WORKAROUND_MSVC_711347
-                        chunk_view::CanSizedSentinel<Const>,
-#else // ^^^ workaround / no workaround vvv
-                        chunk_view::CanSizedSentinel<Const>(),
-#endif // RANGES_WORKAROUND_MSVC_711347
-                    range_difference_type_t<Rng>,
-                    constant<range_difference_type_t<Rng>, 0>>;
->>>>>>> 3277992e
-
-            range_difference_t<Rng> n_ = 0;
-
-#ifdef RANGES_WORKAROUND_MSVC_711347
-            template<bool Const, bool CanSized = CanSizedSentinel<Const>>
-#else // ^^^ workaround / no workaround vvv
-            template<bool Const>
-#endif // RANGES_WORKAROUND_MSVC_711347
             struct RANGES_EMPTY_BASES adaptor
               : adaptor_base
               , private box<offset_t<Const>>
             {
             private:
-#ifdef RANGES_WORKAROUND_MSVC_711347
-                template <bool, bool>
-                friend struct adaptor;
-#else // ^^^ workaround / no workaround vvv
-                friend struct adaptor<!Const>;
-#endif // RANGES_WORKAROUND_MSVC_711347
+                friend adaptor<!Const>;
                 using CRng = meta::const_if_c<Const, Rng>;
 
                 range_difference_t<CRng> n_;
@@ -168,24 +134,12 @@
                     ranges::advance(it, -n_ + offset());
                     offset() = 0;
                 }
-<<<<<<< HEAD
                 CPP_member
                 constexpr /*c++14*/
                 auto distance_to(iterator_t<CRng> const &here, iterator_t<CRng> const &there,
                     adaptor const &that) const ->
                         CPP_ret(range_difference_t<Rng>)(
                             requires detail::can_sized_sentinel_<Rng, Const>())
-=======
-
-#ifdef RANGES_WORKAROUND_MSVC_711347
-                CONCEPT_REQUIRES(CanSized)
-#else // ^^^ workaround / no workaround vvv
-                CONCEPT_REQUIRES(CanSizedSentinel<Const>())
-#endif // RANGES_WORKAROUND_MSVC_711347
-                RANGES_CXX14_CONSTEXPR
-                range_difference_type_t<Rng> distance_to(iterator_t<CRng> const &here,
-                    iterator_t<CRng> const &there, adaptor const &that) const
->>>>>>> 3277992e
                 {
                     auto const delta = (there - here) + (that.offset() - offset());
                     // This can fail for cyclic base ranges when the chunk size does not divide the
@@ -222,20 +176,10 @@
             {
                 return adaptor<simple_view<Rng>()>{*this};
             }
-<<<<<<< HEAD
             CPP_member
             constexpr auto begin_adaptor() const ->
                 CPP_ret(adaptor<true>)(
                     requires ForwardRange<Rng const>)
-=======
-#ifdef RANGES_WORKAROUND_MSVC_711347
-            template<bool BB = true, CONCEPT_REQUIRES_(ForwardRange<Rng const>())>
-            constexpr adaptor<BB> begin_adaptor() const
-#else // ^^^ workaround / no workaround vvv
-            CONCEPT_REQUIRES(ForwardRange<Rng const>())
-            constexpr adaptor<true> begin_adaptor() const
-#endif // RANGES_WORKAROUND_MSVC_711347
->>>>>>> 3277992e
             {
                 return adaptor<true>{*this};
             }
