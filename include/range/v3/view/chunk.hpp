/// \file
// Range v3 library
//
//  Copyright Eric Niebler 2013-present
//
//  Use, modification and distribution is subject to the
//  Boost Software License, Version 1.0. (See accompanying
//  file LICENSE_1_0.txt or copy at
//  http://www.boost.org/LICENSE_1_0.txt)
//
// Project home: https://github.com/ericniebler/range-v3
//

#ifndef RANGES_V3_VIEW_CHUNK_HPP
#define RANGES_V3_VIEW_CHUNK_HPP

#include <functional>
#include <limits>
#include <utility>
#include <meta/meta.hpp>
#include <range/v3/begin_end.hpp>
#include <range/v3/iterator_range.hpp>
#include <range/v3/range_concepts.hpp>
#include <range/v3/range_fwd.hpp>
#include <range/v3/range_traits.hpp>
#include <range/v3/view_adaptor.hpp>
#include <range/v3/view_facade.hpp>
#include <range/v3/detail/satisfy_boost_range.hpp>
#include <range/v3/utility/box.hpp>
#include <range/v3/utility/compressed_pair.hpp>
#include <range/v3/utility/optional.hpp>
#include <range/v3/utility/static_const.hpp>
#include <range/v3/view/all.hpp>
#include <range/v3/view/take.hpp>
#include <range/v3/view/view.hpp>

namespace ranges
{
    inline namespace v3
    {
        /// \addtogroup group-views
        /// @{
        template<typename Rng, bool IsForwardRange>
        struct chunk_view_
          : view_adaptor<
                chunk_view_<Rng, IsForwardRange>,
                Rng,
                is_finite<Rng>::value ? finite : range_cardinality<Rng>::value>
        {
        private:
            friend range_access;
<<<<<<< HEAD
            CPP_assert(ForwardRange<Rng>);
            template<typename T>
            using constify = meta::const_if_c<ForwardRange<Rng const>, T>;
            static constexpr bool CanSizedSentinel =
                SizedSentinel<iterator_t<constify<Rng>>, iterator_t<constify<Rng>>>;

            using offset_t =
                meta::if_c<
                    BidirectionalRange<constify<Rng>> || CanSizedSentinel,
=======
            CONCEPT_ASSERT(ForwardRange<Rng>());

            template<bool Const>
            static constexpr bool CanSizedSentinel() noexcept
            {
                using I = iterator_t<meta::const_if_c<Const, Rng>>;
                return (bool) SizedSentinel<I, I>();
            }
            template<bool Const>
            using offset_t =
                meta::if_c<
                    BidirectionalRange<meta::const_if_c<Const, Rng>>() ||
                        chunk_view::CanSizedSentinel<Const>(),
>>>>>>> 09934ecf
                    range_difference_type_t<Rng>,
                    constant<range_difference_type_t<Rng>, 0>>;

            range_difference_type_t<Rng> n_ = 0;

            template<bool Const>
            struct adaptor
              : adaptor_base
              , private box<offset_t<Const>>
            {
            private:
                friend struct adaptor<!Const>;
                using CRng = meta::const_if_c<Const, Rng>;

                range_difference_type_t<CRng> n_;
                sentinel_t<CRng> end_;

<<<<<<< HEAD
                constexpr /*c++14*/
                offset_t const &offset() const
=======
                RANGES_CXX14_CONSTEXPR
                offset_t<Const> const &offset() const
>>>>>>> 09934ecf
                {
                    offset_t<Const> const &result = this->box<offset_t<Const>>::get();
                    RANGES_EXPECT(0 <= result && result < n_);
                    return result;
                }
<<<<<<< HEAD
                constexpr /*c++14*/
                offset_t &offset()
=======
                RANGES_CXX14_CONSTEXPR
                offset_t<Const> &offset()
>>>>>>> 09934ecf
                {
                    return const_cast<offset_t<Const> &>(
                        const_cast<adaptor const &>(*this).offset());
                }
            public:
                adaptor() = default;
<<<<<<< HEAD
                constexpr adaptor(constify<chunk_view_> &cv)
                  : box<offset_t>{0}
                  , n_((RANGES_EXPECT(0 < cv.n_), cv.n_))
                  , end_(ranges::end(cv.base()))
                {}
                constexpr /*c++14*/
                auto read(iterator_t<constify<Rng>> const &it) const ->
=======
                constexpr adaptor(meta::const_if_c<Const, chunk_view> &cv)
                  : box<offset_t<Const>>{0}
                  , n_((RANGES_EXPECT(0 < cv.n_), cv.n_))
                  , end_(ranges::end(cv.base()))
                {}
                template<bool Other,
                    CONCEPT_REQUIRES_(Const && !Other)>
                constexpr adaptor(adaptor<Other> that)
                  : box<offset_t<Const>>(that.offset())
                  , n_(that.n_)
                  , end_(that.end_)
                {}
                RANGES_CXX14_CONSTEXPR
                auto read(iterator_t<CRng> const &it) const ->
>>>>>>> 09934ecf
                    decltype(view::take(make_iterator_range(it, end_), n_))
                {
                    RANGES_EXPECT(it != end_);
                    RANGES_EXPECT(0 == offset());
                    return view::take(make_iterator_range(it, end_), n_);
                }
<<<<<<< HEAD
                constexpr /*c++14*/
                void next(iterator_t<constify<Rng>> &it)
=======
                RANGES_CXX14_CONSTEXPR
                void next(iterator_t<CRng> &it)
>>>>>>> 09934ecf
                {
                    RANGES_EXPECT(it != end_);
                    RANGES_EXPECT(0 == offset());
                    offset() = ranges::advance(it, n_, end_);
                }
<<<<<<< HEAD
                CPP_member
                constexpr /*c++14*/
                auto prev(iterator_t<constify<Rng>> &it) -> CPP_ret(void)(
                    requires BidirectionalRange<constify<Rng>>)
=======
                CONCEPT_REQUIRES(BidirectionalRange<CRng>())
                RANGES_CXX14_CONSTEXPR
                void prev(iterator_t<CRng> &it)
>>>>>>> 09934ecf
                {
                    ranges::advance(it, -n_ + offset());
                    offset() = 0;
                }
<<<<<<< HEAD
                CPP_member
                constexpr /*c++14*/
                auto distance_to(
                    iterator_t<constify<Rng>> const &here,
                    iterator_t<constify<Rng>> const &there,
                    adaptor const &that) const ->
                        CPP_ret(range_difference_type_t<Rng>)(
                            requires CanSizedSentinel)
=======
                CONCEPT_REQUIRES(CanSizedSentinel<Const>())
                RANGES_CXX14_CONSTEXPR
                range_difference_type_t<Rng> distance_to(iterator_t<CRng> const &here,
                    iterator_t<CRng> const &there, adaptor const &that) const
>>>>>>> 09934ecf
                {
                    auto const delta = (there - here) + (that.offset() - offset());
                    // This can fail for cyclic base ranges when the chunk size does not divide the
                    // cycle length. Such iterator pairs are NOT in the domain of -.
                    RANGES_ENSURE(0 == delta % n_);
                    return delta / n_;
                }
<<<<<<< HEAD
                CPP_member
                constexpr /*c++14*/
                auto advance(iterator_t<constify<Rng>> &it, range_difference_type_t<Rng> n) ->
                    CPP_ret(void)(requires RandomAccessRange<constify<Rng>>)
=======
                CONCEPT_REQUIRES(RandomAccessRange<CRng>())
                RANGES_CXX14_CONSTEXPR
                void advance(iterator_t<CRng> &it, range_difference_type_t<Rng> n)
>>>>>>> 09934ecf
                {
                    using Limits = std::numeric_limits<range_difference_type_t<Rng>>;
                    if(0 < n)
                    {
                        RANGES_EXPECT(0 == offset());
                        RANGES_EXPECT(n <= Limits::max() / n_);
                        auto const remainder = ranges::advance(it, n * n_, end_) % n_;
                        RANGES_EXPECT(0 <= remainder && remainder < n_);
                        offset() = remainder;
                    }
                    else if(0 > n)
                    {
                        RANGES_EXPECT(n >= Limits::min() / n_);
                        ranges::advance(it, n * n_ + offset());
                        offset() = 0;
                    }
                }
            };

<<<<<<< HEAD
            constexpr /*c++14*/
            adaptor begin_adaptor()
=======
            RANGES_CXX14_CONSTEXPR
            adaptor<simple_view<Rng>()> begin_adaptor()
>>>>>>> 09934ecf
            {
                return adaptor<simple_view<Rng>()>{*this};
            }
<<<<<<< HEAD
            CPP_member
            constexpr auto begin_adaptor() const ->
                CPP_ret(adaptor)(requires ForwardRange<Rng const>)
=======
            CONCEPT_REQUIRES(ForwardRange<Rng const>())
            constexpr adaptor<true> begin_adaptor() const
>>>>>>> 09934ecf
            {
                return adaptor<true>{*this};
            }
            constexpr /*c++14*/
            range_size_type_t<Rng> size_(range_difference_type_t<Rng> base_size) const
            {
<<<<<<< HEAD
                CPP_assert(SizedRange<Rng>);
=======
                CONCEPT_ASSERT(SizedRange<Rng const>());
>>>>>>> 09934ecf
                base_size = base_size / n_ + (0 != (base_size % n_));
                return static_cast<range_size_type_t<Rng>>(base_size);
            }
        public:
            chunk_view_() = default;
            constexpr chunk_view_(Rng rng, range_difference_type_t<Rng> n)
              : chunk_view_::view_adaptor(detail::move(rng))
              , n_((RANGES_EXPECT(0 < n), n))
            {}
            CPP_member
            constexpr /*c++14*/
            auto size() const -> CPP_ret(range_size_type_t<Rng>)(
                requires SizedRange<Rng const>)
            {
                return size_(ranges::distance(this->base()));
            }
            CPP_member
            constexpr /*c++14*/
            auto size() -> CPP_ret(range_size_type_t<Rng>)(
                requires SizedRange<Rng> && !SizedRange<Rng const>)
            {
                return size_(ranges::distance(this->base()));
            }
        };

        template<typename Rng>
        struct chunk_view_<Rng, false>
          : view_facade<
                chunk_view_<Rng, false>,
                is_finite<Rng>::value ? finite : range_cardinality<Rng>::value>
        {
        private:
            friend range_access;
            CPP_assert(InputRange<Rng> && !ForwardRange<Rng>);

            using iter_cache_t = detail::non_propagating_cache<iterator_t<Rng>>;

            mutable compressed_tuple<
                Rng,                          // base
                range_difference_type_t<Rng>, // n
                range_difference_type_t<Rng>, // remainder
                iter_cache_t                  // it
            > data_{};

<<<<<<< HEAD
            constexpr /*c++14*/ Rng &base() noexcept { return ranges::get<0>(data_); }
            constexpr Rng const &base() const noexcept { return ranges::get<0>(data_); }
            constexpr /*c++14*/ range_difference_type_t<Rng> &n() noexcept
=======
            RANGES_CXX14_CONSTEXPR Rng &base() noexcept
            {
                return ranges::get<0>(data_);
            }
            constexpr Rng const &base() const noexcept
            {
                return ranges::get<0>(data_);
            }
            RANGES_CXX14_CONSTEXPR range_difference_type_t<Rng> &n() noexcept
>>>>>>> 09934ecf
            {
                return ranges::get<1>(data_);
            }
            constexpr range_difference_type_t<Rng> const &n() const noexcept
            {
                return ranges::get<1>(data_);
            }

            constexpr /*c++14*/ range_difference_type_t<Rng> &remainder() noexcept
            {
                return ranges::get<2>(data_);
            }
            constexpr range_difference_type_t<Rng> const &remainder() const noexcept
            {
                return ranges::get<2>(data_);
            }

<<<<<<< HEAD
            constexpr iter_cache_t &it_cache() const noexcept { return ranges::get<3>(data_); }
            constexpr /*c++14*/ iterator_t<Rng> &it() noexcept { return *it_cache(); }
            constexpr iterator_t<Rng> const &it() const noexcept { return *it_cache(); }
=======
            constexpr iter_cache_t &it_cache() const noexcept
            {
                return ranges::get<3>(data_);
            }
            RANGES_CXX14_CONSTEXPR iterator_t<Rng> &it() noexcept
            {
                return *it_cache();
            }
            constexpr iterator_t<Rng> const &it() const noexcept
            {
                return *it_cache();
            }
>>>>>>> 09934ecf

            struct outer_cursor
            {
            private:
                struct inner_view
                  : view_facade<inner_view, finite>
                {
                private:
                    friend range_access;

                    using value_type = range_value_type_t<Rng>;

                    chunk_view_ *rng_ = nullptr;

                    constexpr /*c++14*/
                    bool done() const noexcept
                    {
                        RANGES_EXPECT(rng_);
                        return rng_->remainder() == 0;
                    }
                    constexpr /*c++14*/
                    bool equal(default_sentinel) const noexcept
                    {
                        return done();
                    }
                    constexpr /*c++14*/
                    reference_t<iterator_t<Rng>> read() const
                    {
                        RANGES_EXPECT(!done());
                        return *rng_->it();
                    }
                    constexpr /*c++14*/
                    rvalue_reference_t<iterator_t<Rng>> move() const
                    {
                        RANGES_EXPECT(!done());
                        return ranges::iter_move(rng_->it());
                    }
                    constexpr /*c++14*/
                    void next()
                    {
                        RANGES_EXPECT(!done());
                        ++rng_->it();
                        --rng_->remainder();
                        if(rng_->remainder() != 0 && rng_->it() == ranges::end(rng_->base()))
                            rng_->remainder() = 0;
                    }
                    CPP_member
                    constexpr /*c++14*/
                    auto distance_to(default_sentinel) const ->
                        CPP_ret(range_difference_type_t<Rng>)(
                            requires SizedSentinel<sentinel_t<Rng>, iterator_t<Rng>>)
                    {
                        RANGES_EXPECT(rng_);
                        auto const d = ranges::end(rng_->base()) - rng_->it();
                        return ranges::min(d, rng_->remainder());
                    }
                public:
                    inner_view() = default;
                    constexpr explicit inner_view(chunk_view_ &view) noexcept
                      : rng_{&view}
                    {}
                    CPP_member
                    constexpr /*c++14*/
                    auto size() ->
                        CPP_ret(range_size_type_t<Rng>)(
                            requires SizedSentinel<sentinel_t<Rng>, iterator_t<Rng>>)
                    {
                        auto const d = distance_to(default_sentinel{});
                        return static_cast<range_size_type_t<Rng>>(d);
                    }
                };

                chunk_view_ *rng_ = nullptr;

            public:
                using value_type = inner_view;

                outer_cursor() = default;
                constexpr explicit outer_cursor(chunk_view_ &view) noexcept
                  : rng_{&view}
                {}
                constexpr /*c++14*/
                inner_view read() const
                {
                    RANGES_EXPECT(!done());
                    return inner_view{*rng_};
                }
                constexpr /*c++14*/
                bool done() const
                {
                    RANGES_EXPECT(rng_);
                    return rng_->it() == ranges::end(rng_->base()) && rng_->remainder() != 0;
                }
                constexpr /*c++14*/
                bool equal(default_sentinel) const
                {
                    return done();
                }
                constexpr /*c++14*/
                void next()
                {
                    RANGES_EXPECT(!done());
                    ranges::advance(rng_->it(), rng_->remainder(), ranges::end(rng_->base()));
                    rng_->remainder() = rng_->n();
                }
                CPP_member
                constexpr /*c++14*/
                auto distance_to(default_sentinel) const ->
                    CPP_ret(range_difference_type_t<Rng>)(
                        requires SizedSentinel<sentinel_t<Rng>, iterator_t<Rng>>)
                {
                    RANGES_EXPECT(rng_);
                    auto d = ranges::end(rng_->base()) - rng_->it();
                    if(d < rng_->remainder())
                        return 1;

                    d -= rng_->remainder();
                    d = (d + rng_->n() - 1) / rng_->n();
                    d += (rng_->remainder() != 0);
                    return d;
                }
            };

            constexpr /*c++14*/
            outer_cursor begin_cursor() noexcept
            {
                it_cache() = ranges::begin(base());
                return outer_cursor{*this};
            }
            constexpr /*c++14*/
            range_size_type_t<Rng> size_(range_difference_type_t<Rng> base_size) const
            {
                CPP_assert(SizedRange<Rng>);
                auto const n = this->n();
                base_size = base_size / n + (0 != base_size % n);
                return static_cast<range_size_type_t<Rng>>(base_size);
            }
        public:
            chunk_view_() = default;
            constexpr /*c++14*/
            chunk_view_(Rng rng, range_difference_type_t<Rng> n)
              : data_{detail::move(rng), (RANGES_EXPECT(0 < n), n), n, nullopt}
            {}
<<<<<<< HEAD
            CPP_member
            constexpr /*c++14*/
            auto size() const
                noexcept(noexcept(ranges::distance(std::declval<Rng const &>()))) ->
                CPP_ret(range_size_type_t<Rng>)(
                    requires SizedRange<Rng const>)
            {
                return size_(ranges::distance(base()));
            }
            CPP_member
            constexpr /*c++14*/
            auto size()
                noexcept(noexcept(ranges::distance(std::declval<Rng &>()))) ->
                CPP_ret(range_size_type_t<Rng>)(
                    requires SizedRange<Rng>)
=======
            CONCEPT_REQUIRES(SizedRange<Rng const>())
            RANGES_CXX14_CONSTEXPR
            range_size_type_t<Rng> size() const
            {
                return size_(ranges::distance(base()));
            }
            CONCEPT_REQUIRES(SizedRange<Rng>())
            RANGES_CXX14_CONSTEXPR
            range_size_type_t<Rng> size()
>>>>>>> 09934ecf
            {
                return size_(ranges::distance(base()));
            }
        };

        template<typename Rng>
        struct chunk_view
          : chunk_view_<Rng, (bool) ForwardRange<Rng>>
        {
            using chunk_view::chunk_view_::chunk_view_;
        };

        namespace view
        {
            // In:  Range<T>
            // Out: Range<Range<T>>, where each inner range has $n$ elements.
            //                       The last range may have fewer.
            struct chunk_fn
            {
            private:
                friend view_access;
                template<typename Int>
                static auto CPP_fun(bind)(chunk_fn chunk, Int n)(
                    requires Integral<Int>)
                {
                    return make_pipeable(std::bind(chunk, std::placeholders::_1, n));
                }
            public:
                template<typename Rng>
                auto operator()(Rng &&rng, range_difference_type_t<Rng> n) const ->
                    CPP_ret(chunk_view<all_t<Rng>>)(
                        requires InputRange<Rng>)
                {
                    return {all(static_cast<Rng &&>(rng)), n};
                }

                // For the sake of better error messages:
            #ifndef RANGES_DOXYGEN_INVOKED
            private:
                template<typename Int>
                static auto bind(chunk_fn, Int) ->
                    CPP_ret(detail::null_pipe)(
                        requires not Integral<Int>)
                {
                    CPP_assert_msg(Integral<Int>,
                        "The object passed to view::chunk must be Integral");
                    return {};
                }
            public:
                template<typename Rng, typename T>
                auto operator()(Rng &&, T) const ->
                    CPP_ret(void)(
                        requires not (InputRange<Rng> && Integral<T>))
                {
                    CPP_assert_msg(InputRange<Rng>,
                        "The first argument to view::chunk must satisfy the InputRange concept");
                    CPP_assert_msg(Integral<T>,
                        "The second argument to view::chunk must satisfy the Integral concept");
                }
            #endif
            };

            /// \relates chunk_fn
            /// \ingroup group-views
            RANGES_INLINE_VARIABLE(view<chunk_fn>, chunk)
        }
        /// @}
    }
}

RANGES_SATISFY_BOOST_RANGE(::ranges::v3::chunk_view)

#endif<|MERGE_RESOLUTION|>--- conflicted
+++ resolved
@@ -49,31 +49,19 @@
         {
         private:
             friend range_access;
-<<<<<<< HEAD
             CPP_assert(ForwardRange<Rng>);
-            template<typename T>
-            using constify = meta::const_if_c<ForwardRange<Rng const>, T>;
-            static constexpr bool CanSizedSentinel =
-                SizedSentinel<iterator_t<constify<Rng>>, iterator_t<constify<Rng>>>;
-
-            using offset_t =
-                meta::if_c<
-                    BidirectionalRange<constify<Rng>> || CanSizedSentinel,
-=======
-            CONCEPT_ASSERT(ForwardRange<Rng>());
 
             template<bool Const>
             static constexpr bool CanSizedSentinel() noexcept
             {
                 using I = iterator_t<meta::const_if_c<Const, Rng>>;
-                return (bool) SizedSentinel<I, I>();
+                return (bool) SizedSentinel<I, I>;
             }
             template<bool Const>
             using offset_t =
                 meta::if_c<
-                    BidirectionalRange<meta::const_if_c<Const, Rng>>() ||
-                        chunk_view::CanSizedSentinel<Const>(),
->>>>>>> 09934ecf
+                    BidirectionalRange<meta::const_if_c<Const, Rng>> ||
+                        chunk_view_::CanSizedSentinel<Const>(),
                     range_difference_type_t<Rng>,
                     constant<range_difference_type_t<Rng>, 0>>;
 
@@ -91,102 +79,62 @@
                 range_difference_type_t<CRng> n_;
                 sentinel_t<CRng> end_;
 
-<<<<<<< HEAD
-                constexpr /*c++14*/
-                offset_t const &offset() const
-=======
-                RANGES_CXX14_CONSTEXPR
+                constexpr /*c++14*/
                 offset_t<Const> const &offset() const
->>>>>>> 09934ecf
                 {
                     offset_t<Const> const &result = this->box<offset_t<Const>>::get();
                     RANGES_EXPECT(0 <= result && result < n_);
                     return result;
                 }
-<<<<<<< HEAD
-                constexpr /*c++14*/
-                offset_t &offset()
-=======
-                RANGES_CXX14_CONSTEXPR
+                constexpr /*c++14*/
                 offset_t<Const> &offset()
->>>>>>> 09934ecf
                 {
                     return const_cast<offset_t<Const> &>(
                         const_cast<adaptor const &>(*this).offset());
                 }
             public:
                 adaptor() = default;
-<<<<<<< HEAD
-                constexpr adaptor(constify<chunk_view_> &cv)
-                  : box<offset_t>{0}
-                  , n_((RANGES_EXPECT(0 < cv.n_), cv.n_))
-                  , end_(ranges::end(cv.base()))
-                {}
-                constexpr /*c++14*/
-                auto read(iterator_t<constify<Rng>> const &it) const ->
-=======
-                constexpr adaptor(meta::const_if_c<Const, chunk_view> &cv)
+                constexpr adaptor(meta::const_if_c<Const, chunk_view_> &cv)
                   : box<offset_t<Const>>{0}
                   , n_((RANGES_EXPECT(0 < cv.n_), cv.n_))
                   , end_(ranges::end(cv.base()))
                 {}
-                template<bool Other,
-                    CONCEPT_REQUIRES_(Const && !Other)>
-                constexpr adaptor(adaptor<Other> that)
+                template<bool Other>
+                constexpr CPP_ctor(adaptor)(adaptor<Other> that)(
+                    requires Const && !Other)
                   : box<offset_t<Const>>(that.offset())
                   , n_(that.n_)
                   , end_(that.end_)
                 {}
-                RANGES_CXX14_CONSTEXPR
+                constexpr /*c++14*/
                 auto read(iterator_t<CRng> const &it) const ->
->>>>>>> 09934ecf
                     decltype(view::take(make_iterator_range(it, end_), n_))
                 {
                     RANGES_EXPECT(it != end_);
                     RANGES_EXPECT(0 == offset());
                     return view::take(make_iterator_range(it, end_), n_);
                 }
-<<<<<<< HEAD
-                constexpr /*c++14*/
-                void next(iterator_t<constify<Rng>> &it)
-=======
-                RANGES_CXX14_CONSTEXPR
+                constexpr /*c++14*/
                 void next(iterator_t<CRng> &it)
->>>>>>> 09934ecf
                 {
                     RANGES_EXPECT(it != end_);
                     RANGES_EXPECT(0 == offset());
                     offset() = ranges::advance(it, n_, end_);
                 }
-<<<<<<< HEAD
                 CPP_member
                 constexpr /*c++14*/
-                auto prev(iterator_t<constify<Rng>> &it) -> CPP_ret(void)(
-                    requires BidirectionalRange<constify<Rng>>)
-=======
-                CONCEPT_REQUIRES(BidirectionalRange<CRng>())
-                RANGES_CXX14_CONSTEXPR
-                void prev(iterator_t<CRng> &it)
->>>>>>> 09934ecf
+                auto prev(iterator_t<CRng> &it) -> CPP_ret(void)(
+                    requires BidirectionalRange<CRng>)
                 {
                     ranges::advance(it, -n_ + offset());
                     offset() = 0;
                 }
-<<<<<<< HEAD
                 CPP_member
                 constexpr /*c++14*/
-                auto distance_to(
-                    iterator_t<constify<Rng>> const &here,
-                    iterator_t<constify<Rng>> const &there,
+                auto distance_to(iterator_t<CRng> const &here, iterator_t<CRng> const &there,
                     adaptor const &that) const ->
                         CPP_ret(range_difference_type_t<Rng>)(
-                            requires CanSizedSentinel)
-=======
-                CONCEPT_REQUIRES(CanSizedSentinel<Const>())
-                RANGES_CXX14_CONSTEXPR
-                range_difference_type_t<Rng> distance_to(iterator_t<CRng> const &here,
-                    iterator_t<CRng> const &there, adaptor const &that) const
->>>>>>> 09934ecf
+                            requires CanSizedSentinel<Const>())
                 {
                     auto const delta = (there - here) + (that.offset() - offset());
                     // This can fail for cyclic base ranges when the chunk size does not divide the
@@ -194,18 +142,13 @@
                     RANGES_ENSURE(0 == delta % n_);
                     return delta / n_;
                 }
-<<<<<<< HEAD
                 CPP_member
                 constexpr /*c++14*/
-                auto advance(iterator_t<constify<Rng>> &it, range_difference_type_t<Rng> n) ->
-                    CPP_ret(void)(requires RandomAccessRange<constify<Rng>>)
-=======
-                CONCEPT_REQUIRES(RandomAccessRange<CRng>())
-                RANGES_CXX14_CONSTEXPR
-                void advance(iterator_t<CRng> &it, range_difference_type_t<Rng> n)
->>>>>>> 09934ecf
-                {
-                    using Limits = std::numeric_limits<range_difference_type_t<Rng>>;
+                auto advance(iterator_t<CRng> &it, range_difference_type_t<Rng> n) ->
+                    CPP_ret(void)(
+                        requires RandomAccessRange<CRng>)
+                {
+                    using Limits = std::numeric_limits<range_difference_type_t<CRng>>;
                     if(0 < n)
                     {
                         RANGES_EXPECT(0 == offset());
@@ -223,35 +166,22 @@
                 }
             };
 
-<<<<<<< HEAD
-            constexpr /*c++14*/
-            adaptor begin_adaptor()
-=======
-            RANGES_CXX14_CONSTEXPR
+            constexpr /*c++14*/
             adaptor<simple_view<Rng>()> begin_adaptor()
->>>>>>> 09934ecf
             {
                 return adaptor<simple_view<Rng>()>{*this};
             }
-<<<<<<< HEAD
             CPP_member
             constexpr auto begin_adaptor() const ->
-                CPP_ret(adaptor)(requires ForwardRange<Rng const>)
-=======
-            CONCEPT_REQUIRES(ForwardRange<Rng const>())
-            constexpr adaptor<true> begin_adaptor() const
->>>>>>> 09934ecf
+                CPP_ret(adaptor<true>)(
+                    requires ForwardRange<Rng const>)
             {
                 return adaptor<true>{*this};
             }
             constexpr /*c++14*/
             range_size_type_t<Rng> size_(range_difference_type_t<Rng> base_size) const
             {
-<<<<<<< HEAD
-                CPP_assert(SizedRange<Rng>);
-=======
-                CONCEPT_ASSERT(SizedRange<Rng const>());
->>>>>>> 09934ecf
+                CPP_assert(SizedRange<Rng const>);
                 base_size = base_size / n_ + (0 != (base_size % n_));
                 return static_cast<range_size_type_t<Rng>>(base_size);
             }
@@ -271,7 +201,7 @@
             CPP_member
             constexpr /*c++14*/
             auto size() -> CPP_ret(range_size_type_t<Rng>)(
-                requires SizedRange<Rng> && !SizedRange<Rng const>)
+                requires SizedRange<Rng>)
             {
                 return size_(ranges::distance(this->base()));
             }
@@ -296,21 +226,15 @@
                 iter_cache_t                  // it
             > data_{};
 
-<<<<<<< HEAD
-            constexpr /*c++14*/ Rng &base() noexcept { return ranges::get<0>(data_); }
-            constexpr Rng const &base() const noexcept { return ranges::get<0>(data_); }
+            constexpr /*c++14*/ Rng &base() noexcept
+            {
+                return ranges::get<0>(data_);
+            }
+            constexpr Rng const &base() const noexcept
+            {
+                return ranges::get<0>(data_);
+            }
             constexpr /*c++14*/ range_difference_type_t<Rng> &n() noexcept
-=======
-            RANGES_CXX14_CONSTEXPR Rng &base() noexcept
-            {
-                return ranges::get<0>(data_);
-            }
-            constexpr Rng const &base() const noexcept
-            {
-                return ranges::get<0>(data_);
-            }
-            RANGES_CXX14_CONSTEXPR range_difference_type_t<Rng> &n() noexcept
->>>>>>> 09934ecf
             {
                 return ranges::get<1>(data_);
             }
@@ -328,16 +252,11 @@
                 return ranges::get<2>(data_);
             }
 
-<<<<<<< HEAD
-            constexpr iter_cache_t &it_cache() const noexcept { return ranges::get<3>(data_); }
-            constexpr /*c++14*/ iterator_t<Rng> &it() noexcept { return *it_cache(); }
-            constexpr iterator_t<Rng> const &it() const noexcept { return *it_cache(); }
-=======
             constexpr iter_cache_t &it_cache() const noexcept
             {
                 return ranges::get<3>(data_);
             }
-            RANGES_CXX14_CONSTEXPR iterator_t<Rng> &it() noexcept
+            constexpr /*c++14*/ iterator_t<Rng> &it() noexcept
             {
                 return *it_cache();
             }
@@ -345,7 +264,6 @@
             {
                 return *it_cache();
             }
->>>>>>> 09934ecf
 
             struct outer_cursor
             {
@@ -489,33 +407,17 @@
             chunk_view_(Rng rng, range_difference_type_t<Rng> n)
               : data_{detail::move(rng), (RANGES_EXPECT(0 < n), n), n, nullopt}
             {}
-<<<<<<< HEAD
             CPP_member
-            constexpr /*c++14*/
-            auto size() const
-                noexcept(noexcept(ranges::distance(std::declval<Rng const &>()))) ->
+            constexpr auto size() const ->
                 CPP_ret(range_size_type_t<Rng>)(
                     requires SizedRange<Rng const>)
             {
                 return size_(ranges::distance(base()));
             }
             CPP_member
-            constexpr /*c++14*/
-            auto size()
-                noexcept(noexcept(ranges::distance(std::declval<Rng &>()))) ->
+            constexpr /*c++14*/ auto size() ->
                 CPP_ret(range_size_type_t<Rng>)(
                     requires SizedRange<Rng>)
-=======
-            CONCEPT_REQUIRES(SizedRange<Rng const>())
-            RANGES_CXX14_CONSTEXPR
-            range_size_type_t<Rng> size() const
-            {
-                return size_(ranges::distance(base()));
-            }
-            CONCEPT_REQUIRES(SizedRange<Rng>())
-            RANGES_CXX14_CONSTEXPR
-            range_size_type_t<Rng> size()
->>>>>>> 09934ecf
             {
                 return size_(ranges::distance(base()));
             }
