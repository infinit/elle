/// \file
// Range v3 library
//
//  Copyright Eric Niebler 2013-present
//
//  Use, modification and distribution is subject to the
//  Boost Software License, Version 1.0. (See accompanying
//  file LICENSE_1_0.txt or copy at
//  http://www.boost.org/LICENSE_1_0.txt)
//
// Project home: https://github.com/ericniebler/range-v3
//

#ifndef RANGES_V3_VIEW_CHUNK_HPP
#define RANGES_V3_VIEW_CHUNK_HPP

#include <functional>
#include <limits>
#include <utility>
#include <meta/meta.hpp>
#include <range/v3/begin_end.hpp>
#include <range/v3/iterator_range.hpp>
#include <range/v3/range_concepts.hpp>
#include <range/v3/range_fwd.hpp>
#include <range/v3/range_traits.hpp>
#include <range/v3/view_adaptor.hpp>
#include <range/v3/view_facade.hpp>
#include <range/v3/detail/satisfy_boost_range.hpp>
#include <range/v3/utility/box.hpp>
#include <range/v3/utility/compressed_pair.hpp>
#include <range/v3/utility/optional.hpp>
#include <range/v3/utility/static_const.hpp>
#include <range/v3/view/all.hpp>
#include <range/v3/view/view.hpp>
#include <range/v3/view/take.hpp>

namespace ranges
{
    inline namespace v3
    {
        /// \addtogroup group-views
        /// @{
        template<typename Rng, bool = (bool) ForwardRange<Rng>()>
        struct chunk_view
          : view_adaptor<
                chunk_view<Rng>,
                Rng,
                is_finite<Rng>::value ? finite : range_cardinality<Rng>::value>
        {
        private:
            friend range_access;
            CONCEPT_ASSERT(ForwardRange<Rng>());
            // CONCEPT_ASSERT(!ForwardRange<Rng const>() || Same<range_difference_type_t<Rng>, range_difference_type_t<Rng const>>());
            template<typename T>
            using constify = meta::const_if<ForwardRange<Rng const>, T>;
            static constexpr bool CanSizedSentinel =
                SizedSentinel<iterator_t<constify<Rng>>, iterator_t<constify<Rng>>>();

            using offset_t =
                meta::if_c<
                    BidirectionalRange<constify<Rng>>() || CanSizedSentinel,
                    range_difference_type_t<Rng>,
                    constant<range_difference_type_t<Rng>, 0>>;

            range_difference_type_t<Rng> n_ = 0;

            struct adaptor
              : adaptor_base, private box<offset_t>
            {
            private:
                range_difference_type_t<Rng> n_;
                sentinel_t<constify<Rng>> end_;

                RANGES_CXX14_CONSTEXPR
                offset_t const &offset() const
                {
                    offset_t const &result = this->box<offset_t>::get();
                    RANGES_EXPECT(0 <= result && result < n_);
                    return result;
                }
                RANGES_CXX14_CONSTEXPR
                offset_t &offset()
                {
                    return const_cast<offset_t &>(const_cast<adaptor const &>(*this).offset());
                }
            public:
                adaptor() = default;
                constexpr adaptor(range_difference_type_t<Rng> n,
                    sentinel_t<constify<Rng>> end)
                  : box<offset_t>{0}, n_((RANGES_EXPECT(0 < n), n)), end_(end)
                {}
                RANGES_CXX14_CONSTEXPR
                auto read(iterator_t<constify<Rng>> it) const ->
                    decltype(view::take(make_iterator_range(std::move(it), end_), n_))
                {
                    RANGES_EXPECT(it != end_);
                    RANGES_EXPECT(0 == offset());
                    return view::take(make_iterator_range(std::move(it), end_), n_);
                }
                RANGES_CXX14_CONSTEXPR
                void next(iterator_t<constify<Rng>> &it)
                {
                    RANGES_EXPECT(it != end_);
                    RANGES_EXPECT(0 == offset());
                    offset() = ranges::advance(it, n_, end_);
                }
<<<<<<< HEAD
                CONCEPT_requires(BidirectionalRange<Rng>())
                (RANGES_CXX14_CONSTEXPR
                void) prev(iterator_t<Rng> &it)
=======
                CONCEPT_REQUIRES(BidirectionalRange<constify<Rng>>())
                RANGES_CXX14_CONSTEXPR
                void prev(iterator_t<constify<Rng>> &it)
>>>>>>> 03e84e93
                {
                    ranges::advance(it, -n_ + offset());
                    offset() = 0;
                }
<<<<<<< HEAD
                CONCEPT_requires(CanSizedSentinel())
                (RANGES_CXX14_CONSTEXPR
                range_difference_type_t<Rng>) distance_to(iterator_t<Rng> const &here,
                    iterator_t<Rng> const &there, adaptor const &that) const
=======
                CONCEPT_REQUIRES(CanSizedSentinel)
                RANGES_CXX14_CONSTEXPR
                range_difference_type_t<Rng> distance_to(iterator_t<constify<Rng>> const &here,
                    iterator_t<constify<Rng>> const &there, adaptor const &that) const
>>>>>>> 03e84e93
                {
                    auto const delta = (there - here) + (that.offset() - offset());
                    // This can fail for cyclic base ranges when the chunk size does not divide the
                    // cycle length. Such iterator pairs are NOT in the domain of -.
                    RANGES_ENSURE(0 == delta % n_);
                    return delta / n_;
                }
<<<<<<< HEAD
                CONCEPT_requires(RandomAccessRange<Rng>())
                (RANGES_CXX14_CONSTEXPR
                void) advance(iterator_t<Rng> &it, range_difference_type_t<Rng> n)
=======
                CONCEPT_REQUIRES(RandomAccessRange<constify<Rng>>())
                RANGES_CXX14_CONSTEXPR
                void advance(iterator_t<constify<Rng>> &it, range_difference_type_t<Rng> n)
>>>>>>> 03e84e93
                {
                    using Limits = std::numeric_limits<range_difference_type_t<Rng>>;
                    if(0 < n)
                    {
                        RANGES_EXPECT(0 == offset());
                        RANGES_EXPECT(n <= Limits::max() / n_);
                        auto const remainder = ranges::advance(it, n * n_, end_) % n_;
                        RANGES_EXPECT(0 <= remainder && remainder < n_);
                        offset() = remainder;
                    }
                    else if(0 > n)
                    {
                        RANGES_EXPECT(n >= Limits::min() / n_);
                        ranges::advance(it, n * n_ + offset());
                        offset() = 0;
                    }
                }
            };

            RANGES_CXX14_CONSTEXPR
            adaptor begin_adaptor()
            {
                return adaptor{n_, ranges::end(this->base())};
            }
            CONCEPT_REQUIRES(ForwardRange<Rng const>())
            constexpr adaptor begin_adaptor() const
            {
                return adaptor{n_, ranges::end(this->base())};
            }
<<<<<<< HEAD
            CONCEPT_requires(SizedRange<Rng>())
            (RANGES_CXX14_CONSTEXPR
            range_size_type_t<Rng>) size_()
=======
            RANGES_CXX14_CONSTEXPR
            range_size_type_t<Rng> size_(range_difference_type_t<Rng> base_size) const
>>>>>>> 03e84e93
            {
                CONCEPT_ASSERT(SizedRange<Rng>());
                base_size = base_size / n_ + (0 != (base_size % n_));
                return static_cast<range_size_type_t<Rng>>(base_size);
            }
        public:
            chunk_view() = default;
            constexpr chunk_view(Rng rng, range_difference_type_t<Rng> n)
              : chunk_view::view_adaptor(detail::move(rng))
              , n_((RANGES_EXPECT(0 < n), n))
            {}
<<<<<<< HEAD
            CONCEPT_requires(SizedRange<const Rng>())
            (RANGES_CXX14_CONSTEXPR
            range_size_type_t<Rng>) size() const
=======
            CONCEPT_REQUIRES(SizedRange<Rng const>())
            RANGES_CXX14_CONSTEXPR
            range_size_type_t<Rng> size() const
>>>>>>> 03e84e93
            {
                return size_(ranges::distance(this->base()));
            }
<<<<<<< HEAD
            CONCEPT_requires(SizedRange<Rng>() && !SizedRange<const Rng>())
            (RANGES_CXX14_CONSTEXPR
            range_size_type_t<Rng>) size()
=======
            CONCEPT_REQUIRES(SizedRange<Rng>())
            RANGES_CXX14_CONSTEXPR
            range_size_type_t<Rng> size()
>>>>>>> 03e84e93
            {
                return size_(ranges::distance(this->base()));
            }
        };

        template<typename Rng>
        struct chunk_view<Rng, false>
          : view_facade<
                chunk_view<Rng, false>,
                is_finite<Rng>::value ? finite : range_cardinality<Rng>::value>
        {
        private:
            friend range_access;
            CONCEPT_ASSERT(InputRange<Rng>() && !ForwardRange<Rng>());

            using iter_cache_t = detail::non_propagating_cache<iterator_t<Rng>>;

            mutable compressed_tuple<
                Rng,                          // base
                range_difference_type_t<Rng>, // n
                range_difference_type_t<Rng>, // remainder
                iter_cache_t                  // it
            > data_{};

            RANGES_CXX14_CONSTEXPR Rng &base() noexcept { return ranges::get<0>(data_); }
            constexpr Rng const &base() const noexcept { return ranges::get<0>(data_); }
            RANGES_CXX14_CONSTEXPR range_difference_type_t<Rng> &n() noexcept
            {
                return ranges::get<1>(data_);
            }
            constexpr range_difference_type_t<Rng> const &n() const noexcept
            {
                return ranges::get<1>(data_);
            }

            RANGES_CXX14_CONSTEXPR range_difference_type_t<Rng> &remainder() noexcept
            {
                return ranges::get<2>(data_);
            }
            constexpr range_difference_type_t<Rng> const &remainder() const noexcept
            {
                return ranges::get<2>(data_);
            }

            constexpr iter_cache_t &it_cache() const noexcept { return ranges::get<3>(data_); }
            RANGES_CXX14_CONSTEXPR iterator_t<Rng> &it() noexcept { return *it_cache(); }
            constexpr iterator_t<Rng> const &it() const noexcept { return *it_cache(); }

            struct outer_cursor
            {
            private:
                struct inner_view
                  : view_facade<inner_view, finite>
                {
                private:
                    friend range_access;

                    using value_type = range_value_type_t<Rng>;

                    chunk_view *rng_ = nullptr;

                    RANGES_CXX14_CONSTEXPR
                    bool done() const noexcept
                    {
                        RANGES_EXPECT(rng_);
                        return rng_->remainder() == 0;
                    }
                    RANGES_CXX14_CONSTEXPR
                    bool equal(default_sentinel) const noexcept
                    {
                        return done();
                    }
                    RANGES_CXX14_CONSTEXPR
                    reference_t<iterator_t<Rng>> read() const
                    {
                        RANGES_EXPECT(!done());
                        return *rng_->it();
                    }
                    RANGES_CXX14_CONSTEXPR
                    rvalue_reference_t<iterator_t<Rng>> move() const
                    {
                        RANGES_EXPECT(!done());
                        return ranges::iter_move(rng_->it());
                    }
                    RANGES_CXX14_CONSTEXPR
                    void next()
                    {
                        RANGES_EXPECT(!done());
                        ++rng_->it();
                        --rng_->remainder();
                        if(rng_->remainder() != 0 && rng_->it() == ranges::end(rng_->base()))
                            rng_->remainder() = 0;
                    }
                    CONCEPT_requires(SizedSentinel<sentinel_t<Rng>, iterator_t<Rng>>())
                    (RANGES_CXX14_CONSTEXPR
                    range_difference_type_t<Rng>) distance_to(default_sentinel) const
                    {
                        RANGES_EXPECT(rng_);
                        auto const d = ranges::end(rng_->base()) - rng_->it();
                        return ranges::min(d, rng_->remainder());
                    }
                public:
                    inner_view() = default;
                    constexpr explicit inner_view(chunk_view &view) noexcept
                      : rng_{&view}
                    {}
                    CONCEPT_requires(SizedSentinel<sentinel_t<Rng>, iterator_t<Rng>>())
                    (RANGES_CXX14_CONSTEXPR
                    range_size_type_t<Rng>) size()
                    {
                        auto const d = distance_to(default_sentinel{});
                        return static_cast<range_size_type_t<Rng>>(d);
                    }
                };

                chunk_view *rng_ = nullptr;

            public:
                using value_type = inner_view;

                outer_cursor() = default;
                constexpr explicit outer_cursor(chunk_view &view) noexcept
                  : rng_{&view}
                {}
                RANGES_CXX14_CONSTEXPR
                inner_view read() const
                {
                    RANGES_EXPECT(!done());
                    return inner_view{*rng_};
                }
                RANGES_CXX14_CONSTEXPR
                bool done() const
                {
                    RANGES_EXPECT(rng_);
                    return rng_->it() == ranges::end(rng_->base()) && rng_->remainder() != 0;
                }
                RANGES_CXX14_CONSTEXPR
                bool equal(default_sentinel) const
                {
                    return done();
                }
                RANGES_CXX14_CONSTEXPR
                void next()
                {
                    RANGES_EXPECT(!done());
                    ranges::advance(rng_->it(), rng_->remainder(), ranges::end(rng_->base()));
                    rng_->remainder() = rng_->n();
                }
                CONCEPT_requires(SizedSentinel<sentinel_t<Rng>, iterator_t<Rng>>())
                (RANGES_CXX14_CONSTEXPR
                range_difference_type_t<Rng>) distance_to(default_sentinel) const
                {
                    RANGES_EXPECT(rng_);
                    auto d = ranges::end(rng_->base()) - rng_->it();
                    if(d < rng_->remainder())
                        return 1;

                    d -= rng_->remainder();
                    d = (d + rng_->n() - 1) / rng_->n();
                    d += (rng_->remainder() != 0);
                    return d;
                }
            };

            RANGES_CXX14_CONSTEXPR
            outer_cursor begin_cursor() noexcept
            {
                it_cache() = ranges::begin(base());
                return outer_cursor{*this};
            }
<<<<<<< HEAD
            CONCEPT_requires(SizedRange<Rng>())
            (RANGES_CXX14_CONSTEXPR
            range_size_type_t<Rng>) size_()
                noexcept(noexcept(ranges::size(std::declval<Rng &>())))
=======
            RANGES_CXX14_CONSTEXPR
            range_size_type_t<Rng> size_(range_difference_type_t<Rng> base_size) const
>>>>>>> 03e84e93
            {
                CONCEPT_ASSERT(SizedRange<Rng>());
                auto const n = this->n();
                base_size = base_size / n + (0 != base_size % n);
                return static_cast<range_size_type_t<Rng>>(base_size);
            }
        public:
            chunk_view() = default;
            RANGES_CXX14_CONSTEXPR
            chunk_view(Rng rng, range_difference_type_t<Rng> n)
              : data_{detail::move(rng), (RANGES_EXPECT(0 < n), n), n, nullopt}
            {}
<<<<<<< HEAD
            CONCEPT_requires(SizedRange<Rng const>())
            (RANGES_CXX14_CONSTEXPR
            range_size_type_t<Rng>) size() const
                noexcept(noexcept(ranges::size(std::declval<Rng &>())))
=======
            CONCEPT_REQUIRES(SizedRange<Rng const>())
            RANGES_CXX14_CONSTEXPR
            range_size_type_t<Rng> size() const
                noexcept(noexcept(ranges::distance(std::declval<Rng const &>())))
>>>>>>> 03e84e93
            {
                return size_(ranges::distance(base()));
            }
<<<<<<< HEAD
            CONCEPT_requires(SizedRange<Rng>() && !SizedRange<Rng const>())
            (RANGES_CXX14_CONSTEXPR
            range_size_type_t<Rng>) size()
                noexcept(noexcept(ranges::size(std::declval<Rng &>())))
=======
            CONCEPT_REQUIRES(SizedRange<Rng>())
            RANGES_CXX14_CONSTEXPR
            range_size_type_t<Rng> size()
                noexcept(noexcept(ranges::distance(std::declval<Rng &>())))
>>>>>>> 03e84e93
            {
                return size_(ranges::distance(base()));
            }
        };

        namespace view
        {
            // In:  Range<T>
            // Out: Range<Range<T>>, where each inner range has $n$ elements.
            //                       The last range may have fewer.
            struct chunk_fn
            {
            private:
                friend view_access;
                CONCEPT_template(typename Int)(
                    requires Integral<Int>())
                (static auto) bind(chunk_fn chunk, Int n)
                RANGES_DECLTYPE_AUTO_RETURN
                (
                    make_pipeable(std::bind(chunk, std::placeholders::_1, n))
                )
            public:
<<<<<<< HEAD
                CONCEPT_template(typename Rng)(
                    requires InputRange<Rng>())
                (chunk_view<all_t<Rng>>) operator()(Rng &&rng, range_difference_type_t<Rng> n) const
=======
                template<typename Rng,
                    CONCEPT_REQUIRES_(InputRange<Rng>())>
                chunk_view<all_t<Rng>> operator()(Rng &&rng, range_difference_type_t<Rng> n) const
>>>>>>> 03e84e93
                {
                    return {all(static_cast<Rng &&>(rng)), n};
                }

                // For the sake of better error messages:
            #ifndef RANGES_DOXYGEN_INVOKED
            private:
                CONCEPT_template(typename Int)(
                    requires !Integral<Int>())
                (static detail::null_pipe) bind(chunk_fn, Int)
                {
                    CONCEPT_assert_msg(Integral<Int>(),
                        "The object passed to view::chunk must be Integral");
                    return {};
                }
            public:
                CONCEPT_template(typename Rng, typename T)(
                    requires !(InputRange<Rng>() && Integral<T>()))
                (void) operator()(Rng &&, T) const
                {
                    CONCEPT_assert_msg(InputRange<Rng>(),
                        "The first argument to view::chunk must satisfy the InputRange concept");
                    CONCEPT_assert_msg(Integral<T>(),
                        "The second argument to view::chunk must satisfy the Integral concept");
                }
            #endif
            };

            /// \relates chunk_fn
            /// \ingroup group-views
            RANGES_INLINE_VARIABLE(view<chunk_fn>, chunk)
        }
        /// @}
    }
}

RANGES_SATISFY_BOOST_RANGE(::ranges::v3::chunk_view)

#endif<|MERGE_RESOLUTION|>--- conflicted
+++ resolved
@@ -49,8 +49,8 @@
         {
         private:
             friend range_access;
-            CONCEPT_ASSERT(ForwardRange<Rng>());
-            // CONCEPT_ASSERT(!ForwardRange<Rng const>() || Same<range_difference_type_t<Rng>, range_difference_type_t<Rng const>>());
+            CONCEPT_assert(ForwardRange<Rng>());
+            // CONCEPT_assert(!ForwardRange<Rng const>() || Same<range_difference_type_t<Rng>, range_difference_type_t<Rng const>>());
             template<typename T>
             using constify = meta::const_if<ForwardRange<Rng const>, T>;
             static constexpr bool CanSizedSentinel =
@@ -104,30 +104,17 @@
                     RANGES_EXPECT(0 == offset());
                     offset() = ranges::advance(it, n_, end_);
                 }
-<<<<<<< HEAD
-                CONCEPT_requires(BidirectionalRange<Rng>())
+                CONCEPT_requires(BidirectionalRange<constify<Rng>>())
                 (RANGES_CXX14_CONSTEXPR
-                void) prev(iterator_t<Rng> &it)
-=======
-                CONCEPT_REQUIRES(BidirectionalRange<constify<Rng>>())
-                RANGES_CXX14_CONSTEXPR
-                void prev(iterator_t<constify<Rng>> &it)
->>>>>>> 03e84e93
+                void) prev(iterator_t<constify<Rng>> &it)
                 {
                     ranges::advance(it, -n_ + offset());
                     offset() = 0;
                 }
-<<<<<<< HEAD
-                CONCEPT_requires(CanSizedSentinel())
+                CONCEPT_requires(True<CanSizedSentinel>())
                 (RANGES_CXX14_CONSTEXPR
-                range_difference_type_t<Rng>) distance_to(iterator_t<Rng> const &here,
-                    iterator_t<Rng> const &there, adaptor const &that) const
-=======
-                CONCEPT_REQUIRES(CanSizedSentinel)
-                RANGES_CXX14_CONSTEXPR
-                range_difference_type_t<Rng> distance_to(iterator_t<constify<Rng>> const &here,
+                range_difference_type_t<Rng>) distance_to(iterator_t<constify<Rng>> const &here,
                     iterator_t<constify<Rng>> const &there, adaptor const &that) const
->>>>>>> 03e84e93
                 {
                     auto const delta = (there - here) + (that.offset() - offset());
                     // This can fail for cyclic base ranges when the chunk size does not divide the
@@ -135,15 +122,9 @@
                     RANGES_ENSURE(0 == delta % n_);
                     return delta / n_;
                 }
-<<<<<<< HEAD
-                CONCEPT_requires(RandomAccessRange<Rng>())
+                CONCEPT_requires(RandomAccessRange<constify<Rng>>())
                 (RANGES_CXX14_CONSTEXPR
-                void) advance(iterator_t<Rng> &it, range_difference_type_t<Rng> n)
-=======
-                CONCEPT_REQUIRES(RandomAccessRange<constify<Rng>>())
-                RANGES_CXX14_CONSTEXPR
-                void advance(iterator_t<constify<Rng>> &it, range_difference_type_t<Rng> n)
->>>>>>> 03e84e93
+                void) advance(iterator_t<constify<Rng>> &it, range_difference_type_t<Rng> n)
                 {
                     using Limits = std::numeric_limits<range_difference_type_t<Rng>>;
                     if(0 < n)
@@ -168,21 +149,15 @@
             {
                 return adaptor{n_, ranges::end(this->base())};
             }
-            CONCEPT_REQUIRES(ForwardRange<Rng const>())
-            constexpr adaptor begin_adaptor() const
+            CONCEPT_requires(ForwardRange<Rng const>())
+            (constexpr adaptor) begin_adaptor() const
             {
                 return adaptor{n_, ranges::end(this->base())};
             }
-<<<<<<< HEAD
-            CONCEPT_requires(SizedRange<Rng>())
-            (RANGES_CXX14_CONSTEXPR
-            range_size_type_t<Rng>) size_()
-=======
             RANGES_CXX14_CONSTEXPR
             range_size_type_t<Rng> size_(range_difference_type_t<Rng> base_size) const
->>>>>>> 03e84e93
-            {
-                CONCEPT_ASSERT(SizedRange<Rng>());
+            {
+                CONCEPT_assert(SizedRange<Rng>());
                 base_size = base_size / n_ + (0 != (base_size % n_));
                 return static_cast<range_size_type_t<Rng>>(base_size);
             }
@@ -192,27 +167,15 @@
               : chunk_view::view_adaptor(detail::move(rng))
               , n_((RANGES_EXPECT(0 < n), n))
             {}
-<<<<<<< HEAD
-            CONCEPT_requires(SizedRange<const Rng>())
+            CONCEPT_requires(SizedRange<Rng const>())
             (RANGES_CXX14_CONSTEXPR
             range_size_type_t<Rng>) size() const
-=======
-            CONCEPT_REQUIRES(SizedRange<Rng const>())
-            RANGES_CXX14_CONSTEXPR
-            range_size_type_t<Rng> size() const
->>>>>>> 03e84e93
             {
                 return size_(ranges::distance(this->base()));
             }
-<<<<<<< HEAD
-            CONCEPT_requires(SizedRange<Rng>() && !SizedRange<const Rng>())
+            CONCEPT_requires(SizedRange<Rng>() && !SizedRange<Rng const>())
             (RANGES_CXX14_CONSTEXPR
             range_size_type_t<Rng>) size()
-=======
-            CONCEPT_REQUIRES(SizedRange<Rng>())
-            RANGES_CXX14_CONSTEXPR
-            range_size_type_t<Rng> size()
->>>>>>> 03e84e93
             {
                 return size_(ranges::distance(this->base()));
             }
@@ -226,7 +189,7 @@
         {
         private:
             friend range_access;
-            CONCEPT_ASSERT(InputRange<Rng>() && !ForwardRange<Rng>());
+            CONCEPT_assert(InputRange<Rng>() && !ForwardRange<Rng>());
 
             using iter_cache_t = detail::non_propagating_cache<iterator_t<Rng>>;
 
@@ -383,17 +346,10 @@
                 it_cache() = ranges::begin(base());
                 return outer_cursor{*this};
             }
-<<<<<<< HEAD
-            CONCEPT_requires(SizedRange<Rng>())
-            (RANGES_CXX14_CONSTEXPR
-            range_size_type_t<Rng>) size_()
-                noexcept(noexcept(ranges::size(std::declval<Rng &>())))
-=======
             RANGES_CXX14_CONSTEXPR
             range_size_type_t<Rng> size_(range_difference_type_t<Rng> base_size) const
->>>>>>> 03e84e93
-            {
-                CONCEPT_ASSERT(SizedRange<Rng>());
+            {
+                CONCEPT_assert(SizedRange<Rng>());
                 auto const n = this->n();
                 base_size = base_size / n + (0 != base_size % n);
                 return static_cast<range_size_type_t<Rng>>(base_size);
@@ -404,31 +360,17 @@
             chunk_view(Rng rng, range_difference_type_t<Rng> n)
               : data_{detail::move(rng), (RANGES_EXPECT(0 < n), n), n, nullopt}
             {}
-<<<<<<< HEAD
             CONCEPT_requires(SizedRange<Rng const>())
             (RANGES_CXX14_CONSTEXPR
             range_size_type_t<Rng>) size() const
-                noexcept(noexcept(ranges::size(std::declval<Rng &>())))
-=======
-            CONCEPT_REQUIRES(SizedRange<Rng const>())
-            RANGES_CXX14_CONSTEXPR
-            range_size_type_t<Rng> size() const
                 noexcept(noexcept(ranges::distance(std::declval<Rng const &>())))
->>>>>>> 03e84e93
             {
                 return size_(ranges::distance(base()));
             }
-<<<<<<< HEAD
-            CONCEPT_requires(SizedRange<Rng>() && !SizedRange<Rng const>())
+            CONCEPT_requires(SizedRange<Rng>())
             (RANGES_CXX14_CONSTEXPR
             range_size_type_t<Rng>) size()
-                noexcept(noexcept(ranges::size(std::declval<Rng &>())))
-=======
-            CONCEPT_REQUIRES(SizedRange<Rng>())
-            RANGES_CXX14_CONSTEXPR
-            range_size_type_t<Rng> size()
                 noexcept(noexcept(ranges::distance(std::declval<Rng &>())))
->>>>>>> 03e84e93
             {
                 return size_(ranges::distance(base()));
             }
@@ -451,15 +393,9 @@
                     make_pipeable(std::bind(chunk, std::placeholders::_1, n))
                 )
             public:
-<<<<<<< HEAD
                 CONCEPT_template(typename Rng)(
                     requires InputRange<Rng>())
                 (chunk_view<all_t<Rng>>) operator()(Rng &&rng, range_difference_type_t<Rng> n) const
-=======
-                template<typename Rng,
-                    CONCEPT_REQUIRES_(InputRange<Rng>())>
-                chunk_view<all_t<Rng>> operator()(Rng &&rng, range_difference_type_t<Rng> n) const
->>>>>>> 03e84e93
                 {
                     return {all(static_cast<Rng &&>(rng)), n};
                 }
