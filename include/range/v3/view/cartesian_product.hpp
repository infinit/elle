--- conflicted
+++ resolved
@@ -61,7 +61,6 @@
         };
 
         template<typename... Views>
-<<<<<<< HEAD
         using cartesian_product_cardinality = meta::fold<
             meta::list<range_cardinality<Views>...>,
             std::integral_constant<cardinality,
@@ -69,48 +68,6 @@
             meta::quote<detail::product_cardinality>>;
     } // namespace detail
     /// \endcond
-=======
-        class cartesian_product_view
-          : public view_facade<cartesian_product_view<Views...>,
-                detail::cartesian_product_cardinality<Views...>::value>
-        {
-            friend range_access;
-            CONCEPT_ASSERT(sizeof...(Views) != 0);
-            CONCEPT_ASSERT(meta::strict_and<ForwardView<Views>...>::value);
-            using CanConst = meta::and_<Range<Views const>...>;
-            template<bool IsConst>
-            using CanSize = meta::and_<
-                SizedRange<meta::if_c<IsConst, Views const, Views>>...>;
-            template<bool IsConst>
-            using CanDistance2_ = meta::and_<
-                SizedSentinel<
-                    iterator_t<meta::if_c<IsConst, Views const, Views>>,
-                    iterator_t<meta::if_c<IsConst, Views const, Views>>>...>;
-            template<bool IsConst>
-            using CanDistance = meta::and_<
-                CanSize<IsConst>,
-                CanDistance2_<IsConst && CanSize<IsConst>::value>>;
-            template<bool IsConst>
-            using CanRandom2_ = meta::and_<
-                RandomAccessIterator<iterator_t<
-                    meta::if_c<IsConst, Views const, Views>>>...>;
-            template<bool IsConst>
-            using CanRandom = meta::and_<
-                CanDistance<IsConst>,
-                CanRandom2_<IsConst && CanDistance<IsConst>::value>>;
-            template<bool IsConst>
-            using CanBidi2_ = meta::and_<
-                BidirectionalIterator<iterator_t<
-                    meta::if_c<IsConst, Views const, Views>>>...>;
-            template<bool IsConst>
-            using Bounded = meta::and_<
-                BoundedRange<meta::if_c<IsConst, Views const, Views>>...>;
-            template<bool IsConst>
-            using CanBidi = meta::or_<
-                CanRandom<IsConst>,
-                meta::and_<Bounded<IsConst>,
-                    CanBidi2_<IsConst && Bounded<IsConst>::value>>>;
->>>>>>> c0a1924a
 
     CPP_def
     (
@@ -176,10 +133,6 @@
             constify_if<cartesian_product_view> *view_;
             std::tuple<iterator_t<constify_if<Views>>...> its_;
 
-            void next_(meta::size_t<0>)
-            {
-                RANGES_EXPECT(false);
-            }
             void next_(meta::size_t<1>)
             {
                 auto &v = std::get<0>(view_->views_);
@@ -229,11 +182,6 @@
                 return std::get<N - 1>(its_) == std::get<N - 1>(that.its_) &&
                     equal_(that, meta::size_t<N - 1>{});
             }
-            std::intmax_t distance_(cursor const &, meta::size_t<0>) const
-            {
-                CPP_assert(sizeof...(Views) == 0);
-                return 0;
-            }
             std::intmax_t distance_(cursor const &that, meta::size_t<1>) const
             {
                 return std::get<0>(that.its_) - std::get<0>(its_);
@@ -246,10 +194,9 @@
                 d += std::get<N - 1>(that.its_) - std::get<N - 1>(its_);
                 return d;
             }
-            void advance_(meta::size_t<0>, std::intmax_t n)
-            {
-                RANGES_EXPECT(sizeof...(Views) == 0);
-                RANGES_EXPECT(n == 0);
+            void advance_(meta::size_t<0>, std::intmax_t)
+            {
+                RANGES_EXPECT(false);
             }
 RANGES_DIAGNOSTIC_PUSH
 RANGES_DIAGNOSTIC_IGNORE_DIVIDE_BY_ZERO
@@ -297,56 +244,17 @@
                         RANGES_EXPECT(n_div == -1);
                         RANGES_EXPECT(n_mod == 0);
                     }
-<<<<<<< HEAD
-=======
-
-                    using D = difference_type_t<decltype(first)>;
-                    i = first + static_cast<D>(n_mod);
-                }
-RANGES_DIAGNOSTIC_POP
-                void check_at_end_(meta::size_t<1>, bool at_end = false)
-                {
-                    if(at_end)
-                        ranges::advance(std::get<0>(its_), ranges::end(std::get<0>(view_->views_)));
-                }
-                template<std::size_t N>
-                void check_at_end_(meta::size_t<N>, bool at_end = false)
-                {
-                    return check_at_end_(
-                        meta::size_t<N - 1>{},
-                        at_end ||
-                            bool(std::get<N - 1>(its_) == ranges::end(std::get<N - 1>(view_->views_))));
-                }
-                cursor(end_tag, constify_if<cartesian_product_view> &view, std::true_type) // Bounded
-                  : cursor(begin_tag{}, view)
-                {
-                    CONCEPT_ASSERT(BoundedView<meta::at_c<meta::list<Views...>, 0>>());
-                    std::get<0>(its_) = ranges::end(std::get<0>(view.views_));
-                }
-                cursor(end_tag, constify_if<cartesian_product_view> &view, std::false_type) // !Bounded
-                  : cursor(begin_tag{}, view)
-                {
-                    using View0 = meta::at_c<meta::list<Views...>, 0>;
-                    CONCEPT_ASSERT(!BoundedView<View0>() && RandomAccessRange<View0>() &&
-                        SizedRange<View0>());
-                    std::get<0>(its_) += ranges::distance(std::get<0>(view.views_));
->>>>>>> c0a1924a
                 }
 
                 using D = iter_difference_t<decltype(first)>;
                 i = first + static_cast<D>(n_mod);
             }
 RANGES_DIAGNOSTIC_POP
-            void check_at_end_(meta::size_t<0>, bool = false)
-            {
-                static_assert(sizeof...(Views) == 0, "");
-            }
             void check_at_end_(meta::size_t<1>, bool at_end = false)
             {
                 if(at_end)
                     ranges::advance(std::get<0>(its_), ranges::end(std::get<0>(view_->views_)));
             }
-<<<<<<< HEAD
             template<std::size_t N>
             void check_at_end_(meta::size_t<N>, bool at_end = false)
             {
@@ -363,20 +271,6 @@
             }
             cursor(end_tag, constify_if<cartesian_product_view> &view, std::false_type) // !Common
               : cursor(begin_tag{}, view)
-=======
-            CONCEPT_REQUIRES(CanBidi<false>())
-            cursor<false> end_cursor()
-            {
-                return cursor<false>{end_tag{}, *this};
-            }
-            CONCEPT_REQUIRES(CanBidi<true>())
-            cursor<true> end_cursor() const
-            {
-                return cursor<true>{end_tag{}, *this};
-            }
-            CONCEPT_REQUIRES(!CanBidi<true>())
-            default_sentinel end_cursor() const
->>>>>>> c0a1924a
             {
                 using View0 = meta::at_c<meta::list<Views...>, 0>;
                 CPP_assert(!CommonView<View0> && RandomAccessRange<View0> &&
@@ -384,7 +278,6 @@
                 std::get<0>(its_) += ranges::distance(std::get<0>(view.views_));
             }
         public:
-<<<<<<< HEAD
             using value_type = std::tuple<range_value_t<Views>...>;
 
             cursor() = default;
@@ -405,11 +298,6 @@
             cursor(cursor<Other> that)
               : view_(that.view_)
               , its_(std::move(that.its_))
-=======
-            cartesian_product_view() = default;
-            explicit constexpr cartesian_product_view(Views... views)
-              : views_{detail::move(views)...}
->>>>>>> c0a1924a
             {}
             common_tuple<range_reference_t<Views>...> read() const
             {
@@ -458,32 +346,25 @@
         }
         CPP_member
         auto end_cursor() -> CPP_ret(cursor<false>)(
-            requires sizeof...(Views) == 0 ||
-                CartesianProductViewCanBidi<std::false_type, Views...>)
-        {
-            using Tag = meta::if_c<sizeof...(Views) == 0, begin_tag, end_tag>;
-            return cursor<false>{Tag{}, *this};
+            requires CartesianProductViewCanBidi<std::false_type, Views...>)
+        {
+            return cursor<false>{end_tag{}, *this};
         }
         CPP_member
         auto end_cursor() const -> CPP_ret(cursor<true>)(
-            requires sizeof...(Views) == 0 ||
-                CartesianProductViewCanBidi<std::true_type, Views...>)
-        {
-            using Tag = meta::if_c<sizeof...(Views) == 0, begin_tag, end_tag>;
-            return cursor<true>{Tag{}, *this};
+            requires CartesianProductViewCanBidi<std::true_type, Views...>)
+        {
+            return cursor<true>{end_tag{}, *this};
         }
         CPP_member
         auto end_cursor() const -> CPP_ret(default_sentinel_t)(
-            requires sizeof...(Views) != 0 &&
-                !CartesianProductViewCanBidi<std::true_type, Views...>)
+            requires !CartesianProductViewCanBidi<std::true_type, Views...>)
         {
             return {};
         }
     public:
         cartesian_product_view() = default;
-        CPP_member
-        explicit constexpr CPP_ctor(cartesian_product_view)(Views... views)(
-            requires sizeof...(Views) != 0)
+        explicit constexpr cartesian_product_view(Views... views)
           : views_{detail::move(views)...}
         {}
         CPP_template(int = 42)(
