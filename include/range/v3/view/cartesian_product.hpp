/// \file
// Range v3 library
//
//  Copyright Eric Niebler 2013-2014.
//  Copyright Casey Carter 2017.
//
//  Use, modification and distribution is subject to the
//  Boost Software License, Version 1.0. (See accompanying
//  file LICENSE_1_0.txt or copy at
//  http://www.boost.org/LICENSE_1_0.txt)
//
// Project home: https://github.com/ericniebler/range-v3
//

#ifndef RANGES_V3_VIEW_CARTESIAN_PRODUCT_HPP
#define RANGES_V3_VIEW_CARTESIAN_PRODUCT_HPP

#include <range/v3/begin_end.hpp>
#include <range/v3/range_access.hpp>
#include <range/v3/range_concepts.hpp>
#include <range/v3/range_fwd.hpp>
#include <range/v3/range_traits.hpp>
#include <range/v3/size.hpp>
#include <range/v3/view_facade.hpp>
#include <range/v3/utility/concepts.hpp>
#include <range/v3/utility/static_const.hpp>
#include <range/v3/utility/tuple_algorithm.hpp>
#include <range/v3/view/all.hpp>

namespace ranges
{
    inline namespace v3
    {
        namespace detail
        {
            template<typename State, typename Value>
            using product_cardinality =
                std::integral_constant<cardinality,
                    State::value == 0 || Value::value == 0 ?
                        static_cast<cardinality>(0) :
                        State::value == unknown || Value::value == unknown ?
                            unknown :
                            State::value == infinite || Value::value == infinite ?
                                infinite :
                                State::value == finite || Value::value == finite ?
                                    finite :
                                    static_cast<cardinality>(State::value * Value::value)>;

            struct cartesian_size_fn
            {
                CONCEPT_template(typename Rng)(
                    requires SizedRange<Rng>())
                (auto) operator()(std::size_t s, Rng &&rng)
                RANGES_DECLTYPE_AUTO_RETURN_NOEXCEPT
                (
                    s * static_cast<std::size_t>(ranges::size(rng))
                )
            };
        } // namespace detail

        template<typename...Views>
        class cartesian_product_view
          : public view_facade<cartesian_product_view<Views...>,
                meta::fold<
                    meta::list<range_cardinality<Views>...>,
                    std::integral_constant<cardinality,
                        static_cast<cardinality>((sizeof...(Views) > 0))>,
                    meta::quote<detail::product_cardinality>>::value>
        {
        public: // BUGBUG
            friend range_access;
            CONCEPT_assert(And(ForwardView<Views>()...));

            using CanConst = decltype(And(Range<Views const>()...));
            CONCEPT_def(
                template(typename IsConst)
                concept CanSize,
                    And(SizedRange<meta::const_if<IsConst, Views>>()...)
            );
            CONCEPT_def(
                template(typename IsConst)
                concept CanDistance,
                    CanSize<IsConst>() &&
                    And(SizedSentinel<
                        iterator_t<meta::const_if<IsConst, Views>>,
                        iterator_t<meta::const_if<IsConst, Views>>>()...)
            );
            CONCEPT_def(
                template(typename IsConst)
                concept CanRandom,
                    CanDistance<IsConst>() &&
                    And(RandomAccessIterator<iterator_t<
                        meta::const_if<IsConst, Views>>>()...)
            );
            CONCEPT_def(
                template(typename IsConst)
                concept CanBidi,
                    CanRandom<IsConst>() ||
                    And(BoundedRange<meta::const_if<IsConst, Views>>()...,
                        BidirectionalIterator<iterator_t<
                            meta::const_if<IsConst, Views>>>()...)
            );
            std::tuple<Views...> views_;

            template<bool IsConst_>
            class cursor
            {
                using IsConst = meta::bool_<IsConst_>;
                template<typename T>
<<<<<<< HEAD
                using constify_if = meta::const_if_c<IsConst_, T>;
                using pos_t = std::tuple<iterator_t<constify_if<Views>>...>;
=======
                using constify_if = meta::const_if_c<IsConst, T>;

>>>>>>> 2ebc6f92
                constify_if<cartesian_product_view> *view_;
                std::tuple<iterator_t<constify_if<Views>>...> its_;

                void next_(meta::size_t<0>)
                {
                    RANGES_EXPECT(false);
                }
                void next_(meta::size_t<1>)
                {
                    auto &v = std::get<0>(view_->views_);
                    auto &i = std::get<0>(its_);
                    auto const last = ranges::end(v);
                    RANGES_EXPECT(i != last);
                    ++i;
                }
                template<std::size_t N>
                void next_(meta::size_t<N>)
                {
                    auto &v = std::get<N - 1>(view_->views_);
                    auto &i = std::get<N - 1>(its_);
                    auto const last = ranges::end(v);
                    RANGES_EXPECT(i != last);
                    if(++i == last)
                    {
                        i = ranges::begin(v);
                        next_(meta::size_t<N - 1>{});
                    }
                }
                void prev_(meta::size_t<0>)
                {
                    RANGES_EXPECT(false);
                }
                template<std::size_t N>
                void prev_(meta::size_t<N>)
                {
                    auto &v = std::get<N - 1>(view_->views_);
                    auto &i = std::get<N - 1>(its_);
                    if(i == ranges::begin(v))
                    {
                        CONCEPT_assert(CanBidi<IsConst>());
                        // CanBidi<IsConst> implies this advance call is O(1)
                        ranges::advance(i, ranges::end(v));
                        prev_(meta::size_t<N - 1>{});
                    }
                    --i;
                }
                bool equal_(cursor const &, meta::size_t<0>) const
                {
                    return true;
                }
                template<std::size_t N>
                bool equal_(cursor const &that, meta::size_t<N>) const
                {
                    return std::get<N - 1>(its_) == std::get<N - 1>(that.its_) &&
                        equal_(that, meta::size_t<N - 1>{});
                }
                std::ptrdiff_t distance_(cursor const &, meta::size_t<0>) const
                {
                    CONCEPT_assert(sizeof...(Views) == 0);
                    return 0;
                }
                std::ptrdiff_t distance_(cursor const &that, meta::size_t<1>) const
                {
                    return static_cast<std::ptrdiff_t>(
                        std::get<0>(that.its_) - std::get<0>(its_));
                }
                template<std::size_t N>
                std::ptrdiff_t distance_(cursor const &that, meta::size_t<N>) const
                {
                    auto d = distance_(that, meta::size_t<N - 1>{});
                    d *= static_cast<std::ptrdiff_t>(
                        ranges::distance(std::get<N - 2>(view_->views_)));
                    d += static_cast<std::ptrdiff_t>(
                        std::get<N - 1>(that.its_) - std::get<N - 1>(its_));
                    return d;
                }
                void advance_(meta::size_t<0>, std::ptrdiff_t n)
                {
                    RANGES_EXPECT(n == 0);
                }
                template<std::size_t N>
                void advance_(meta::size_t<N>, std::ptrdiff_t n)
                {
                    if(n == 0) return;

                    auto &i = std::get<N - 1>(its_);
                    auto const my_size = static_cast<std::ptrdiff_t>(
                        ranges::size(std::get<N - 1>(view_->views_)));
                    auto const first = ranges::begin(std::get<N - 1>(view_->views_));

                    auto const idx = i - first;
                    RANGES_EXPECT(0 <= idx && idx < my_size);
                    RANGES_EXPECT(n < PTRDIFF_MAX - idx);
                    n += idx;

                    if RANGES_CONSTEXPR_IF(N != 1)
                    {
                        auto const borrow = n < 0;
                        advance_(meta::size_t<N - 1>{}, n / my_size - borrow);
                        n %= my_size;
                        if(borrow)
                            n += my_size;
                    }
                    RANGES_EXPECT(0 <= n);
                    RANGES_EXPECT(n < my_size || (N == 1 && n == my_size));
                    i = first + n;
                }
                void check_at_end_(meta::size_t<0>, bool = false)
                {}
                void check_at_end_(meta::size_t<1>, bool at_end = false)
                {
                    if(at_end)
                        ranges::advance(std::get<0>(its_), ranges::end(std::get<0>(view_->views_)));
                }
                template<std::size_t N>
                void check_at_end_(meta::size_t<N>, bool at_end = false)
                {
                    if(!at_end)
                        at_end = std::get<N - 1>(its_) == ranges::end(std::get<N - 1>(view_->views_));
                    return check_at_end_(meta::size_t<N - 1>{}, at_end);
                }
                cursor(end_tag, constify_if<cartesian_product_view> &view, std::true_type) // Bounded
                  : cursor(begin_tag{}, view)
                {
                    CONCEPT_ASSERT(BoundedView<meta::at_c<meta::list<Views...>, 0>>());
                    std::get<0>(its_) = ranges::end(std::get<0>(view.views_));
                }
                cursor(end_tag, constify_if<cartesian_product_view> &view, std::false_type) // !Bounded
                  : cursor(begin_tag{}, view)
                {
                    using View0 = meta::at_c<meta::list<Views...>, 0>;
                    CONCEPT_ASSERT(!BoundedView<View0>() && RandomAccessRange<View0>() &&
                        SizedRange<View0>());
                    std::get<0>(its_) += ranges::distance(std::get<0>(view.views_));
                }
            public:
                using value_type = std::tuple<range_value_type_t<Views>...>;

                cursor() = default;
                explicit cursor(begin_tag, constify_if<cartesian_product_view> &view)
                  : view_(&view)
                  , its_(tuple_transform(view.views_, ranges::begin))
                {
                    // If any of the constituent views is empty, the cartesian_product is empty
                    // and this "begin" iterator needs to become an "end" iterator.
                    check_at_end_(meta::size_t<sizeof...(Views)>{});
                }
                explicit cursor(end_tag, constify_if<cartesian_product_view> &view)
                  : cursor(end_tag{}, view, BoundedView<meta::at_c<meta::list<Views...>, 0>>{})
                {}
                ranges::common_tuple<range_reference_t<Views>...> read() const
                {
                    return tuple_transform(its_, ranges::dereference);
                }
                void next()
                {
                    next_(meta::size_t<sizeof...(Views)>{});
                }
                bool equal(default_sentinel) const
                {
                    return std::get<0>(its_) == ranges::end(std::get<0>(view_->views_));
                }
                bool equal(cursor const &that) const
                {
                    return equal_(that, meta::size_t<sizeof...(Views)>{});
                }
                CONCEPT_requires(CanBidi<IsConst>())
                (void) prev()
                {
                    prev_(meta::size_t<sizeof...(Views)>{});
                }
                CONCEPT_requires(CanDistance<IsConst>())
                (std::ptrdiff_t) distance_to(cursor const &that) const
                {
                    return distance_(that, meta::size_t<sizeof...(Views)>{});
                }
                CONCEPT_requires(CanRandom<IsConst>())
                (void) advance(std::ptrdiff_t n)
                {
                    advance_(meta::size_t<sizeof...(Views)>{}, n);
                }
            };
            CONCEPT_requires(CanConst())
            (cursor<true>) begin_cursor() const
            {
                return cursor<true>{begin_tag{}, *this};
            }
            CONCEPT_requires(!CanConst())
            (cursor<false>) begin_cursor()
            {
                return cursor<false>{begin_tag{}, *this};
            }
            CONCEPT_requires(True<sizeof...(Views) == 0>())
            (cursor<true>) end_cursor() const
            {
                return cursor<true>{begin_tag{}, *this};
            }
            CONCEPT_requires(CanBidi<std::true_type>() && True<(sizeof...(Views) > 0)>())
            (cursor<true>) end_cursor() const
            {
                return cursor<true>{end_tag{}, *this};
            }
            CONCEPT_requires(CanBidi<std::false_type>() && !CanBidi<std::true_type>())
            (cursor<false>) end_cursor()
            {
                return cursor<false>{end_tag{}, *this};
            }
            CONCEPT_requires(!CanBidi<std::true_type>() && True<(sizeof...(Views) > 0)>())
            (default_sentinel) end_cursor() const
            {
                return {};
            }
        public:
            cartesian_product_view() = default;
            CONCEPT_requires(True<(sizeof...(Views) > 0)>())
            (constexpr) cartesian_product_view(Views... views)
              : views_{detail::move(views)...}
            {}
            CONCEPT_requires(CanSize<std::true_type>())
            (std::size_t) size() const
            {
                if(sizeof...(Views) == 0) return 0;
                return tuple_foldl(views_, std::size_t{1},
                    detail::cartesian_size_fn{});
            }
            CONCEPT_requires(CanSize<std::false_type>() && !CanSize<std::true_type>())
            (std::size_t) size()
            {
                return tuple_foldl(views_, std::size_t{1},
                    detail::cartesian_size_fn{});
            }
        };

        namespace view
        {
            struct cartesian_product_fn
            {
                CONCEPT_template(typename... Rngs)(
                    requires concepts::And(ForwardRange<Rngs>()...))
                (constexpr cartesian_product_view<all_t<Rngs>...>) operator()(Rngs &&... rngs) const
                {
                    return cartesian_product_view<all_t<Rngs>...>{all((Rngs &&) rngs)...};
                }

            #ifndef RANGES_DOXYGEN_INVOKED
                CONCEPT_template(typename... Rngs)(
                    requires !concepts::And(ForwardRange<Rngs>()...))
                (void) operator()(Rngs &&...) const
                {
                    static_assert(meta::strict_and<ForwardRange<Rngs>...>(),
                        "All of the ranges passed to view::cartesian_product must model the "
                        "ForwardRange concept.");
                }
            #endif
            };

            RANGES_INLINE_VARIABLE(cartesian_product_fn, cartesian_product)
        }
    } // namespace v3
} // namespace ranges

#endif<|MERGE_RESOLUTION|>--- conflicted
+++ resolved
@@ -95,10 +95,12 @@
             CONCEPT_def(
                 template(typename IsConst)
                 concept CanBidi,
-                    CanRandom<IsConst>() ||
+                    // BUGBUG alternation is totally broken.
+                    requires {} &&
+                    (CanRandom<IsConst>() ||
                     And(BoundedRange<meta::const_if<IsConst, Views>>()...,
                         BidirectionalIterator<iterator_t<
-                            meta::const_if<IsConst, Views>>>()...)
+                            meta::const_if<IsConst, Views>>>()...))
             );
             std::tuple<Views...> views_;
 
@@ -107,13 +109,7 @@
             {
                 using IsConst = meta::bool_<IsConst_>;
                 template<typename T>
-<<<<<<< HEAD
                 using constify_if = meta::const_if_c<IsConst_, T>;
-                using pos_t = std::tuple<iterator_t<constify_if<Views>>...>;
-=======
-                using constify_if = meta::const_if_c<IsConst, T>;
-
->>>>>>> 2ebc6f92
                 constify_if<cartesian_product_view> *view_;
                 std::tuple<iterator_t<constify_if<Views>>...> its_;
 
@@ -238,14 +234,14 @@
                 cursor(end_tag, constify_if<cartesian_product_view> &view, std::true_type) // Bounded
                   : cursor(begin_tag{}, view)
                 {
-                    CONCEPT_ASSERT(BoundedView<meta::at_c<meta::list<Views...>, 0>>());
+                    CONCEPT_assert(BoundedView<meta::at_c<meta::list<Views...>, 0>>());
                     std::get<0>(its_) = ranges::end(std::get<0>(view.views_));
                 }
                 cursor(end_tag, constify_if<cartesian_product_view> &view, std::false_type) // !Bounded
                   : cursor(begin_tag{}, view)
                 {
                     using View0 = meta::at_c<meta::list<Views...>, 0>;
-                    CONCEPT_ASSERT(!BoundedView<View0>() && RandomAccessRange<View0>() &&
+                    CONCEPT_assert(!BoundedView<View0>() && RandomAccessRange<View0>() &&
                         SizedRange<View0>());
                     std::get<0>(its_) += ranges::distance(std::get<0>(view.views_));
                 }
@@ -280,8 +276,9 @@
                 {
                     return equal_(that, meta::size_t<sizeof...(Views)>{});
                 }
-                CONCEPT_requires(CanBidi<IsConst>())
-                (void) prev()
+                // CONCEPT_requires(CanBidi<IsConst>())
+                // (void) prev()
+                void prev()
                 {
                     prev_(meta::size_t<sizeof...(Views)>{});
                 }
@@ -321,7 +318,8 @@
             {
                 return cursor<false>{end_tag{}, *this};
             }
-            CONCEPT_requires(!CanBidi<std::true_type>() && True<(sizeof...(Views) > 0)>())
+            //CONCEPT_requires(!CanBidi<std::true_type>() && True<(sizeof...(Views) > 0)>())
+            CONCEPT_requires(!CanBidi<std::true_type>())
             (default_sentinel) end_cursor() const
             {
                 return {};
