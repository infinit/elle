/// \file
// Range v3 library
//
//  Copyright Eric Niebler 2013-2014.
//  Copyright Casey Carter 2017.
//
//  Use, modification and distribution is subject to the
//  Boost Software License, Version 1.0. (See accompanying
//  file LICENSE_1_0.txt or copy at
//  http://www.boost.org/LICENSE_1_0.txt)
//
// Project home: https://github.com/ericniebler/range-v3
//

#ifndef RANGES_V3_VIEW_CARTESIAN_PRODUCT_HPP
#define RANGES_V3_VIEW_CARTESIAN_PRODUCT_HPP

#include <range/v3/begin_end.hpp>
#include <range/v3/range_access.hpp>
#include <range/v3/range_concepts.hpp>
#include <range/v3/range_fwd.hpp>
#include <range/v3/range_traits.hpp>
#include <range/v3/size.hpp>
#include <range/v3/view_facade.hpp>
#include <range/v3/utility/concepts.hpp>
#include <range/v3/utility/static_const.hpp>
#include <range/v3/utility/tuple_algorithm.hpp>
#include <range/v3/view/all.hpp>

namespace ranges
{
    inline namespace v3
    {
        namespace detail
        {
            template<typename State, typename Value>
            using product_cardinality =
                std::integral_constant<cardinality,
                    State::value == 0 || Value::value == 0 ?
                        static_cast<cardinality>(0) :
                        State::value == unknown || Value::value == unknown ?
                            unknown :
                            State::value == infinite || Value::value == infinite ?
                                infinite :
                                State::value == finite || Value::value == finite ?
                                    finite :
                                    static_cast<cardinality>(State::value * Value::value)>;

            struct cartesian_size_fn
            {
                template<typename Rng>
                auto operator()(std::size_t s, Rng &&rng) const ->
                    CPP_ret(std::size_t)(
                        requires SizedRange<Rng>)
                {
                    return s * static_cast<std::size_t>(ranges::size(rng));
                }
            };
        } // namespace detail

        CPP_def(
            template(typename...Views)
            (concept CartesianProductViewCanConst)(Views...),
                And<Range<Views const>...>
        );
        CPP_def(
            template(typename IsConst, typename...Views)
            (concept CartesianProductViewCanSize)(IsConst, Views...),
                And<SizedRange<meta::const_if<IsConst, Views>>...>
        );
        CPP_def(
            template(typename IsConst, typename...Views)
            (concept CartesianProductViewCanDistance)(IsConst, Views...),
                CartesianProductViewCanSize<IsConst, Views...> &&
                And<SizedSentinel<
                    iterator_t<meta::const_if<IsConst, Views>>,
                    iterator_t<meta::const_if<IsConst, Views>>>...>
        );
        CPP_def(
            template(typename IsConst, typename...Views)
            (concept CartesianProductViewCanRandom)(IsConst, Views...),
                CartesianProductViewCanDistance<IsConst, Views...> &&
                And<RandomAccessIterator<iterator_t<
                    meta::const_if<IsConst, Views>>>...>
        );
        CPP_def(
            template(typename IsConst, typename...Views)
            (concept CartesianProductViewCanBidi)(IsConst, Views...),
                // BUGBUG alternation is totally broken.
                True<> &&
                (CartesianProductViewCanRandom<IsConst, Views...> ||
                And<BoundedRange<meta::const_if<IsConst, Views>>...,
                    BidirectionalIterator<iterator_t<
                        meta::const_if<IsConst, Views>>>...>)
        );

        template<typename...Views>
        class cartesian_product_view
          : public view_facade<cartesian_product_view<Views...>,
                meta::fold<
                    meta::list<range_cardinality<Views>...>,
                    std::integral_constant<cardinality,
                        static_cast<cardinality>((sizeof...(Views) > 0))>,
                    meta::quote<detail::product_cardinality>>::value>
        {
        public: // BUGBUG
            friend range_access;
            CPP_assert(And<ForwardView<Views>...>);

            std::tuple<Views...> views_;

            template<bool IsConst_>
            class cursor
            {
                using IsConst = meta::bool_<IsConst_>;
                template<typename T>
                using constify_if = meta::const_if_c<IsConst_, T>;
                constify_if<cartesian_product_view> *view_;
                std::tuple<iterator_t<constify_if<Views>>...> its_;

                void next_(meta::size_t<0>)
                {
                    RANGES_EXPECT(false);
                }
                void next_(meta::size_t<1>)
                {
                    auto &v = std::get<0>(view_->views_);
                    auto &i = std::get<0>(its_);
                    auto const last = ranges::end(v);
                    RANGES_EXPECT(i != last);
                    ++i;
                }
                template<std::size_t N>
                void next_(meta::size_t<N>)
                {
                    auto &v = std::get<N - 1>(view_->views_);
                    auto &i = std::get<N - 1>(its_);
                    auto const last = ranges::end(v);
                    RANGES_EXPECT(i != last);
                    if(++i == last)
                    {
                        i = ranges::begin(v);
                        next_(meta::size_t<N - 1>{});
                    }
                }
                void prev_(meta::size_t<0>)
                {
                    RANGES_EXPECT(false);
                }
                template<std::size_t N>
                void prev_(meta::size_t<N>)
                {
                    auto &v = std::get<N - 1>(view_->views_);
                    auto &i = std::get<N - 1>(its_);
                    if(i == ranges::begin(v))
                    {
                        CPP_assert(CartesianProductViewCanBidi<IsConst, Views...>);
                        // CartesianProductViewCanBidi<IsConst, Views...> implies this advance call is O(1)
                        ranges::advance(i, ranges::end(v));
                        prev_(meta::size_t<N - 1>{});
                    }
                    --i;
                }
                bool equal_(cursor const &, meta::size_t<0>) const
                {
                    return true;
                }
                template<std::size_t N>
                bool equal_(cursor const &that, meta::size_t<N>) const
                {
                    return std::get<N - 1>(its_) == std::get<N - 1>(that.its_) &&
                        equal_(that, meta::size_t<N - 1>{});
                }
                std::ptrdiff_t distance_(cursor const &, meta::size_t<0>) const
                {
                    CPP_assert(sizeof...(Views) == 0);
                    return 0;
                }
                std::ptrdiff_t distance_(cursor const &that, meta::size_t<1>) const
                {
                    return static_cast<std::ptrdiff_t>(
                        std::get<0>(that.its_) - std::get<0>(its_));
                }
                template<std::size_t N>
                std::ptrdiff_t distance_(cursor const &that, meta::size_t<N>) const
                {
                    auto d = distance_(that, meta::size_t<N - 1>{});
                    d *= static_cast<std::ptrdiff_t>(
                        ranges::distance(std::get<N - 2>(view_->views_)));
                    d += static_cast<std::ptrdiff_t>(
                        std::get<N - 1>(that.its_) - std::get<N - 1>(its_));
                    return d;
                }
                void advance_(meta::size_t<0>, std::ptrdiff_t n)
                {
                    RANGES_EXPECT(n == 0);
                }
                template<std::size_t N>
                void advance_(meta::size_t<N>, std::ptrdiff_t n)
                {
                    if(n == 0) return;

                    auto &i = std::get<N - 1>(its_);
                    auto const my_size = static_cast<std::ptrdiff_t>(
                        ranges::size(std::get<N - 1>(view_->views_)));
                    auto const first = ranges::begin(std::get<N - 1>(view_->views_));

                    auto const idx = static_cast<std::ptrdiff_t>(i - first);
                    RANGES_EXPECT(0 <= idx && idx < my_size);
                    RANGES_EXPECT(n < PTRDIFF_MAX - idx);
                    n += idx;

                    if RANGES_CONSTEXPR_IF(N != 1)
                    {
                        auto const borrow = n < 0;
                        advance_(meta::size_t<N - 1>{}, n / my_size - borrow);
                        n %= my_size;
                        if(borrow)
                            n += my_size;
                    }
                    RANGES_EXPECT(0 <= n);
                    RANGES_EXPECT(n < my_size || (N == 1 && n == my_size));
                    i = first + n;
                }
                void check_at_end_(meta::size_t<0>, bool = false)
                {}
                void check_at_end_(meta::size_t<1>, bool at_end = false)
                {
                    if(at_end)
                        ranges::advance(std::get<0>(its_), ranges::end(std::get<0>(view_->views_)));
                }
                template<std::size_t N>
                void check_at_end_(meta::size_t<N>, bool at_end = false)
                {
                    if(!at_end)
                        at_end = std::get<N - 1>(its_) == ranges::end(std::get<N - 1>(view_->views_));
                    return check_at_end_(meta::size_t<N - 1>{}, at_end);
                }
                cursor(end_tag, constify_if<cartesian_product_view> &view, std::true_type) // Bounded
                  : cursor(begin_tag{}, view)
                {
                    CPP_assert(BoundedView<meta::at_c<meta::list<Views...>, 0>>);
                    std::get<0>(its_) = ranges::end(std::get<0>(view.views_));
                }
                cursor(end_tag, constify_if<cartesian_product_view> &view, std::false_type) // !Bounded
                  : cursor(begin_tag{}, view)
                {
                    using View0 = meta::at_c<meta::list<Views...>, 0>;
                    CPP_assert(!BoundedView<View0> && RandomAccessRange<View0> &&
                        SizedRange<View0>);
                    std::get<0>(its_) += ranges::distance(std::get<0>(view.views_));
                }
            public:
                using value_type = std::tuple<range_value_type_t<Views>...>;

                cursor() = default;
                explicit cursor(begin_tag, constify_if<cartesian_product_view> &view)
                  : view_(&view)
                  , its_(tuple_transform(view.views_, ranges::begin))
                {
                    // If any of the constituent views is empty, the cartesian_product is empty
                    // and this "begin" iterator needs to become an "end" iterator.
                    check_at_end_(meta::size_t<sizeof...(Views)>{});
                }
                explicit cursor(end_tag, constify_if<cartesian_product_view> &view)
                  : cursor(end_tag{}, view,
                        meta::bool_<BoundedView<meta::at_c<meta::list<Views...>, 0>>>{})
                {}
                common_tuple<range_reference_t<Views>...> read() const
                {
                    return tuple_transform(its_, ranges::dereference);
                }
                void next()
                {
                    next_(meta::size_t<sizeof...(Views)>{});
                }
                bool equal(default_sentinel) const
                {
                    return std::get<0>(its_) == ranges::end(std::get<0>(view_->views_));
                }
                bool equal(cursor const &that) const
                {
                    return equal_(that, meta::size_t<sizeof...(Views)>{});
                }
                CPP_member
                auto prev() -> CPP_ret(void)(
                    requires CartesianProductViewCanBidi<IsConst, Views...>)
                {
                    prev_(meta::size_t<sizeof...(Views)>{});
                }
                CPP_member
                auto distance_to(cursor const &that) const -> CPP_ret(std::ptrdiff_t)(
                    requires CartesianProductViewCanDistance<IsConst, Views...>)
                {
                    return distance_(that, meta::size_t<sizeof...(Views)>{});
                }
                CPP_member
                auto advance(std::ptrdiff_t n) -> CPP_ret(void)(
                    requires CartesianProductViewCanRandom<IsConst, Views...>)
                {
                    advance_(meta::size_t<sizeof...(Views)>{}, n);
                }
            };
            CPP_member
            auto begin_cursor() const -> CPP_ret(cursor<true>)(
                requires CartesianProductViewCanConst<Views...>)
            {
                return cursor<true>{begin_tag{}, *this};
            }
            CPP_member
            auto begin_cursor() -> CPP_ret(cursor<false>)(
                requires not CartesianProductViewCanConst<Views...>)
            {
                return cursor<false>{begin_tag{}, *this};
            }
            CPP_member
            auto end_cursor() const -> CPP_ret(cursor<true>)(
                requires sizeof...(Views) == 0)
            {
                return cursor<true>{begin_tag{}, *this};
            }
            CPP_member
            auto end_cursor() const -> CPP_ret(cursor<true>)(
                requires CartesianProductViewCanBidi<std::true_type, Views...> &&
                    (sizeof...(Views) > 0))
            {
                return cursor<true>{end_tag{}, *this};
            }
            CPP_member
            auto end_cursor() -> CPP_ret(cursor<false>)(
                requires CartesianProductViewCanBidi<std::false_type, Views...> &&
                    !CartesianProductViewCanBidi<std::true_type, Views...>)
            {
                return cursor<false>{end_tag{}, *this};
            }
            CPP_member
            auto end_cursor() const -> CPP_ret(default_sentinel)(
                requires not CartesianProductViewCanBidi<std::true_type, Views...>)
            {
                return {};
            }
        public:
            cartesian_product_view() = default;
<<<<<<< HEAD
            CPP_member
            constexpr CPP_ctor(cartesian_product_view)(Views... views)(
                requires sizeof...(Views) != 0)
=======
            CONCEPT_REQUIRES(sizeof...(Views) > 0)
            explicit constexpr cartesian_product_view(Views... views)
>>>>>>> 1fbb1128
              : views_{detail::move(views)...}
            {}
            CPP_member
            auto size() const -> CPP_ret(std::size_t)(
                requires CartesianProductViewCanSize<std::true_type, Views...>)
            {
                if(sizeof...(Views) == 0) return 0;
                return tuple_foldl(views_, std::size_t{1},
                    detail::cartesian_size_fn{});
            }
            CPP_member
            auto size() -> CPP_ret(std::size_t)(
                requires CartesianProductViewCanSize<std::false_type, Views...> &&
                    !CartesianProductViewCanSize<std::true_type, Views...>)
            {
                return tuple_foldl(views_, std::size_t{1},
                    detail::cartesian_size_fn{});
            }
        };

        namespace view
        {
            struct cartesian_product_fn
            {
                template<typename... Rngs>
                constexpr auto operator()(Rngs &&... rngs) const ->
                    CPP_ret(cartesian_product_view<all_t<Rngs>...>)(
                        requires concepts::And<ForwardRange<Rngs>...>)
                {
                    return cartesian_product_view<all_t<Rngs>...>{all((Rngs &&) rngs)...};
                }

            #ifndef RANGES_DOXYGEN_INVOKED
                template<typename... Rngs>
                auto operator()(Rngs &&...) const ->
                    CPP_ret(void)(
                        requires not concepts::And<ForwardRange<Rngs>...>)
                {
                    static_assert(And<ForwardRange<Rngs>...>,
                        "All of the ranges passed to view::cartesian_product must model the "
                        "ForwardRange concept.");
                }
            #endif
            };

            RANGES_INLINE_VARIABLE(cartesian_product_fn, cartesian_product)
        }
    } // namespace v3
} // namespace ranges

#endif<|MERGE_RESOLUTION|>--- conflicted
+++ resolved
@@ -341,14 +341,9 @@
             }
         public:
             cartesian_product_view() = default;
-<<<<<<< HEAD
-            CPP_member
-            constexpr CPP_ctor(cartesian_product_view)(Views... views)(
+            CPP_member
+            explicit constexpr CPP_ctor(cartesian_product_view)(Views... views)(
                 requires sizeof...(Views) != 0)
-=======
-            CONCEPT_REQUIRES(sizeof...(Views) > 0)
-            explicit constexpr cartesian_product_view(Views... views)
->>>>>>> 1fbb1128
               : views_{detail::move(views)...}
             {}
             CPP_member
