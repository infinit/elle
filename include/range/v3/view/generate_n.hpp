/// \file
// Range v3 library
//
//  Copyright Eric Niebler 2014-present
//
//  Use, modification and distribution is subject to the
//  Boost Software License, Version 1.0. (See accompanying
//  file LICENSE_1_0.txt or copy at
//  http://www.boost.org/LICENSE_1_0.txt)
//
// Project home: https://github.com/ericniebler/range-v3
//

#ifndef RANGES_V3_VIEW_GENERATE_N_HPP
#define RANGES_V3_VIEW_GENERATE_N_HPP

#include <type_traits>
#include <utility>
#include <meta/meta.hpp>
#include <range/v3/range_fwd.hpp>
#include <range/v3/range/traits.hpp>
#include <range/v3/range/primitives.hpp>
#include <range/v3/view/facade.hpp>
#include <range/v3/functional/invoke.hpp>
#include <range/v3/iterator/default_sentinel.hpp>
#include <range/v3/utility/semiregular.hpp>
#include <range/v3/utility/static_const.hpp>
#include <range/v3/view/generate.hpp>

namespace ranges
{
    /// \addtogroup group-views
    /// @{
    template<typename G>
    struct generate_n_view
      : view_facade<generate_n_view<G>, finite>
    {
    private:
        friend range_access;
        using result_t = invoke_result_t<G &>;
        semiregular_t<G> gen_;
        detail::non_propagating_cache<result_t> val_;
        std::size_t n_;
        struct cursor
        {
        private:
<<<<<<< HEAD
            generate_n_view *rng_;
=======
            friend range_access;
            using result_t = invoke_result_t<G &>;
            movesemiregular_t<G> gen_;
            detail::non_propagating_cache<result_t> val_;
            std::size_t n_;
            struct cursor
            {
            private:
                generate_n_view *rng_;
            public:
                cursor() = default;
                explicit cursor(generate_n_view &rng)
                  : rng_(&rng)
                {}
                bool equal(default_sentinel) const
                {
                    return 0 == rng_->n_;
                }
                result_t &&read() const
                {
                    if (!rng_->val_)
                        rng_->val_.emplace(rng_->gen_());
                    return static_cast<result_t &&>(
                        static_cast<result_t &>(*rng_->val_));
                }
                void next()
                {
                    RANGES_EXPECT(0 != rng_->n_);
                    --rng_->n_;
                    rng_->val_.reset();
                }
            };
            cursor begin_cursor()
            {
                return cursor{*this};
            }
>>>>>>> 75d96cfe
        public:
            cursor() = default;
            explicit cursor(generate_n_view &rng)
              : rng_(&rng)
            {}
            bool equal(default_sentinel_t) const
            {
                return 0 == rng_->n_;
            }
            result_t &&read() const
            {
                if (!rng_->val_)
                    rng_->val_ = rng_->gen_();
                return static_cast<result_t &&>(
                    static_cast<result_t &>(*rng_->val_));
            }
            void next()
            {
                RANGES_EXPECT(0 != rng_->n_);
                --rng_->n_;
                rng_->val_.reset();
            }
        };
        cursor begin_cursor()
        {
            return cursor{*this};
        }
    public:
        generate_n_view() = default;
        explicit generate_n_view(G g, std::size_t n)
          : gen_(std::move(g)), n_(n)
        {}
        result_t &cached()
        {
            return *val_;
        }
        std::size_t size() const
        {
            return n_;
        }
    };

    namespace view
    {
        struct generate_n_fn
        {
            template<typename G>
            auto operator()(G g, std::size_t n) const ->
                CPP_ret(generate_n_view<G>)(
                    requires Invocable<G &> &&
                        CopyConstructible<G> &&
                        std::is_object<detail::decay_t<invoke_result_t<G &>>>::value &&
                        Constructible<detail::decay_t<invoke_result_t<G &>>, invoke_result_t<G &>> &&
                        Assignable<detail::decay_t<invoke_result_t<G &>>&, invoke_result_t<G &>>)
            {
                return generate_n_view<G>{std::move(g), n};
            }
        };

        /// \relates generate_n_fn
        /// \ingroup group-views
        RANGES_INLINE_VARIABLE(generate_n_fn, generate_n)
    }
    /// @}
}

#include <range/v3/detail/satisfy_boost_range.hpp>
RANGES_SATISFY_BOOST_RANGE(::ranges::generate_n_view)

#endif<|MERGE_RESOLUTION|>--- conflicted
+++ resolved
@@ -44,46 +44,7 @@
         struct cursor
         {
         private:
-<<<<<<< HEAD
             generate_n_view *rng_;
-=======
-            friend range_access;
-            using result_t = invoke_result_t<G &>;
-            movesemiregular_t<G> gen_;
-            detail::non_propagating_cache<result_t> val_;
-            std::size_t n_;
-            struct cursor
-            {
-            private:
-                generate_n_view *rng_;
-            public:
-                cursor() = default;
-                explicit cursor(generate_n_view &rng)
-                  : rng_(&rng)
-                {}
-                bool equal(default_sentinel) const
-                {
-                    return 0 == rng_->n_;
-                }
-                result_t &&read() const
-                {
-                    if (!rng_->val_)
-                        rng_->val_.emplace(rng_->gen_());
-                    return static_cast<result_t &&>(
-                        static_cast<result_t &>(*rng_->val_));
-                }
-                void next()
-                {
-                    RANGES_EXPECT(0 != rng_->n_);
-                    --rng_->n_;
-                    rng_->val_.reset();
-                }
-            };
-            cursor begin_cursor()
-            {
-                return cursor{*this};
-            }
->>>>>>> 75d96cfe
         public:
             cursor() = default;
             explicit cursor(generate_n_view &rng)
@@ -96,7 +57,7 @@
             result_t &&read() const
             {
                 if (!rng_->val_)
-                    rng_->val_ = rng_->gen_();
+                    rng_->val_.emplace(rng_->gen_());
                 return static_cast<result_t &&>(
                     static_cast<result_t &>(*rng_->val_));
             }
