/// \file
// Range v3 library
//
//  Copyright Eric Niebler 2014-present
//
//  Use, modification and distribution is subject to the
//  Boost Software License, Version 1.0. (See accompanying
//  file LICENSE_1_0.txt or copy at
//  http://www.boost.org/LICENSE_1_0.txt)
//
// Project home: https://github.com/ericniebler/range-v3
//

#ifndef RANGES_V3_VIEW_FOR_EACH_HPP
#define RANGES_V3_VIEW_FOR_EACH_HPP

#include <utility>
#include <meta/meta.hpp>
#include <range/v3/range_fwd.hpp>
#include <range/v3/detail/satisfy_boost_range.hpp>
#include <range/v3/view/view.hpp>
#include <range/v3/view/all.hpp>
#include <range/v3/view/join.hpp>
#include <range/v3/view/generate_n.hpp>
#include <range/v3/view/repeat_n.hpp>
#include <range/v3/view/single.hpp>
#include <range/v3/view/transform.hpp>
#include <range/v3/utility/functional.hpp>
#include <range/v3/utility/static_const.hpp>

namespace ranges
{
    inline namespace v3
    {
        namespace view
        {
            /// Lazily applies an unary function to each element in the source
            /// range that returns another range (possibly empty), flattening
            /// the result.
            struct for_each_fn
            {
            private:
                friend view_access;
                template<typename Fun>
                static auto bind(for_each_fn for_each, Fun fun)
                RANGES_DECLTYPE_AUTO_RETURN
                (
                    make_pipeable(std::bind(for_each, std::placeholders::_1, protect(std::move(fun))))
                )

            public:
                CONCEPT_def
                (
                    template(typename Rng, typename Fun)
                    concept Concept,
                        transform_fn::TransformableRange<Rng, Fun>() &&
                        InputRange<invoke_result_t<Fun&, range_reference_t<Rng>>>()
                );

                CONCEPT_template(typename Rng, typename Fun)(
                    requires Concept<Rng, Fun>())
                (auto) operator()(Rng &&rng, Fun fun) const
                RANGES_DECLTYPE_AUTO_RETURN
                (
                    join(transform(static_cast<Rng &&>(rng), std::move(fun)))
                )

        #ifndef RANGES_DOXYGEN_INVOKED
                CONCEPT_template(typename Rng, typename Fun)(
                    requires !Concept<Rng, Fun>())
                (void) operator()(Rng &&, Fun) const
                {
                    CONCEPT_assert_msg(InputRange<Rng>(),
                        "The object on which view::for_each operates must be a model of the "
                        "InputRange concept.");
                    CONCEPT_assert_msg(
                        CopyConstructible<Fun>(),
                        "The function passed to view::for_each must be CopyConstructible.");
                    CONCEPT_assert_msg(
                        Invocable<Fun&, range_reference_t<Rng>>(),
                        "The function passed to view::for_each must be callable with an argument "
                        "of the range's reference type.");
                    CONCEPT_assert_msg(InputRange<invoke_result_t<
                        Fun&, range_reference_t<Rng>>>(),
                        "To use view::for_each, the function F must return a model of the InputRange "
                        "concept.");
                }
        #endif
            };

            /// \relates for_each_fn
            /// \ingroup group-views
            RANGES_INLINE_VARIABLE(view<for_each_fn>, for_each)
        }

        struct yield_fn
        {
            CONCEPT_template(typename V)(
                requires CopyConstructible<V>())
            (single_view<V>) operator()(V v) const
            {
                return view::single(std::move(v));
            }

        #ifndef RANGES_DOXYGEN_INVOKED
            CONCEPT_template(typename Arg, typename Val = detail::decay_t<Arg>)(
                requires !(CopyConstructible<Val>() && Constructible<Val, Arg>()))
            (void) operator()(Arg &&) const
            {
                CONCEPT_assert_msg(CopyConstructible<Val>(),
                    "The object passed to yield must be a model of the CopyConstructible "
                    "concept; that is, it needs to be copy and move constructible, and destructible.");
                CONCEPT_assert_msg(!CopyConstructible<Val>() || Constructible<Val, Arg>(),
                    "The object type passed to yield must be initializable from the "
                    "actual argument expression.");
            }
        #endif
        };

        /// \relates yield_fn
        /// \ingroup group-views
        RANGES_INLINE_VARIABLE(yield_fn, yield)

        struct yield_from_fn
        {
            CONCEPT_template(typename Rng)(
                requires View<Rng>())
            (Rng) operator()(Rng rng) const
            {
                return rng;
            }
        };

        /// \relates yield_from_fn
        /// \ingroup group-views
        RANGES_INLINE_VARIABLE(yield_from_fn, yield_from)

        struct yield_if_fn
        {
            template<typename V>
            repeat_n_view<V> operator()(bool b, V v) const
            {
                return view::repeat_n(std::move(v), b ? 1 : 0);
            }
        };

        /// \relates yield_if_fn
        /// \ingroup group-views
        RANGES_INLINE_VARIABLE(yield_if_fn, yield_if)

        struct lazy_yield_if_fn
        {
            template<typename F>
            generate_n_view<F> operator()(bool b, F f) const
            {
                CONCEPT_assert(Invocable<F&>());
                return view::generate_n(std::move(f), b ? 1 : 0);
            }
        };

        /// \relates lazy_yield_if_fn
        /// \ingroup group-views
        RANGES_INLINE_VARIABLE(lazy_yield_if_fn, lazy_yield_if)
        /// @}

        /// \cond
        CONCEPT_template(typename Rng, typename Fun)(
            requires Range<Rng>() && CopyConstructible<Fun>() &&
                Invocable<Fun&, range_common_reference_t<Rng>>() &&
<<<<<<< HEAD
                Range<result_of_t<Fun&(range_common_reference_t<Rng> &&)>>())
        (auto) operator >>= (Rng &&rng, Fun fun) ->
            decltype(view::for_each(static_cast<Rng &&>(rng), std::move(fun)))
=======
                Range<invoke_result_t<Fun&, range_common_reference_t<Rng>>>())>
        auto operator >>= (Rng && rng, Fun fun) ->
            decltype(view::for_each(static_cast<Rng&&>(rng), std::move(fun)))
>>>>>>> 208413b5
        {
            return view::for_each(static_cast<Rng &&>(rng), std::move(fun));
        }
        /// \endcond
    }
}

#endif<|MERGE_RESOLUTION|>--- conflicted
+++ resolved
@@ -167,15 +167,9 @@
         CONCEPT_template(typename Rng, typename Fun)(
             requires Range<Rng>() && CopyConstructible<Fun>() &&
                 Invocable<Fun&, range_common_reference_t<Rng>>() &&
-<<<<<<< HEAD
-                Range<result_of_t<Fun&(range_common_reference_t<Rng> &&)>>())
+                Range<invoke_result_t<Fun&, range_common_reference_t<Rng>>>())
         (auto) operator >>= (Rng &&rng, Fun fun) ->
             decltype(view::for_each(static_cast<Rng &&>(rng), std::move(fun)))
-=======
-                Range<invoke_result_t<Fun&, range_common_reference_t<Rng>>>())>
-        auto operator >>= (Rng && rng, Fun fun) ->
-            decltype(view::for_each(static_cast<Rng&&>(rng), std::move(fun)))
->>>>>>> 208413b5
         {
             return view::for_each(static_cast<Rng &&>(rng), std::move(fun));
         }
