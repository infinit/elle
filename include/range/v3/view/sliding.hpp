/// \file
// Range v3 library
//
//  Copyright Eric Niebler 2013-present
//  Copyright Tobias Mayer 2016
//  Copyright Casey Carter 2016
//
//  Use, modification and distribution is subject to the
//  Boost Software License, Version 1.0. (See accompanying
//  file LICENSE_1_0.txt or copy at
//  http://www.boost.org/LICENSE_1_0.txt)
//
// Project home: https://github.com/ericniebler/range-v3
//

#ifndef RANGES_V3_VIEW_SLIDING_HPP
#define RANGES_V3_VIEW_SLIDING_HPP

#include <utility>
#include <functional>
#include <meta/meta.hpp>
#include <range/v3/range_fwd.hpp>
#include <range/v3/begin_end.hpp>
#include <range/v3/range_traits.hpp>
#include <range/v3/range_concepts.hpp>
#include <range/v3/view_adaptor.hpp>
#include <range/v3/view/all.hpp>
#include <range/v3/view/counted.hpp>
#include <range/v3/view/view.hpp>
#include <range/v3/utility/optional.hpp>
#include <range/v3/utility/static_const.hpp>

namespace ranges
{
    inline namespace v3
    {
        /// \cond
        namespace sliding_view_detail
        {
            enum class cache { none, first, last };

            template<typename Rng>
            using caching = std::integral_constant<cache,
                RandomAccessRange<Rng> && SizedRange<Rng> ? cache::none :
                BidirectionalRange<Rng> && CommonRange<Rng> ? cache::last :
                cache::first>;
        }
        /// \endcond

        template<typename Rng,
            sliding_view_detail::cache = sliding_view_detail::caching<Rng>::value>
        struct sliding_view;

        namespace sliding_view_detail
        {
            template<typename Rng>
            using uncounted_t = decltype(
                ranges::uncounted(std::declval<iterator_t<Rng>&>()));

            template<typename Rng, bool = (bool) RandomAccessRange<Rng>>
            struct trailing
            {
                trailing() = default;
                constexpr trailing(Rng const &rng)
                  : it_{uncounted(ranges::begin(rng))}
                {}
                constexpr uncounted_t<Rng>
                get(iterator_t<Rng> const &, range_difference_t<Rng>) const
                {
                    return it_;
                }
                void next()
                {
                    ++it_;
                }
                CPP_member
                auto prev() -> CPP_ret(void)(requires BidirectionalRange<Rng>)
                {
                    --it_;
                }
            private:
                uncounted_t<Rng> it_;
            };

            template<typename Rng>
            struct trailing<Rng, true>
            {
                trailing() = default;
                constexpr trailing(Rng const &) noexcept
                {}
                constexpr uncounted_t<Rng>
                get(iterator_t<Rng> const &it, range_difference_t<Rng> n) const
                {
                    return uncounted(it - (n - 1));
                }
                void next()
                {}
                void prev()
                {}
            };

            template<typename Rng>
<<<<<<< HEAD
            struct sv_base
              : view_adaptor<
=======
            class RANGES_EMPTY_BASES sv_base
              : public view_adaptor<
>>>>>>> 3277992e
                    sliding_view<Rng>,
                    Rng,
                    is_finite<Rng>::value ? finite : range_cardinality<Rng>::value>
              , private detail::non_propagating_cache<
                    iterator_t<Rng>,
                    sv_base<Rng>,
                    caching<Rng>::value != cache::none>
            {
                CPP_assert(ForwardRange<Rng>);
                sv_base() = default;
                sv_base(Rng rng, range_difference_t<Rng> n)
                  : sv_base::view_adaptor(std::move(rng)), n_(n)
                {
                    RANGES_ASSERT(0 < n_);
                }
                CPP_member
                auto CPP_fun(size)() (const
                    requires SizedRange<Rng const>)
                {
                    auto const count = ranges::size(this->base());
                    auto const n = static_cast<range_size_t<Rng const>>(n_);
                    return count < n ? 0 : count - n + 1;
                }
                CPP_member
                auto CPP_fun(size)() (
                    requires SizedRange<Rng>)
                {
                    auto const count = ranges::size(this->base());
                    auto const n = static_cast<range_size_t<Rng>>(n_);
                    return count < n ? 0 : count - n + 1;
                }
            protected:
                range_difference_t<Rng> n_;

                optional<iterator_t<Rng>> &cache() &
                {
                    return static_cast<cache_t&>(*this);
                }
                optional<iterator_t<Rng>> const &cache() const &
                {
                    return static_cast<cache_t const&>(*this);
                }
            private:
                using cache_t = detail::non_propagating_cache<
                    iterator_t<Rng>, sv_base<Rng>>;
            };
        }

        /// \addtogroup group-views
        /// @{
        template<typename Rng>
        struct sliding_view<Rng, sliding_view_detail::cache::first>
          : sliding_view_detail::sv_base<Rng>
        {
        private:
            friend range_access;

            iterator_t<Rng> get_first()
            {
                auto &first = this->cache();
                if(!first)
                {
                    first = ranges::next(
                        ranges::begin(this->base()),
                        this->n_ - 1,
                        ranges::end(this->base()));
                }
                return *first;
            }

            struct RANGES_EMPTY_BASES adaptor
              : adaptor_base
              , sliding_view_detail::trailing<Rng>
            {
            private:
                using base_t = sliding_view_detail::trailing<Rng>;
                range_difference_t<Rng> n_ = {};
            public:
                adaptor() = default;
                adaptor(sliding_view &v)
                  : base_t{v.base()}
                  , n_{v.n_}
                {}
                iterator_t<Rng> begin(sliding_view &v)
                {
                    return v.get_first();
                }
                auto read(iterator_t<Rng> const &it) const ->
                    decltype(view::counted(uncounted(it), n_))
                {
                    return view::counted(base_t::get(it, n_), n_);
                }
                void next(iterator_t<Rng>& it)
                {
                    ++it;
                    base_t::next();
                }
                CPP_member
                auto prev(iterator_t<Rng>& it) -> CPP_ret(void)(
                    requires BidirectionalRange<Rng>)
                {
                    base_t::prev();
                    --it;
                }
                CPP_member
                auto advance(iterator_t<Rng>& it, range_difference_t<Rng> n) ->
                    CPP_ret(void)(
                        requires RandomAccessRange<Rng>)
                {
                    it += n;
                }
            };

            adaptor begin_adaptor()
            {
                return {*this};
            }
            meta::if_c<CommonRange<Rng>, adaptor, adaptor_base> end_adaptor()
            {
                return {*this};
            }
        public:
            using sliding_view::sv_base::sv_base;
        };

        template<typename Rng>
        struct sliding_view<Rng, sliding_view_detail::cache::last>
          : sliding_view_detail::sv_base<Rng>
        {
        private:
            friend range_access;

            iterator_t<Rng> get_last()
            {
                auto &last = this->cache();
                if(!last)
                {
                    last = ranges::prev(
                                ranges::end(this->base()), this->n_ - 1,
                                ranges::begin(this->base()));
                }
                return *last;
            }

            struct adaptor
              : adaptor_base
            {
            private:
                range_difference_t<Rng> n_ = {};
            public:
                adaptor() = default;
                adaptor(sliding_view &v)
                  : n_{v.n_}
                {}
                iterator_t<Rng> end(sliding_view &v)
                {
                    return v.get_last();
                }
                auto read(iterator_t<Rng> const &it) const ->
                    decltype(view::counted(uncounted(it), n_))
                {
                    return view::counted(uncounted(it), n_);
                }
            };

            adaptor begin_adaptor()
            {
                return {*this};
            }
            adaptor end_adaptor()
            {
                return {*this};
            }
        public:
            using sliding_view::sv_base::sv_base;
        };

        template<typename Rng>
        struct sliding_view<Rng, sliding_view_detail::cache::none>
          : sliding_view_detail::sv_base<Rng>
        {
        private:
            friend range_access;

            template<bool Const>
            struct adaptor
              : adaptor_base
            {
            private:
                friend adaptor<!Const>;
                using CRng = meta::const_if_c<Const, Rng>;
                range_difference_t<Rng> n_ = 0;
            public:
                adaptor() = default;
                adaptor(range_difference_t<Rng> n)
                  : n_(n)
                {}
                template<bool Other>
                CPP_ctor(adaptor)(adaptor<Other> that)(
                    requires Const && (!Other))
                  : n_(that.n_)
                {}
                iterator_t<CRng> end(meta::const_if_c<Const, sliding_view> &v) const
                {
                    auto const sz = ranges::distance(v.base());
                    auto const offset = n_ - 1 < sz ? n_ - 1 : sz;
                    return ranges::begin(v.base()) + (sz - offset);
                }
                auto read(iterator_t<CRng> const &it) const ->
                    decltype(view::counted(uncounted(it), n_))
                {
                    return view::counted(uncounted(it), n_);
                }
            };

            adaptor<simple_view<Rng>()> begin_adaptor()
            {
                return {this->n_};
            }
            CPP_member
            auto begin_adaptor() const -> CPP_ret(adaptor<true>)(
                requires Range<Rng const>)
            {
                return {this->n_};
            }
            adaptor<simple_view<Rng>()> end_adaptor()
            {
                return {this->n_};
            }
            CPP_member
            auto end_adaptor() const -> CPP_ret(adaptor<true>)(
                requires Range<Rng const>)
            {
                return {this->n_};
            }
        public:
            using sliding_view::sv_base::sv_base;
        };

        namespace view
        {
            // In:  Range<T>
            // Out: Range<Range<T>>, where each inner range has $n$ elements.
            struct sliding_fn
            {
            private:
                friend view_access;
                template<typename Int>
                static auto CPP_fun(bind)(sliding_fn sliding, Int n)(
                    requires Integral<Int>)
                {
                    return make_pipeable(std::bind(sliding, std::placeholders::_1, n));
                }
            public:
                template<typename Rng>
                auto operator()(Rng &&rng, range_difference_t<Rng> n) const ->
                    CPP_ret(sliding_view<all_t<Rng>>)(
                        requires ForwardRange<Rng>)
                {
                    return {all(static_cast<Rng &&>(rng)), n};
                }
            };

            /// \relates sliding_fn
            /// \ingroup group-views
            RANGES_INLINE_VARIABLE(view<sliding_fn>, sliding)
        }
        /// @}
    }
}

#endif<|MERGE_RESOLUTION|>--- conflicted
+++ resolved
@@ -100,13 +100,8 @@
             };
 
             template<typename Rng>
-<<<<<<< HEAD
-            struct sv_base
+            struct RANGES_EMPTY_BASES sv_base
               : view_adaptor<
-=======
-            class RANGES_EMPTY_BASES sv_base
-              : public view_adaptor<
->>>>>>> 3277992e
                     sliding_view<Rng>,
                     Rng,
                     is_finite<Rng>::value ? finite : range_cardinality<Rng>::value>
