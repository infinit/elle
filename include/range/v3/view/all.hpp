/// \file
// Range v3 library
//
//  Copyright Eric Niebler 2014-present
//
//  Use, modification and distribution is subject to the
//  Boost Software License, Version 1.0. (See accompanying
//  file LICENSE_1_0.txt or copy at
//  http://www.boost.org/LICENSE_1_0.txt)
//
// Project home: https://github.com/ericniebler/range-v3
//
#ifndef RANGES_V3_VIEW_ALL_HPP
#define RANGES_V3_VIEW_ALL_HPP

#include <type_traits>
#include <meta/meta.hpp>
#include <range/v3/range_fwd.hpp>
#include <range/v3/range_concepts.hpp>
#include <range/v3/iterator_range.hpp>
#include <range/v3/begin_end.hpp>
#include <range/v3/size.hpp>
#include <range/v3/utility/functional.hpp>
#include <range/v3/utility/static_const.hpp>

namespace ranges
{
    inline namespace v3
    {
        /// \addtogroup group-views
        /// @{
        namespace view
        {
            struct all_fn : pipeable<all_fn>
            {
            private:
                template<typename T>
                static iterator_range<iterator_t<T>, sentinel_t<T>>
                from_container(T & t, range_tag, sentinel_tag)
                {
                    return {begin(t), end(t)};
                }

                template<typename T>
                static sized_iterator_range<iterator_t<T>, sentinel_t<T>>
                from_container(T & t, sized_range_tag, sentinel_tag)
                {
                    return {begin(t), end(t), size(t)};
                }

                template<typename T>
                static iterator_range<iterator_t<T>, sentinel_t<T>>
                from_container(T & t, sized_range_tag, sized_sentinel_tag)
                {
                    RANGES_ASSERT(size(t) == size(begin(t), end(t)));
                    return {begin(t), end(t)};
                }

                /// If it's a view already, pass it though.
                CONCEPT_template(typename T)(
                    requires View<uncvref_t<T>>())
                (static T) from_range(T &&t)
                {
                    return static_cast<T &&>(t);
                }

                /// If it is container-like, turn it into a view, being careful
                /// to preserve the Sized-ness of the range.
                CONCEPT_template(typename T,
                    typename SIRC = sentinel_tag_of<sentinel_t<T>, iterator_t<T>>)(
                    requires !View<uncvref_t<T>>())
                (static decltype(all_fn::from_container(std::declval<T&>(), sized_range_tag_of<T>(), SIRC())))
                from_range(T &&t)
                {
<<<<<<< HEAD
                    static_assert(std::is_lvalue_reference<T>::value, "Cannot get a view of a temporary container");
                    return all_fn::from_container(t, sized_range_tag_of<T>(), SIRC());
=======
                    static_assert(std::is_lvalue_reference<T>::value,
                        "Cannot get a view of a temporary container");
                    return all_fn::from_container(t, SIC(), SIRC());
>>>>>>> 2ebc6f92
                }

                // TODO handle char const * by turning it into a delimited range?

            public:
                CONCEPT_template(typename T)(
                    requires Range<T>())
                (decltype(all_fn::from_range(std::declval<T>())))
                operator()(T &&t) const
                {
                    return all_fn::from_range(static_cast<T &&>(t));
                }

                CONCEPT_template(typename T)(
                    requires Range<T &>())
                (ranges::reference_wrapper<T>)
                operator()(std::reference_wrapper<T> ref) const
                {
                    return ranges::ref(ref.get());
                }
            };

            /// \relates all_fn
            /// \ingroup group-views
            RANGES_INLINE_VARIABLE(all_fn, all)

            template<typename Rng>
            using all_t =
                meta::_t<std::decay<decltype(all(std::declval<Rng>()))>>;
        }
        /// @}
    }
}

#endif<|MERGE_RESOLUTION|>--- conflicted
+++ resolved
@@ -72,14 +72,9 @@
                 (static decltype(all_fn::from_container(std::declval<T&>(), sized_range_tag_of<T>(), SIRC())))
                 from_range(T &&t)
                 {
-<<<<<<< HEAD
-                    static_assert(std::is_lvalue_reference<T>::value, "Cannot get a view of a temporary container");
-                    return all_fn::from_container(t, sized_range_tag_of<T>(), SIRC());
-=======
                     static_assert(std::is_lvalue_reference<T>::value,
                         "Cannot get a view of a temporary container");
-                    return all_fn::from_container(t, SIC(), SIRC());
->>>>>>> 2ebc6f92
+                    return all_fn::from_container(t, sized_range_tag_of<T>(), SIRC());
                 }
 
                 // TODO handle char const * by turning it into a delimited range?
