/// \file
// Range v3 library
//
//  Copyright Eric Niebler 2013-present
//
//  Use, modification and distribution is subject to the
//  Boost Software License, Version 1.0. (See accompanying
//  file LICENSE_1_0.txt or copy at
//  http://www.boost.org/LICENSE_1_0.txt)
//
// Project home: https://github.com/ericniebler/range-v3
//

#ifndef RANGES_V3_VIEW_DROP_WHILE_HPP
#define RANGES_V3_VIEW_DROP_WHILE_HPP

#include <utility>
#include <functional>
#include <meta/meta.hpp>
#include <range/v3/detail/satisfy_boost_range.hpp>
#include <range/v3/range_fwd.hpp>
#include <range/v3/range_traits.hpp>
#include <range/v3/range_concepts.hpp>
#include <range/v3/view_interface.hpp>
#include <range/v3/utility/functional.hpp>
#include <range/v3/utility/optional.hpp>
#include <range/v3/utility/semiregular.hpp>
#include <range/v3/utility/static_const.hpp>
#include <range/v3/algorithm/find_if_not.hpp>
#include <range/v3/view/all.hpp>
#include <range/v3/view/view.hpp>

namespace ranges
{
    inline namespace v3
    {
        /// \addtogroup group-views
        /// @{
        template<typename Rng, typename Pred>
        struct drop_while_view
          : view_interface<drop_while_view<Rng, Pred>, is_finite<Rng>::value ? finite : unknown>
        {
        private:
            friend range_access;
            Rng rng_;
            semiregular_t<Pred> pred_;
            detail::non_propagating_cache<iterator_t<Rng>> begin_;

            iterator_t<Rng> get_begin_()
            {
                if(!begin_)
                    begin_ = find_if_not(rng_, std::ref(pred_));
                return *begin_;
            }
        public:
            drop_while_view() = default;
            drop_while_view(Rng rng, Pred pred)
              : rng_(std::move(rng)), pred_(std::move(pred))
            {}
            iterator_t<Rng> begin()
            {
                return get_begin_();
            }
            sentinel_t<Rng> end()
            {
                return ranges::end(rng_);
            }
            Rng base() const
            {
                return rng_;
            }
        };

        namespace view
        {
            struct drop_while_fn
            {
            private:
                friend view_access;
                template<typename Pred>
                static auto bind(drop_while_fn drop_while, Pred pred)
<<<<<<< HEAD
=======
                RANGES_DECLTYPE_AUTO_RETURN
                (
                    make_pipeable(std::bind(drop_while, std::placeholders::_1, protect(std::move(pred))))
                )

                template<typename Pred, typename Proj>
                static auto bind(drop_while_fn drop_while, Pred pred, Proj proj)
                RANGES_DECLTYPE_AUTO_RETURN
                (
                    make_pipeable(std::bind(drop_while, std::placeholders::_1, 
                        protect(std::move(pred)), protect(std::move(proj))))
                )
            public:
                template<typename Rng, typename Pred, typename Proj = ident>
                using Concept = meta::and_<
                    InputRange<Rng>,
                    IndirectPredicate<Pred, projected<iterator_t<Rng>, Proj>>>;

                template<typename Rng, typename Pred,
                    CONCEPT_REQUIRES_(Concept<Rng, Pred>())>
                drop_while_view<all_t<Rng>, Pred>
                operator()(Rng && rng, Pred pred) const
>>>>>>> 92309918
                {
                    return make_pipeable(
                        std::bind(drop_while, std::placeholders::_1, protect(std::move(pred))));
                }
<<<<<<< HEAD
            public:
                template<typename Rng, typename Pred>
                auto operator()(Rng &&rng, Pred pred) const ->
                    CPP_ret(drop_while_view<all_t<Rng>, Pred>)(
                        requires ViewableRange<Rng> && InputRange<Rng> &&
                            IndirectUnaryPredicate<Pred, iterator_t<Rng>>)
=======

                template<typename Rng, typename Pred, typename Proj,
                    CONCEPT_REQUIRES_(Concept<Rng, Pred, Proj>())>
                RANGES_CXX14_CONSTEXPR
                auto operator()(Rng && rng, Pred pred, Proj proj) const
                RANGES_DECLTYPE_AUTO_RETURN_NOEXCEPT
                (
                    drop_while_view<all_t<Rng>, composed<Pred, Proj>>{
                        all(static_cast<Rng&&>(rng)),
                        compose(std::move(pred), std::move(proj))
                    }
                )
            #ifndef RANGES_DOXYGEN_INVOKED
                template<typename Rng, typename Pred,
                    CONCEPT_REQUIRES_(!Concept<Rng, Pred>())>
                void operator()(Rng &&, Pred) const
>>>>>>> 92309918
                {
                    return {all(static_cast<Rng &&>(rng)), std::move(pred)};
                }
<<<<<<< HEAD
=======

                template<typename Rng, typename Pred, typename Proj,
                    CONCEPT_REQUIRES_(!Concept<Rng, Pred, Proj>())>
                void operator()(Rng &&, Pred, Proj) const
                {
                    CONCEPT_ASSERT_MSG(InputRange<Rng>(),
                        "The first argument to view::drop_while must be a model of the "
                        "InputRange concept");
                    using Itr = iterator_t<Rng>;
                    CONCEPT_ASSERT_MSG(IndirectInvocable<Proj, Itr>(),
                        "The projection function must accept arguments of the iterator's "
                        "value type, reference type, and common reference type.");
                    CONCEPT_ASSERT_MSG(IndirectPredicate<Pred, projected<Itr, Proj>>(),
                        "The second argument to view::drop_while must accept "
                        "values returned by the projection function.");
                }
            #endif
>>>>>>> 92309918
            };

            /// \relates drop_while_fn
            /// \ingroup group-views
            RANGES_INLINE_VARIABLE(view<drop_while_fn>, drop_while)
        }
        /// @}
    }
}

RANGES_SATISFY_BOOST_RANGE(::ranges::v3::drop_while_view)

#endif<|MERGE_RESOLUTION|>--- conflicted
+++ resolved
@@ -79,83 +79,37 @@
                 friend view_access;
                 template<typename Pred>
                 static auto bind(drop_while_fn drop_while, Pred pred)
-<<<<<<< HEAD
-=======
-                RANGES_DECLTYPE_AUTO_RETURN
-                (
-                    make_pipeable(std::bind(drop_while, std::placeholders::_1, protect(std::move(pred))))
-                )
-
-                template<typename Pred, typename Proj>
-                static auto bind(drop_while_fn drop_while, Pred pred, Proj proj)
-                RANGES_DECLTYPE_AUTO_RETURN
-                (
-                    make_pipeable(std::bind(drop_while, std::placeholders::_1, 
-                        protect(std::move(pred)), protect(std::move(proj))))
-                )
-            public:
-                template<typename Rng, typename Pred, typename Proj = ident>
-                using Concept = meta::and_<
-                    InputRange<Rng>,
-                    IndirectPredicate<Pred, projected<iterator_t<Rng>, Proj>>>;
-
-                template<typename Rng, typename Pred,
-                    CONCEPT_REQUIRES_(Concept<Rng, Pred>())>
-                drop_while_view<all_t<Rng>, Pred>
-                operator()(Rng && rng, Pred pred) const
->>>>>>> 92309918
                 {
                     return make_pipeable(
                         std::bind(drop_while, std::placeholders::_1, protect(std::move(pred))));
                 }
-<<<<<<< HEAD
+                template<typename Pred, typename Proj>
+                static auto bind(drop_while_fn drop_while, Pred pred, Proj proj)
+                {
+                    return make_pipeable(
+                        std::bind(drop_while, std::placeholders::_1, protect(std::move(pred)),
+                        protect(std::move(proj))));
+                }
             public:
                 template<typename Rng, typename Pred>
                 auto operator()(Rng &&rng, Pred pred) const ->
                     CPP_ret(drop_while_view<all_t<Rng>, Pred>)(
                         requires ViewableRange<Rng> && InputRange<Rng> &&
                             IndirectUnaryPredicate<Pred, iterator_t<Rng>>)
-=======
-
-                template<typename Rng, typename Pred, typename Proj,
-                    CONCEPT_REQUIRES_(Concept<Rng, Pred, Proj>())>
-                RANGES_CXX14_CONSTEXPR
-                auto operator()(Rng && rng, Pred pred, Proj proj) const
-                RANGES_DECLTYPE_AUTO_RETURN_NOEXCEPT
-                (
-                    drop_while_view<all_t<Rng>, composed<Pred, Proj>>{
-                        all(static_cast<Rng&&>(rng)),
-                        compose(std::move(pred), std::move(proj))
-                    }
-                )
-            #ifndef RANGES_DOXYGEN_INVOKED
-                template<typename Rng, typename Pred,
-                    CONCEPT_REQUIRES_(!Concept<Rng, Pred>())>
-                void operator()(Rng &&, Pred) const
->>>>>>> 92309918
                 {
                     return {all(static_cast<Rng &&>(rng)), std::move(pred)};
                 }
-<<<<<<< HEAD
-=======
-
-                template<typename Rng, typename Pred, typename Proj,
-                    CONCEPT_REQUIRES_(!Concept<Rng, Pred, Proj>())>
-                void operator()(Rng &&, Pred, Proj) const
+                template<typename Rng, typename Pred, typename Proj>
+                auto operator()(Rng &&rng, Pred pred, Proj proj) const ->
+                    CPP_ret(drop_while_view<all_t<Rng>, composed<Pred, Proj>>)(
+                        requires ViewableRange<Rng> && InputRange<Rng> &&
+                            IndirectUnaryPredicate<composed<Pred, Proj>, iterator_t<Rng>>)
                 {
-                    CONCEPT_ASSERT_MSG(InputRange<Rng>(),
-                        "The first argument to view::drop_while must be a model of the "
-                        "InputRange concept");
-                    using Itr = iterator_t<Rng>;
-                    CONCEPT_ASSERT_MSG(IndirectInvocable<Proj, Itr>(),
-                        "The projection function must accept arguments of the iterator's "
-                        "value type, reference type, and common reference type.");
-                    CONCEPT_ASSERT_MSG(IndirectPredicate<Pred, projected<Itr, Proj>>(),
-                        "The second argument to view::drop_while must accept "
-                        "values returned by the projection function.");
+                    return {
+                        all(static_cast<Rng &&>(rng)),
+                        compose(std::move(pred), std::move(proj))
+                    };
                 }
-            #endif
->>>>>>> 92309918
             };
 
             /// \relates drop_while_fn
