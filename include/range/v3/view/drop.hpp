--- conflicted
+++ resolved
@@ -38,15 +38,10 @@
         /// \addtogroup group-views
         /// @{
         template<typename Rng>
-<<<<<<< HEAD
-        struct drop_view
+        struct RANGES_EMPTY_BASES drop_view
           : view_interface<
                 drop_view<Rng>,
                 is_finite<Rng>::value ? finite : range_cardinality<Rng>::value>
-=======
-        struct RANGES_EMPTY_BASES drop_view
-          : view_interface<drop_view<Rng>, is_finite<Rng>::value ? finite : range_cardinality<Rng>::value>
->>>>>>> 3277992e
           , private detail::non_propagating_cache<
                 iterator_t<Rng>,
                 drop_view<Rng>,
