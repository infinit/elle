/// \file
// Range v3 library
//
//  Copyright Eric Niebler 2013-present
//
//  Use, modification and distribution is subject to the
//  Boost Software License, Version 1.0. (See accompanying
//  file LICENSE_1_0.txt or copy at
//  http://www.boost.org/LICENSE_1_0.txt)
//
// Project home: https://github.com/ericniebler/range-v3
//

#ifndef RANGES_V3_VIEW_DROP_HPP
#define RANGES_V3_VIEW_DROP_HPP

#include <type_traits>
#include <meta/meta.hpp>
#include <range/v3/iterator_range.hpp>
#include <range/v3/range_concepts.hpp>
#include <range/v3/range_fwd.hpp>
#include <range/v3/range_traits.hpp>
#include <range/v3/view_interface.hpp>
#include <range/v3/algorithm/min.hpp>
#include <range/v3/detail/satisfy_boost_range.hpp>
#include <range/v3/utility/box.hpp>
#include <range/v3/utility/functional.hpp>
#include <range/v3/utility/iterator_traits.hpp>
#include <range/v3/utility/optional.hpp>
#include <range/v3/utility/static_const.hpp>
#include <range/v3/view/all.hpp>
#include <range/v3/view/view.hpp>

namespace ranges
{
    inline namespace v3
    {
        /// \addtogroup group-views
        /// @{
        template<typename Rng>
        struct drop_view
          : view_interface<drop_view<Rng>, is_finite<Rng>::value ? finite : range_cardinality<Rng>::value>
          , private detail::non_propagating_cache<
                iterator_t<Rng>,
                drop_view<Rng>,
                !RandomAccessRange<Rng>()>
        {
        private:
            friend range_access;
            using difference_type_ = range_difference_type_t<Rng>;
            Rng rng_;
            difference_type_ n_;

            template<typename BaseRng = Rng>
            iterator_t<BaseRng const> get_begin_(std::true_type, std::true_type) const
            {
                CONCEPT_assert(RandomAccessRange<Rng const>());
                return next(ranges::begin(rng_), n_, ranges::end(rng_));
            }
            iterator_t<Rng> get_begin_(std::true_type, std::false_type)
            {
                CONCEPT_assert(RandomAccessRange<Rng>());
                return next(ranges::begin(rng_), n_, ranges::end(rng_));
            }
            iterator_t<Rng> get_begin_(std::false_type, detail::any)
            {
                CONCEPT_assert(!RandomAccessRange<Rng>());
                using cache_t = detail::non_propagating_cache<
                    iterator_t<Rng>, drop_view<Rng>>;
                auto &begin_ = static_cast<cache_t&>(*this);
                if(!begin_)
                    begin_ = next(ranges::begin(rng_), n_, ranges::end(rng_));
                return *begin_;
            }
        public:
            drop_view() = default;
            drop_view(Rng rng, difference_type_ n)
              : rng_(std::move(rng)), n_(n)
            {
                RANGES_EXPECT(n >= 0);
            }
            CONCEPT_requires(!RandomAccessRange<Rng const>())
            (iterator_t<Rng>) begin()
            {
                return this->get_begin_(RandomAccessRange<Rng>{}, std::false_type{});
            }
            CONCEPT_requires(!RandomAccessRange<Rng const>())
            (sentinel_t<Rng>) end()
            {
                return ranges::end(rng_);
            }
            CONCEPT_template(typename BaseRng = Rng)(
                requires RandomAccessRange<BaseRng const>())
            (iterator_t<BaseRng const>) begin() const
            {
                return this->get_begin_(std::true_type{}, std::true_type{});
            }
            CONCEPT_template(typename BaseRng = Rng)(
                requires RandomAccessRange<BaseRng const>())
            (sentinel_t<BaseRng const>) end() const
            {
                return ranges::end(rng_);
            }
            CONCEPT_requires(SizedRange<Rng const>())
            (range_size_type_t<Rng>) size() const
            {
                auto const s = static_cast<range_size_type_t<Rng>>(ranges::size(rng_));
                auto const n = static_cast<range_size_type_t<Rng>>(n_);
                return s < n ? 0 : s - n;
            }
            CONCEPT_requires(!SizedRange<Rng const>() && SizedRange<Rng>())
            (range_size_type_t<Rng>) size()
            {
                auto const s = static_cast<range_size_type_t<Rng>>(ranges::size(rng_));
                auto const n = static_cast<range_size_type_t<Rng>>(n_);
                return s < n ? 0 : s - n;
            }
            Rng & base()
            {
                return rng_;
            }
            Rng const & base() const
            {
                return rng_;
            }
        };

        namespace view
        {
            struct drop_fn
            {
            private:
                friend view_access;
                CONCEPT_template(typename Int)(
                    requires Integral<Int>())
                (static auto) bind(drop_fn drop, Int n)
                RANGES_DECLTYPE_AUTO_RETURN
                (
                    make_pipeable(std::bind(drop, std::placeholders::_1, n))
                )
            #ifndef RANGES_DOXYGEN_INVOKED
                CONCEPT_template(typename Int)(
                    requires !Integral<Int>())
                (static detail::null_pipe) bind(drop_fn, Int)
                {
                    CONCEPT_assert_msg(Integral<Int>(),
                        "The object passed to view::drop must be Integral");
                    return {};
                }
            #endif
                template<typename Rng>
                static drop_view<all_t<Rng>>
                invoke_(Rng &&rng, range_difference_type_t<Rng> n, input_range_tag)
                {
                    return {all(static_cast<Rng &&>(rng)), n};
                }
<<<<<<< HEAD
                CONCEPT_template(typename Rng)(
                    requires !View<uncvref_t<Rng>>() && True<std::is_lvalue_reference<Rng>>())
                (static iterator_range<iterator_t<Rng>, sentinel_t<Rng>>)
                invoke_(Rng &&rng, range_difference_type_t<Rng> n, random_access_range_tag)
=======
                template<typename Rng, CONCEPT_REQUIRES_(!View<uncvref_t<Rng>>() &&
                    std::is_lvalue_reference<Rng>() && SizedRange<Rng>())>
                static iterator_range<iterator_t<Rng>, sentinel_t<Rng>>
                invoke_(Rng && rng, range_difference_type_t<Rng> n, concepts::RandomAccessRange*)
>>>>>>> 208413b5
                {
                    return {begin(rng) + ranges::min(n, distance(rng)), end(rng)};
                }
            public:
                CONCEPT_template(typename Rng)(
                    requires InputRange<Rng>())
                (auto) operator()(Rng &&rng, range_difference_type_t<Rng> n) const
                RANGES_DECLTYPE_AUTO_RETURN
                (
                    drop_fn::invoke_(static_cast<Rng &&>(rng), n, range_tag_of<Rng>{})
                )
            #ifndef RANGES_DOXYGEN_INVOKED
                CONCEPT_template(typename Rng, typename T)(
                    requires !(InputRange<Rng>() && Integral<T>()))
                (void) operator()(Rng &&, T) const
                {
                    CONCEPT_assert_msg(InputRange<Rng>(),
                        "The first argument to view::drop must be a model of the InputRange concept");
                    CONCEPT_assert_msg(Integral<T>(),
                        "The second argument to view::drop must be a model of the Integral concept");
                }
            #endif
            };

            /// \relates drop_fn
            /// \ingroup group-views
            RANGES_INLINE_VARIABLE(view<drop_fn>, drop)
        }
        /// @}
    }
}

RANGES_SATISFY_BOOST_RANGE(::ranges::v3::drop_view)

#endif<|MERGE_RESOLUTION|>--- conflicted
+++ resolved
@@ -154,17 +154,11 @@
                 {
                     return {all(static_cast<Rng &&>(rng)), n};
                 }
-<<<<<<< HEAD
                 CONCEPT_template(typename Rng)(
-                    requires !View<uncvref_t<Rng>>() && True<std::is_lvalue_reference<Rng>>())
+                    requires !View<uncvref_t<Rng>>() && True<std::is_lvalue_reference<Rng>>() &&
+                        SizedRange<Rng>())
                 (static iterator_range<iterator_t<Rng>, sentinel_t<Rng>>)
                 invoke_(Rng &&rng, range_difference_type_t<Rng> n, random_access_range_tag)
-=======
-                template<typename Rng, CONCEPT_REQUIRES_(!View<uncvref_t<Rng>>() &&
-                    std::is_lvalue_reference<Rng>() && SizedRange<Rng>())>
-                static iterator_range<iterator_t<Rng>, sentinel_t<Rng>>
-                invoke_(Rng && rng, range_difference_type_t<Rng> n, concepts::RandomAccessRange*)
->>>>>>> 208413b5
                 {
                     return {begin(rng) + ranges::min(n, distance(rng)), end(rng)};
                 }
