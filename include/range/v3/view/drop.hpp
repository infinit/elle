--- conflicted
+++ resolved
@@ -54,11 +54,7 @@
             template<typename CRng = Rng const>
             iterator_t<CRng> get_begin_(std::true_type, std::true_type) const
             {
-<<<<<<< HEAD
-                CPP_assert(RandomAccessRange<Rng const>);
-=======
-                CONCEPT_ASSERT(RandomAccessRange<CRng>());
->>>>>>> 09934ecf
+                CPP_assert(RandomAccessRange<CRng>);
                 return next(ranges::begin(rng_), n_, ranges::end(rng_));
             }
             iterator_t<Rng> get_begin_(std::true_type, std::false_type)
@@ -83,47 +79,23 @@
             {
                 RANGES_EXPECT(n >= 0);
             }
-<<<<<<< HEAD
-            CPP_member
-            auto begin() -> CPP_ret(iterator_t<Rng>)(
-                requires not RandomAccessRange<Rng const>)
-=======
             iterator_t<Rng> begin()
->>>>>>> 09934ecf
             {
                 return this->get_begin_(meta::bool_<RandomAccessRange<Rng>>{}, std::false_type{});
             }
-<<<<<<< HEAD
-            CPP_member
-            auto end() -> CPP_ret(sentinel_t<Rng>)(
-                requires not RandomAccessRange<Rng const>)
-            {
-                return ranges::end(rng_);
-            }
-            template<typename BaseRng = Rng>
-            auto begin() const -> CPP_ret(iterator_t<BaseRng const>)(
-                requires RandomAccessRange<BaseRng const>)
-            {
-                return this->get_begin_(std::true_type{}, std::true_type{});
-            }
-            template<typename BaseRng = Rng>
-            auto end() const -> CPP_ret(sentinel_t<BaseRng const>)(
-                requires RandomAccessRange<BaseRng const>)
-=======
             sentinel_t<Rng> end()
             {
                 return ranges::end(rng_);
             }
-            template<typename CRng = Rng const,
-                CONCEPT_REQUIRES_(RandomAccessRange<CRng>())>
-            iterator_t<CRng> begin() const
+            template<typename CRng = Rng const>
+            auto begin() const -> CPP_ret(iterator_t<CRng>)(
+                requires RandomAccessRange<CRng>)
             {
                 return this->get_begin_(std::true_type{}, std::true_type{});
             }
-            template<typename CRng = Rng const,
-                CONCEPT_REQUIRES_(RandomAccessRange<CRng>())>
-            sentinel_t<CRng> end() const
->>>>>>> 09934ecf
+            template<typename CRng = Rng const>
+            auto end() const -> CPP_ret(sentinel_t<CRng>)(
+                requires RandomAccessRange<CRng>)
             {
                 return ranges::end(rng_);
             }
@@ -135,14 +107,9 @@
                 auto const n = static_cast<range_size_type_t<Rng>>(n_);
                 return s < n ? 0 : s - n;
             }
-<<<<<<< HEAD
             CPP_member
             auto size() -> CPP_ret(range_size_type_t<Rng>)(
-                requires not SizedRange<Rng const> && SizedRange<Rng>)
-=======
-            CONCEPT_REQUIRES(SizedRange<Rng>())
-            range_size_type_t<Rng> size()
->>>>>>> 09934ecf
+                requires SizedRange<Rng>)
             {
                 auto const s = static_cast<range_size_type_t<Rng>>(ranges::size(rng_));
                 auto const n = static_cast<range_size_type_t<Rng>>(n_);
