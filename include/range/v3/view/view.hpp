/// \file
// Range v3 library
//
//  Copyright Eric Niebler 2014-present
//
//  Use, modification and distribution is subject to the
//  Boost Software License, Version 1.0. (See accompanying
//  file LICENSE_1_0.txt or copy at
//  http://www.boost.org/LICENSE_1_0.txt)
//
// Project home: https://github.com/ericniebler/range-v3
//

#ifndef RANGES_V3_VIEW_VIEW_HPP
#define RANGES_V3_VIEW_VIEW_HPP

#include <utility>
#include <type_traits>
#include <meta/meta.hpp>
#include <range/v3/range_fwd.hpp>
#include <range/v3/range_concepts.hpp>
#include <range/v3/range_traits.hpp>
#include <range/v3/utility/functional.hpp>
#include <range/v3/utility/static_const.hpp>

namespace ranges
{
    inline namespace v3
    {
        /// \cond
        namespace detail
        {
            struct null_pipe
            {
                template<typename Rng>
                void operator()(Rng &&) const
                {}
            };
        }
        /// \endcond

        struct SimpleView
        {
            template<typename Rng>
            auto requires_() -> decltype(
                concepts::valid_expr(
                    concepts::model_of<concepts::View, Rng>() &&
                    concepts::model_of<concepts::Range, Rng const>() &&
                    concepts::model_of<concepts::Same, iterator_t<Rng>, iterator_t<Rng const>>() &&
                    concepts::model_of<concepts::Same, sentinel_t<Rng>, sentinel_t<Rng const>>()
                ));
        };

        template<typename Rng>
        constexpr bool simple_view()
        {
            return concepts::models<SimpleView, Rng>::value;
        }

        template<typename Rng>
        using ViewableRange = meta::and_<
            Range<Rng>,
            meta::or_<std::is_lvalue_reference<Rng>, View<uncvref_t<Rng>>>>;

        namespace view
        {
            /// \addtogroup group-views
            /// @{
            struct view_access
            {
                template<typename View>
                struct impl
                {
                    template<typename...Ts, typename V = View>
                    static auto CPP_auto_fun(bind)(Ts &&...ts)
                    (
                        return V::bind(static_cast<Ts &&>(ts)...)
                    )
                };
            };

            struct make_view_fn
            {
                template<typename Fun>
                view<Fun> operator()(Fun fun) const
                {
                    return {std::move(fun)};
                }
            };

            /// \ingroup group-views
            /// \sa make_view_fn
            RANGES_INLINE_VARIABLE(make_view_fn, make_view)

<<<<<<< HEAD
            CPP_def
            (
                template(typename Rng)
                concept ViewableRange,
                    Range<Rng> &&
                    (std::is_lvalue_reference<Rng>::value || View<uncvref_t<Rng>>)
            );

            CPP_def
            (
                template(typename View, typename Rng, typename ...Rest)
                (concept ViewConcept)(View, Rng, Rest...),
                    ViewableRange<Rng> &&
                    Invocable<View&, Rng, Rest...>
            );

=======
>>>>>>> 09934ecf
            template<typename View>
            struct view : pipeable<view<View>>
            {
            private:
                View view_;
                friend pipeable_access;

                // Piping requires range arguments or lvalue containers.
                CPP_template(typename Rng, typename Vw)(
                    requires ViewConcept<View, Rng>)
                static auto CPP_auto_fun(pipe)(Rng &&rng, Vw &&v)
                (
                    return v.view_(static_cast<Rng &&>(rng))
                )

            #ifndef RANGES_DOXYGEN_INVOKED
                // For better error messages:
                template<typename Rng, typename Vw>
                static auto pipe(Rng &&, Vw &&) ->
                    CPP_ret(void)(
                        requires not ViewConcept<View const, Rng>)
                {
                    CPP_assert_msg(Range<Rng>,
                        "The type Rng must be a model of the Range concept.");
                    // BUGBUG This isn't a very helpful message. This is probably the wrong place
                    // to put this check:
                    CPP_assert_msg(Invocable<View&, Rng>,
                        "This view is not callable with this range type.");
                    static_assert((bool)ranges::View<Rng> || std::is_lvalue_reference<Rng>(),
                        "You can't pipe an rvalue container into a view. First, save the container into "
                        "a named variable, and then pipe it to the view.");
                }
            #endif

            public:
                view() = default;
                view(View a)
                  : view_(std::move(a))
                {}

                // Calling directly requires View arguments or lvalue containers.
                CPP_template(typename Rng, typename...Rest)(
                    requires ViewConcept<View const, Rng, Rest...>)
                auto CPP_auto_fun(operator())(Rng &&rng, Rest &&... rest) (const)
                (
                    return view_(static_cast<Rng &&>(rng), static_cast<Rest &&>(rest)...)
                )

                // Currying overload.
                template<typename...Ts, typename V = View>
                auto CPP_auto_fun(operator())(Ts &&... ts) (const)
                (
                    return make_view(view_access::impl<V>::bind(view_,
                        static_cast<Ts &&>(ts)...))
                )
            };
            /// \endcond
        }
    }
}

#endif<|MERGE_RESOLUTION|>--- conflicted
+++ resolved
@@ -39,28 +39,29 @@
         }
         /// \endcond
 
-        struct SimpleView
-        {
-            template<typename Rng>
-            auto requires_() -> decltype(
-                concepts::valid_expr(
-                    concepts::model_of<concepts::View, Rng>() &&
-                    concepts::model_of<concepts::Range, Rng const>() &&
-                    concepts::model_of<concepts::Same, iterator_t<Rng>, iterator_t<Rng const>>() &&
-                    concepts::model_of<concepts::Same, sentinel_t<Rng>, sentinel_t<Rng const>>()
-                ));
-        };
+        CPP_def
+        (
+            template(typename Rng)
+            concept SimpleView,
+                View<Rng> &&
+                Range<Rng const> &&
+                Same<iterator_t<Rng>, iterator_t<Rng const>> &&
+                Same<sentinel_t<Rng>, sentinel_t<Rng const>>
+        );
 
         template<typename Rng>
         constexpr bool simple_view()
         {
-            return concepts::models<SimpleView, Rng>::value;
+            return (bool) SimpleView<Rng>;
         }
 
-        template<typename Rng>
-        using ViewableRange = meta::and_<
-            Range<Rng>,
-            meta::or_<std::is_lvalue_reference<Rng>, View<uncvref_t<Rng>>>>;
+        CPP_def
+        (
+            template(typename Rng)
+            concept ViewableRange,
+                Range<Rng> &&
+                (std::is_lvalue_reference<Rng>::value || View<uncvref_t<Rng>>)
+        );
 
         namespace view
         {
@@ -92,15 +93,6 @@
             /// \sa make_view_fn
             RANGES_INLINE_VARIABLE(make_view_fn, make_view)
 
-<<<<<<< HEAD
-            CPP_def
-            (
-                template(typename Rng)
-                concept ViewableRange,
-                    Range<Rng> &&
-                    (std::is_lvalue_reference<Rng>::value || View<uncvref_t<Rng>>)
-            );
-
             CPP_def
             (
                 template(typename View, typename Rng, typename ...Rest)
@@ -109,8 +101,6 @@
                     Invocable<View&, Rng, Rest...>
             );
 
-=======
->>>>>>> 09934ecf
             template<typename View>
             struct view : pipeable<view<View>>
             {
