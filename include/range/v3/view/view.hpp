/// \file
// Range v3 library
//
//  Copyright Eric Niebler 2014-present
//
//  Use, modification and distribution is subject to the
//  Boost Software License, Version 1.0. (See accompanying
//  file LICENSE_1_0.txt or copy at
//  http://www.boost.org/LICENSE_1_0.txt)
//
// Project home: https://github.com/ericniebler/range-v3
//

#ifndef RANGES_V3_VIEW_VIEW_HPP
#define RANGES_V3_VIEW_VIEW_HPP

#include <utility>
#include <type_traits>
#include <meta/meta.hpp>
#include <range/v3/range_fwd.hpp>
#include <range/v3/range/concepts.hpp>
#include <range/v3/range/traits.hpp>
#include <range/v3/functional/concepts.hpp>
#include <range/v3/functional/pipeable.hpp>
#include <range/v3/utility/static_const.hpp>

namespace ranges
{
    /// \cond
    namespace detail
    {
        struct null_pipe
        {
            template<typename Rng>
            void operator()(Rng &&) const
            {}
        };

        struct dereference_fn
        {
            template<typename I>
            constexpr auto CPP_auto_fun(operator())(I &&i) (const)
            (
                return *(I &&) i
            )
        };
    }
    /// \endcond

    CPP_def
    (
        template(typename Rng)
        concept SimpleView,
            View<Rng> &&
            Range<Rng const> &&
            Same<iterator_t<Rng>, iterator_t<Rng const>> &&
            Same<sentinel_t<Rng>, sentinel_t<Rng const>>
    );

    template<typename Rng>
    constexpr bool simple_view()
    {
        return (bool) SimpleView<Rng>;
    }

    namespace view
    {
        /// \addtogroup group-views
        /// @{
        struct view_access
        {
<<<<<<< HEAD
=======
            /// \addtogroup group-views
            /// @{
            struct view_access
            {
                template<typename View>
                struct impl
                {
                    template<typename...Ts, typename V = View>
                    static auto bind(Ts &&...ts)
                    RANGES_DECLTYPE_AUTO_RETURN
                    (
                        V::bind(static_cast<Ts&&>(ts)...)
                    )
                };
            };

            struct make_view_fn
            {
                template<typename Fun>
                view<Fun> operator()(Fun fun) const
                {
                    return view<Fun>{std::move(fun)};
                }
            };

            /// \ingroup group-views
            /// \sa make_view_fn
            RANGES_INLINE_VARIABLE(make_view_fn, make_view)

>>>>>>> a180f57d
            template<typename View>
            struct impl
            {
                template<typename...Ts, typename V = View>
                static auto CPP_auto_fun(bind)(Ts &&...ts)
                (
                    return V::bind(static_cast<Ts &&>(ts)...)
                )
            };
        };

        struct make_view_fn
        {
            template<typename Fun>
            view<Fun> operator()(Fun fun) const
            {
                return {std::move(fun)};
            }
        };

<<<<<<< HEAD
        /// \ingroup group-views
        /// \sa make_view_fn
        RANGES_INLINE_VARIABLE(make_view_fn, make_view)
=======
            public:
                view() = default;

                constexpr explicit view(View a)
                noexcept(std::is_nothrow_move_constructible<View>::value)
                  : view_(std::move(a))
                {}
>>>>>>> a180f57d

        CPP_def
        (
            template(typename View, typename Rng, typename ...Rest)
            (concept ViewConcept)(View, Rng, Rest...),
                ViewableRange<Rng> &&
                Invocable<View&, Rng, Rest...>
        );

        template<typename View>
        struct view : pipeable<view<View>>
        {
        private:
            View view_;
            friend pipeable_access;

            // Piping requires range arguments or lvalue containers.
            template<typename Rng, typename Vw>
            static auto CPP_fun(pipe)(Rng &&rng, Vw &&v)(
                requires ViewableRange<Rng> && Invocable<View &, Rng>)
            {
                return v.view_(static_cast<Rng &&>(rng));
            }
        public:
            view() = default;
            view(View a)
              : view_(std::move(a))
            {}

            // Calling directly requires a ViewableRange.
            CPP_template(typename Rng, typename...Rest)(
                requires ViewableRange<Rng> && Invocable<View const &, Rng, Rest...>)
            auto operator()(Rng &&rng, Rest &&... rest) const
            {
                return view_(static_cast<Rng &&>(rng), static_cast<Rest &&>(rest)...);
            }

            // Currying overload.
            template<typename...Ts, typename V = View>
            auto CPP_auto_fun(operator())(Ts &&... ts) (const)
            (
                return make_view(view_access::impl<V>::bind(view_,
                    static_cast<Ts &&>(ts)...))
            )
        };
        /// \endcond
    }
}

#endif<|MERGE_RESOLUTION|>--- conflicted
+++ resolved
@@ -69,43 +69,11 @@
         /// @{
         struct view_access
         {
-<<<<<<< HEAD
-=======
-            /// \addtogroup group-views
-            /// @{
-            struct view_access
-            {
-                template<typename View>
-                struct impl
-                {
-                    template<typename...Ts, typename V = View>
-                    static auto bind(Ts &&...ts)
-                    RANGES_DECLTYPE_AUTO_RETURN
-                    (
-                        V::bind(static_cast<Ts&&>(ts)...)
-                    )
-                };
-            };
-
-            struct make_view_fn
-            {
-                template<typename Fun>
-                view<Fun> operator()(Fun fun) const
-                {
-                    return view<Fun>{std::move(fun)};
-                }
-            };
-
-            /// \ingroup group-views
-            /// \sa make_view_fn
-            RANGES_INLINE_VARIABLE(make_view_fn, make_view)
-
->>>>>>> a180f57d
             template<typename View>
             struct impl
             {
                 template<typename...Ts, typename V = View>
-                static auto CPP_auto_fun(bind)(Ts &&...ts)
+                static constexpr auto CPP_auto_fun(bind)(Ts &&...ts)
                 (
                     return V::bind(static_cast<Ts &&>(ts)...)
                 )
@@ -115,25 +83,15 @@
         struct make_view_fn
         {
             template<typename Fun>
-            view<Fun> operator()(Fun fun) const
+            constexpr view<Fun> operator()(Fun fun) const
             {
-                return {std::move(fun)};
+                return view<Fun>{std::move(fun)};
             }
         };
 
-<<<<<<< HEAD
         /// \ingroup group-views
         /// \sa make_view_fn
         RANGES_INLINE_VARIABLE(make_view_fn, make_view)
-=======
-            public:
-                view() = default;
-
-                constexpr explicit view(View a)
-                noexcept(std::is_nothrow_move_constructible<View>::value)
-                  : view_(std::move(a))
-                {}
->>>>>>> a180f57d
 
         CPP_def
         (
@@ -159,14 +117,17 @@
             }
         public:
             view() = default;
-            view(View a)
+
+            constexpr explicit view(View a)
+                noexcept(std::is_nothrow_move_constructible<View>::value)
               : view_(std::move(a))
             {}
 
             // Calling directly requires a ViewableRange.
-            CPP_template(typename Rng, typename...Rest)(
-                requires ViewableRange<Rng> && Invocable<View const &, Rng, Rest...>)
-            auto operator()(Rng &&rng, Rest &&... rest) const
+            template<typename Rng, typename...Rest>
+            auto operator()(Rng &&rng, Rest &&... rest) const ->
+                CPP_ret(invoke_result_t<View const &, Rng, Rest...>)(
+                    requires ViewableRange<Rng> && Invocable<View const &, Rng, Rest...>)
             {
                 return view_(static_cast<Rng &&>(rng), static_cast<Rest &&>(rest)...);
             }
