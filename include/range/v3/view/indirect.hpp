--- conflicted
+++ resolved
@@ -64,29 +64,17 @@
             explicit constexpr indirect_view(Rng rng)
               : indirect_view::view_adaptor{detail::move(rng)}
             {}
-<<<<<<< HEAD
             CPP_member
-            constexpr auto size() const
-                noexcept(noexcept(ranges::size(std::declval<Rng const &>()))) ->
+            constexpr auto size() const ->
                 CPP_ret(range_size_type_t<Rng>)(
                     requires SizedRange<Rng const>)
             {
                 return ranges::size(this->base());
             }
             CPP_member
-            constexpr /*c++14*/ auto size()
-                noexcept(noexcept(ranges::size(std::declval<Rng &>()))) ->
+            constexpr /*c++14*/ auto size() ->
                 CPP_ret(range_size_type_t<Rng>)(
-                    requires not SizedRange<Rng const> && SizedRange<Rng>)
-=======
-            CONCEPT_REQUIRES(SizedRange<Rng const>())
-            constexpr range_size_type_t<Rng> size() const
-            {
-                return ranges::size(this->base());
-            }
-            CONCEPT_REQUIRES(SizedRange<Rng>())
-            RANGES_CXX14_CONSTEXPR range_size_type_t<Rng> size()
->>>>>>> 09934ecf
+                    requires SizedRange<Rng>)
             {
                 return ranges::size(this->base());
             }
