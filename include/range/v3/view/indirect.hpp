--- conflicted
+++ resolved
@@ -44,53 +44,51 @@
             struct adaptor
               : adaptor_base
             {
-<<<<<<< HEAD
-                constexpr auto CPP_auto_fun(read)(iterator_t<Rng> const &it) (const)
-=======
-                friend adaptor<true>;
+                friend adaptor<!IsConst>;
                 using CRng = meta::const_if_c<IsConst, Rng>;
 
                 adaptor() = default;
-                template<bool Other,
-                    CONCEPT_REQUIRES_(IsConst && !Other)>
-                constexpr adaptor(adaptor<Other>) noexcept
+                template<bool Other>
+                constexpr CPP_ctor(adaptor)(adaptor<Other>) (noexcept(true)
+                    requires IsConst && (!Other))
                 {}
 
-                constexpr auto read(iterator_t<CRng> const &it) const
-                RANGES_DECLTYPE_AUTO_RETURN_NOEXCEPT
->>>>>>> 3277992e
+                constexpr auto CPP_auto_fun(read)(iterator_t<CRng> const &it) (const)
                 (
                     return **it
                 )
-<<<<<<< HEAD
-                constexpr auto CPP_auto_fun(iter_move)(iterator_t<Rng> const &it) (const)
-=======
-                constexpr auto iter_move(iterator_t<CRng> const &it) const
-                RANGES_DECLTYPE_AUTO_RETURN_NOEXCEPT
->>>>>>> 3277992e
+                constexpr auto CPP_auto_fun(iter_move)(iterator_t<CRng> const &it) (const)
                 (
                     return ranges::iter_move(*it)
                 )
             };
 
-            CONCEPT_REQUIRES(!simple_view<Rng>())
-            RANGES_CXX14_CONSTEXPR adaptor<false> begin_adaptor() noexcept
+            CPP_member
+            constexpr /*c++14*/ auto begin_adaptor() noexcept ->
+                CPP_ret(adaptor<false>)(
+                    requires (!simple_view<Rng>()))
             {
                 return {};
             }
-            CONCEPT_REQUIRES(Range<Rng const>())
-            constexpr adaptor<true> begin_adaptor() const noexcept
+            CPP_member
+            constexpr auto begin_adaptor() const noexcept ->
+                CPP_ret(adaptor<true>)(
+                    requires Range<Rng const>)
             {
                 return {};
             }
 
-            CONCEPT_REQUIRES(!simple_view<Rng>())
-            RANGES_CXX14_CONSTEXPR adaptor<false> end_adaptor() noexcept
+            CPP_member
+            constexpr /*c++14*/ auto end_adaptor() noexcept ->
+                CPP_ret(adaptor<false>)(
+                    requires (!simple_view<Rng>()))
             {
                 return {};
             }
-            CONCEPT_REQUIRES(Range<Rng const>())
-            constexpr adaptor<true> end_adaptor() const noexcept
+            CPP_member
+            constexpr auto end_adaptor() const noexcept ->
+                CPP_ret(adaptor<true>)(
+                    requires Range<Rng const>)
             {
                 return {};
             }
@@ -105,14 +103,9 @@
             {
                 return ranges::size(this->base());
             }
-<<<<<<< HEAD
             CPP_member
             constexpr /*c++14*/ auto CPP_fun(size)() (
                 requires SizedRange<Rng>)
-=======
-            CONCEPT_REQUIRES(!SizedRange<Rng const>() && SizedRange<Rng>())
-            RANGES_CXX14_CONSTEXPR range_size_type_t<Rng> size()
->>>>>>> 3277992e
             {
                 return ranges::size(this->base());
             }
