/// \file
// Range v3 library
//
//  Copyright Eric Niebler 2013-present
//  Copyright Casey Carter 2017
//
//  Use, modification and distribution is subject to the
//  Boost Software License, Version 1.0. (See accompanying
//  file LICENSE_1_0.txt or copy at
//  http://www.boost.org/LICENSE_1_0.txt)
//
// Project home: https://github.com/ericniebler/range-v3
//

#ifndef RANGES_V3_VIEW_STRIDE_HPP
#define RANGES_V3_VIEW_STRIDE_HPP

#include <type_traits>
#include <utility>
#include <meta/meta.hpp>
#include <range/v3/begin_end.hpp>
#include <range/v3/distance.hpp>
#include <range/v3/range_concepts.hpp>
#include <range/v3/range_fwd.hpp>
#include <range/v3/range_traits.hpp>
#include <range/v3/size.hpp>
#include <range/v3/view_adaptor.hpp>
#include <range/v3/detail/satisfy_boost_range.hpp>
#include <range/v3/utility/functional.hpp>
#include <range/v3/utility/iterator.hpp>
#include <range/v3/utility/static_const.hpp>
#include <range/v3/view/all.hpp>
#include <range/v3/view/view.hpp>

namespace ranges
{
    inline namespace v3
    {
        /// \cond
        template<typename Rng>
        struct stride_view;

        namespace detail
        {
            template<typename Rng>
            using stride_view_adaptor = view_adaptor<stride_view<Rng>, Rng,
                is_finite<Rng>::value ? finite : range_cardinality<Rng>::value>;

            // Bidirectional stride views need to remember the distance between
            // the penultimate iterator and the end iterator - which may be less
            // than the stride - so that decrementing an end iterator properly
            // produces the penultimate iterator. stride_view_base specializes on
            // that distinction so that only Bidirectional stride views have the
            // data member "offset_".
            template<typename Rng, bool BidiRange>
            struct stride_view_base_;
            template<typename Rng>
            using stride_view_base = stride_view_base_<Rng, (bool) BidirectionalRange<Rng>>;

            template<typename Rng, bool /*= BidirectionalRange<Rng>*/>
            struct stride_view_base_
              : stride_view_adaptor<Rng>
            {
<<<<<<< HEAD
                stride_view_base_() = default;
                constexpr /*c++14*/
                stride_view_base_(Rng &&rng, range_difference_type_t<Rng> const stride)
                    noexcept(std::is_nothrow_constructible<stride_view_adaptor<Rng>, Rng>::value &&
                        noexcept(std::declval<stride_view_base_ &>().calc_offset(
                            meta::bool_<SizedRange<Rng>>{})))
=======
                stride_view_base() = default;
                RANGES_CXX14_CONSTEXPR
                stride_view_base(Rng &&rng, range_difference_type_t<Rng> const stride)
>>>>>>> 98df4096
                  : stride_view_adaptor<Rng>{std::move(rng)},
                    stride_{(RANGES_EXPECT(0 < stride), stride)},
                    offset_{calc_offset(meta::bool_<SizedRange<Rng>>{})}
                {}
            protected:
                constexpr /*c++14*/
                void set_offset(range_difference_type_t<Rng> const delta) noexcept
                {
                    RANGES_EXPECT(0 <= delta && delta < stride_);
                    if(0 > offset_) offset_ = delta;
                    else RANGES_EXPECT(offset_ == delta);
                }
                constexpr /*c++14*/
                void set_offset(range_difference_type_t<Rng> const) const noexcept
                {}
                constexpr /*c++14*/
                range_difference_type_t<Rng> get_offset(bool check = true) const noexcept
                {
                    RANGES_EXPECT(!check || 0 <= offset_);
                    return offset_;
                }

                range_difference_type_t<Rng> stride_;
                range_difference_type_t<Rng> offset_ = -1;
            private:
                constexpr /*c++14*/
                range_difference_type_t<Rng> calc_offset(std::true_type)
<<<<<<< HEAD
                    noexcept(noexcept(ranges::distance(std::declval<stride_view_base_ &>().base())))
=======
>>>>>>> 98df4096
                {
                    if(auto const rem = ranges::distance(this->base()) % stride_)
                        return stride_ - rem;
                    else
                        return 0;
                }
                constexpr /*c++14*/
                range_difference_type_t<Rng> calc_offset(std::false_type) const noexcept
                {
                    return -1;
                }
            };

            template<typename Rng>
            struct stride_view_base_<Rng, false>
              : stride_view_adaptor<Rng>
            {
<<<<<<< HEAD
                stride_view_base_() = default;
                constexpr stride_view_base_(Rng &&rng, range_difference_type_t<Rng> const stride)
                    noexcept(std::is_nothrow_constructible<stride_view_adaptor<Rng>, Rng>::value)
=======
                stride_view_base() = default;
                constexpr stride_view_base(Rng &&rng, range_difference_type_t<Rng> const stride)
>>>>>>> 98df4096
                  : stride_view_adaptor<Rng>{std::move(rng)},
                    stride_{(RANGES_EXPECT(0 < stride), stride)}
                {}
            protected:
                constexpr /*c++14*/
                void set_offset(range_difference_type_t<Rng> const) const noexcept
                {}
                constexpr /*c++14*/
                range_difference_type_t<Rng> get_offset(bool = true) const noexcept
                {
                    return 0;
                }

                range_difference_type_t<Rng> stride_;
            };
        }
        /// \endcond

        /// \addtogroup group-views
        /// @{
        template<typename Rng>
        struct stride_view
          : detail::stride_view_base<Rng>
        {
        private:
            friend range_access;

            // stride_view const models Range if Rng const models Range, and
            // either (1) Rng is sized, so we can pre-calculate offset_, or (2)
            // Rng is not Bidirectional, so it does not need offset_.
            static constexpr bool const_iterable =
                Range<Rng const> && (SizedRange<Rng> || !BidirectionalRange<Rng>);

            // If the underlying range doesn't model BoundedRange, then we can't
            // decrement the end and there's no reason to adapt the sentinel. Strictly
            // speaking, we don't have to adapt the end iterator of Input and Forward
            // Ranges, but in the interests of making the resulting stride view model
            // BoundedView, adapt it anyway.
            static constexpr bool can_bound = BoundedRange<Rng>()
                && (SizedRange<Rng>() || !BidirectionalRange<Rng>());

            struct adaptor : adaptor_base
            {
            private:
                using stride_view_t = meta::const_if_c<const_iterable, stride_view>;
                stride_view_t *rng_;
            public:
                adaptor() = default;
                explicit constexpr adaptor(stride_view_t &rng) noexcept
                  : rng_(&rng)
                {}
<<<<<<< HEAD
                constexpr /*c++14*/ void next(iterator_t<Rng> &it)
                    noexcept(noexcept(it != ranges::end(std::declval<Rng &>()),
                        ranges::advance(it, 0, std::declval<sentinel_t<Rng> &>())))
=======
                RANGES_CXX14_CONSTEXPR void next(iterator_t<Rng> &it)
>>>>>>> 98df4096
                {
                    auto const last = ranges::end(rng_->base());
                    RANGES_EXPECT(it != last);
                    auto const delta = ranges::advance(it, rng_->stride_, last);
                    if(it == last)
                    {
                        rng_->set_offset(delta);
                    }
                }
<<<<<<< HEAD
                CPP_member
                constexpr /*c++14*/ auto prev(iterator_t<Rng> &it)
                    noexcept(noexcept(ranges::advance(it, 0),
                        it != ranges::begin(std::declval<Rng &>()),
                        it == ranges::end(std::declval<Rng &>()))) ->
                    CPP_ret(void)(
                        requires BidirectionalRange<Rng>)
=======
                CONCEPT_REQUIRES(BidirectionalRange<Rng>())
                RANGES_CXX14_CONSTEXPR void prev(iterator_t<Rng> &it)
>>>>>>> 98df4096
                {
                    RANGES_EXPECT(it != ranges::begin(rng_->base()));
                    auto delta = -rng_->stride_;
                    if(it == ranges::end(rng_->base()))
                    {
                        RANGES_EXPECT(rng_->get_offset() >= 0);
                        delta += rng_->get_offset();
                    }
                    ranges::advance(it, delta);
                }
<<<<<<< HEAD
                template<typename Other>
                constexpr /*c++14*/ auto distance_to(iterator_t<Rng> const &here,
                        Other const &there) const noexcept(noexcept(there - here)) ->
                    CPP_ret(range_difference_type_t<Rng>)(
                        requires SizedSentinel<Other, iterator_t<Rng>>)
=======
                template<class Other,
                    CONCEPT_REQUIRES_(SizedSentinel<Other, iterator_t<Rng>>())>
                RANGES_CXX14_CONSTEXPR range_difference_type_t<Rng> distance_to(
                    iterator_t<Rng> const &here, Other const &there) const
>>>>>>> 98df4096
                {
                    range_difference_type_t<Rng> delta = there - here;
                    if(delta < 0)
                        delta -= rng_->stride_ - 1;
                    else
                        delta += rng_->stride_ - 1;
                    return delta / rng_->stride_;
                }
                CPP_member
                constexpr /*c++14*/ auto advance(
                    iterator_t<Rng> &it, range_difference_type_t<Rng> n)
<<<<<<< HEAD
                    noexcept(noexcept(
                        ranges::begin(std::declval<Rng &>()) == ranges::end(std::declval<Rng &>()),
                        ranges::advance(it, n, std::declval<sentinel_t<Rng> &>()),
                        ranges::advance(it, n),
                        ranges::advance(it, n, std::declval<iterator_t<Rng> &>()))) ->
                    CPP_ret(void)(
                        requires RandomAccessRange<Rng>)
=======
>>>>>>> 98df4096
                {
                    if(0 == n)
                        return;
                    n *= rng_->stride_;
                    auto const last = ranges::end(rng_->base());
                    if(it == last)
                    {
                        RANGES_EXPECT(n < 0);
                        RANGES_EXPECT(rng_->get_offset() >= 0);
                        n += rng_->get_offset();
                    }
                    if(0 < n)
                    {
                        auto delta = ranges::advance(it, n, last);
                        if(it == last)
                        {
                            // advance hit the end of the base range.
                            rng_->set_offset(delta % rng_->stride_);
                        }
                    }
                    else if(0 > n)
                    {
#ifdef NDEBUG
                        ranges::advance(it, n);
#else
                        auto const first = ranges::begin(rng_->base());
                        auto const delta = ranges::advance(it, n, first);
                        RANGES_EXPECT(delta == 0);
#endif
                    }
                }
            };
<<<<<<< HEAD
            CPP_member
            constexpr auto begin_adaptor() const noexcept ->
                CPP_ret(adaptor)(
                    requires const_iterable)
            {
                return adaptor{*this};
            }
            CPP_member
            constexpr /*c++14*/ auto begin_adaptor() noexcept ->
                CPP_ret(adaptor)(
                    requires not const_iterable)
            {
                return adaptor{*this};
            }
            // If the underlying sequence object doesn't model BoundedRange, then we can't
            // decrement the end and there's no reason to adapt the sentinel. Strictly
            // speaking, we don't have to adapt the end iterator of Input and Forward
            // Ranges, but in the interests of making the resulting stride view model
            // BoundedView, adapt it anyway.
            CPP_member
            constexpr auto end_adaptor() const noexcept ->
                CPP_ret(adaptor)(
                    requires const_iterable && BoundedRange<Rng>)
            {
                return adaptor{*this};
            }
            CPP_member
            constexpr /*c++14*/ auto end_adaptor() noexcept ->
                CPP_ret(adaptor)(
                    requires not const_iterable && BoundedRange<Rng>)
            {
                return adaptor{*this};
            }
            CPP_member
            constexpr auto end_adaptor() const noexcept ->
                CPP_ret(adaptor_base)(
                    requires const_iterable && !BoundedRange<Rng>)
            {
                return {};
            }
            CPP_member
            constexpr /*c++14*/ auto end_adaptor() noexcept ->
                CPP_ret(adaptor_base)(
                    requires not const_iterable && !BoundedRange<Rng>)
=======
            CONCEPT_REQUIRES(const_iterable)
            constexpr adaptor begin_adaptor() const
            {
                return adaptor{*this};
            }
            CONCEPT_REQUIRES(!const_iterable)
            RANGES_CXX14_CONSTEXPR adaptor begin_adaptor()
            {
                return adaptor{*this};
            }

            CONCEPT_REQUIRES(const_iterable && can_bound)
            constexpr adaptor end_adaptor() const
            {
                return adaptor{*this};
            }
            CONCEPT_REQUIRES(!const_iterable && can_bound)
            RANGES_CXX14_CONSTEXPR adaptor end_adaptor()
            {
                return adaptor{*this};
            }
            CONCEPT_REQUIRES(const_iterable && !can_bound)
            constexpr adaptor_base end_adaptor() const
            {
                return {};
            }
            CONCEPT_REQUIRES(!const_iterable && !can_bound)
            RANGES_CXX14_CONSTEXPR adaptor_base end_adaptor()
>>>>>>> 98df4096
            {
                return {};
            }

            constexpr range_size_type_t<Rng> size_(range_size_type_t<Rng> const n) const noexcept
            {
                return (n + static_cast<range_size_type_t<Rng>>(this->stride_) - 1) /
                    static_cast<range_size_type_t<Rng>>(this->stride_);
            }
        public:
            stride_view() = default;
            constexpr stride_view(Rng rng, range_difference_type_t<Rng> const stride)
              : detail::stride_view_base<Rng>{std::move(rng), stride}
            {}
<<<<<<< HEAD
            CPP_member
            constexpr auto size() const
                noexcept(noexcept(ranges::size(std::declval<Rng const &>()))) ->
                CPP_ret(range_size_type_t<Rng>)(
                    requires SizedRange<Rng const>)
            {
                return size_(ranges::size(this->base()));
            }
            CPP_member
            constexpr /*c++14*/ auto size()
                noexcept(noexcept(ranges::size(std::declval<Rng &>()))) ->
                CPP_ret(range_size_type_t<Rng>)(
                    requires not SizedRange<Rng const> && SizedRange<Rng>)
=======
            CONCEPT_REQUIRES(SizedRange<Rng const>())
            constexpr range_size_type_t<Rng> size() const
            {
                return size_(ranges::size(this->base()));
            }
            CONCEPT_REQUIRES(!SizedRange<Rng const>() && SizedRange<Rng>())
            RANGES_CXX14_CONSTEXPR range_size_type_t<Rng> size()
>>>>>>> 98df4096
            {
                return size_(ranges::size(this->base()));
            }
        };

        namespace view
        {
            struct stride_fn
            {
            private:
                friend view_access;
                template<typename Difference>
                constexpr /*c++14*/
                static auto CPP_fun(bind)(stride_fn stride, Difference step)(
                    requires Integral<Difference>)
                {
                    return make_pipeable(std::bind(stride, std::placeholders::_1, std::move(step)));
                }
            public:
                CPP_template(typename Rng)(
                    requires InputRange<Rng>)
                constexpr auto CPP_auto_fun(operator())(Rng &&rng, range_difference_type_t<Rng> step) (const)
                (
                    return stride_view<all_t<Rng>>{all(static_cast<Rng &&>(rng)), step}
                )

                // For the purpose of better error messages:
            #ifndef RANGES_DOXYGEN_INVOKED
            private:
                template<typename Difference>
                static auto bind(stride_fn, const Difference &) ->
                    CPP_ret(detail::null_pipe)(
                        requires not Integral<Difference>)
                {
                    CPP_assert_msg(Integral<Difference>,
                        "The value to be used as the step in a call to view::stride must be a "
                        "model of the Integral concept that is convertible to the range's "
                        "difference type.");
                    return {};
                }
            public:
                template<typename Rng, typename T>
                auto operator()(Rng &&, T &&) const ->
                    CPP_ret(void)(
                        requires not InputRange<Rng>)
                {
                    CPP_assert_msg(InputRange<Rng>,
                        "The object to be operated on by view::stride should be a model of the "
                        "InputRange concept.");
                    CPP_assert_msg(Integral<T>,
                        "The value to be used as the step in a call to view::stride must be a "
                        "model of the Integral concept that is convertible to the range's "
                        "difference type.");
                }
            #endif
            };

            /// \relates stride_fn
            /// \ingroup group-views
            RANGES_INLINE_VARIABLE(view<stride_fn>, stride)
        }
        /// @}
    }
}

RANGES_SATISFY_BOOST_RANGE(::ranges::v3::stride_view)

#endif<|MERGE_RESOLUTION|>--- conflicted
+++ resolved
@@ -61,18 +61,9 @@
             struct stride_view_base_
               : stride_view_adaptor<Rng>
             {
-<<<<<<< HEAD
                 stride_view_base_() = default;
                 constexpr /*c++14*/
                 stride_view_base_(Rng &&rng, range_difference_type_t<Rng> const stride)
-                    noexcept(std::is_nothrow_constructible<stride_view_adaptor<Rng>, Rng>::value &&
-                        noexcept(std::declval<stride_view_base_ &>().calc_offset(
-                            meta::bool_<SizedRange<Rng>>{})))
-=======
-                stride_view_base() = default;
-                RANGES_CXX14_CONSTEXPR
-                stride_view_base(Rng &&rng, range_difference_type_t<Rng> const stride)
->>>>>>> 98df4096
                   : stride_view_adaptor<Rng>{std::move(rng)},
                     stride_{(RANGES_EXPECT(0 < stride), stride)},
                     offset_{calc_offset(meta::bool_<SizedRange<Rng>>{})}
@@ -100,10 +91,6 @@
             private:
                 constexpr /*c++14*/
                 range_difference_type_t<Rng> calc_offset(std::true_type)
-<<<<<<< HEAD
-                    noexcept(noexcept(ranges::distance(std::declval<stride_view_base_ &>().base())))
-=======
->>>>>>> 98df4096
                 {
                     if(auto const rem = ranges::distance(this->base()) % stride_)
                         return stride_ - rem;
@@ -121,14 +108,8 @@
             struct stride_view_base_<Rng, false>
               : stride_view_adaptor<Rng>
             {
-<<<<<<< HEAD
                 stride_view_base_() = default;
                 constexpr stride_view_base_(Rng &&rng, range_difference_type_t<Rng> const stride)
-                    noexcept(std::is_nothrow_constructible<stride_view_adaptor<Rng>, Rng>::value)
-=======
-                stride_view_base() = default;
-                constexpr stride_view_base(Rng &&rng, range_difference_type_t<Rng> const stride)
->>>>>>> 98df4096
                   : stride_view_adaptor<Rng>{std::move(rng)},
                     stride_{(RANGES_EXPECT(0 < stride), stride)}
                 {}
@@ -167,8 +148,8 @@
             // speaking, we don't have to adapt the end iterator of Input and Forward
             // Ranges, but in the interests of making the resulting stride view model
             // BoundedView, adapt it anyway.
-            static constexpr bool can_bound = BoundedRange<Rng>()
-                && (SizedRange<Rng>() || !BidirectionalRange<Rng>());
+            static constexpr bool can_bound = BoundedRange<Rng>
+                && (SizedRange<Rng> || !BidirectionalRange<Rng>);
 
             struct adaptor : adaptor_base
             {
@@ -180,13 +161,7 @@
                 explicit constexpr adaptor(stride_view_t &rng) noexcept
                   : rng_(&rng)
                 {}
-<<<<<<< HEAD
                 constexpr /*c++14*/ void next(iterator_t<Rng> &it)
-                    noexcept(noexcept(it != ranges::end(std::declval<Rng &>()),
-                        ranges::advance(it, 0, std::declval<sentinel_t<Rng> &>())))
-=======
-                RANGES_CXX14_CONSTEXPR void next(iterator_t<Rng> &it)
->>>>>>> 98df4096
                 {
                     auto const last = ranges::end(rng_->base());
                     RANGES_EXPECT(it != last);
@@ -196,18 +171,10 @@
                         rng_->set_offset(delta);
                     }
                 }
-<<<<<<< HEAD
                 CPP_member
-                constexpr /*c++14*/ auto prev(iterator_t<Rng> &it)
-                    noexcept(noexcept(ranges::advance(it, 0),
-                        it != ranges::begin(std::declval<Rng &>()),
-                        it == ranges::end(std::declval<Rng &>()))) ->
+                constexpr /*c++14*/ auto prev(iterator_t<Rng> &it) ->
                     CPP_ret(void)(
                         requires BidirectionalRange<Rng>)
-=======
-                CONCEPT_REQUIRES(BidirectionalRange<Rng>())
-                RANGES_CXX14_CONSTEXPR void prev(iterator_t<Rng> &it)
->>>>>>> 98df4096
                 {
                     RANGES_EXPECT(it != ranges::begin(rng_->base()));
                     auto delta = -rng_->stride_;
@@ -218,18 +185,11 @@
                     }
                     ranges::advance(it, delta);
                 }
-<<<<<<< HEAD
                 template<typename Other>
                 constexpr /*c++14*/ auto distance_to(iterator_t<Rng> const &here,
-                        Other const &there) const noexcept(noexcept(there - here)) ->
+                        Other const &there) const ->
                     CPP_ret(range_difference_type_t<Rng>)(
                         requires SizedSentinel<Other, iterator_t<Rng>>)
-=======
-                template<class Other,
-                    CONCEPT_REQUIRES_(SizedSentinel<Other, iterator_t<Rng>>())>
-                RANGES_CXX14_CONSTEXPR range_difference_type_t<Rng> distance_to(
-                    iterator_t<Rng> const &here, Other const &there) const
->>>>>>> 98df4096
                 {
                     range_difference_type_t<Rng> delta = there - here;
                     if(delta < 0)
@@ -240,17 +200,9 @@
                 }
                 CPP_member
                 constexpr /*c++14*/ auto advance(
-                    iterator_t<Rng> &it, range_difference_type_t<Rng> n)
-<<<<<<< HEAD
-                    noexcept(noexcept(
-                        ranges::begin(std::declval<Rng &>()) == ranges::end(std::declval<Rng &>()),
-                        ranges::advance(it, n, std::declval<sentinel_t<Rng> &>()),
-                        ranges::advance(it, n),
-                        ranges::advance(it, n, std::declval<iterator_t<Rng> &>()))) ->
+                    iterator_t<Rng> &it, range_difference_type_t<Rng> n) ->
                     CPP_ret(void)(
                         requires RandomAccessRange<Rng>)
-=======
->>>>>>> 98df4096
                 {
                     if(0 == n)
                         return;
@@ -283,7 +235,6 @@
                     }
                 }
             };
-<<<<<<< HEAD
             CPP_member
             constexpr auto begin_adaptor() const noexcept ->
                 CPP_ret(adaptor)(
@@ -298,66 +249,31 @@
             {
                 return adaptor{*this};
             }
-            // If the underlying sequence object doesn't model BoundedRange, then we can't
-            // decrement the end and there's no reason to adapt the sentinel. Strictly
-            // speaking, we don't have to adapt the end iterator of Input and Forward
-            // Ranges, but in the interests of making the resulting stride view model
-            // BoundedView, adapt it anyway.
             CPP_member
             constexpr auto end_adaptor() const noexcept ->
                 CPP_ret(adaptor)(
-                    requires const_iterable && BoundedRange<Rng>)
+                    requires const_iterable && can_bound)
             {
                 return adaptor{*this};
             }
             CPP_member
             constexpr /*c++14*/ auto end_adaptor() noexcept ->
                 CPP_ret(adaptor)(
-                    requires not const_iterable && BoundedRange<Rng>)
+                    requires not const_iterable && can_bound)
             {
                 return adaptor{*this};
             }
             CPP_member
             constexpr auto end_adaptor() const noexcept ->
                 CPP_ret(adaptor_base)(
-                    requires const_iterable && !BoundedRange<Rng>)
+                    requires const_iterable && !can_bound)
             {
                 return {};
             }
             CPP_member
             constexpr /*c++14*/ auto end_adaptor() noexcept ->
                 CPP_ret(adaptor_base)(
-                    requires not const_iterable && !BoundedRange<Rng>)
-=======
-            CONCEPT_REQUIRES(const_iterable)
-            constexpr adaptor begin_adaptor() const
-            {
-                return adaptor{*this};
-            }
-            CONCEPT_REQUIRES(!const_iterable)
-            RANGES_CXX14_CONSTEXPR adaptor begin_adaptor()
-            {
-                return adaptor{*this};
-            }
-
-            CONCEPT_REQUIRES(const_iterable && can_bound)
-            constexpr adaptor end_adaptor() const
-            {
-                return adaptor{*this};
-            }
-            CONCEPT_REQUIRES(!const_iterable && can_bound)
-            RANGES_CXX14_CONSTEXPR adaptor end_adaptor()
-            {
-                return adaptor{*this};
-            }
-            CONCEPT_REQUIRES(const_iterable && !can_bound)
-            constexpr adaptor_base end_adaptor() const
-            {
-                return {};
-            }
-            CONCEPT_REQUIRES(!const_iterable && !can_bound)
-            RANGES_CXX14_CONSTEXPR adaptor_base end_adaptor()
->>>>>>> 98df4096
+                    requires not const_iterable && !can_bound)
             {
                 return {};
             }
@@ -372,29 +288,17 @@
             constexpr stride_view(Rng rng, range_difference_type_t<Rng> const stride)
               : detail::stride_view_base<Rng>{std::move(rng), stride}
             {}
-<<<<<<< HEAD
-            CPP_member
-            constexpr auto size() const
-                noexcept(noexcept(ranges::size(std::declval<Rng const &>()))) ->
+            CPP_member
+            constexpr auto size() const ->
                 CPP_ret(range_size_type_t<Rng>)(
                     requires SizedRange<Rng const>)
             {
                 return size_(ranges::size(this->base()));
             }
             CPP_member
-            constexpr /*c++14*/ auto size()
-                noexcept(noexcept(ranges::size(std::declval<Rng &>()))) ->
+            constexpr /*c++14*/ auto size() ->
                 CPP_ret(range_size_type_t<Rng>)(
                     requires not SizedRange<Rng const> && SizedRange<Rng>)
-=======
-            CONCEPT_REQUIRES(SizedRange<Rng const>())
-            constexpr range_size_type_t<Rng> size() const
-            {
-                return size_(ranges::size(this->base()));
-            }
-            CONCEPT_REQUIRES(!SizedRange<Rng const>() && SizedRange<Rng>())
-            RANGES_CXX14_CONSTEXPR range_size_type_t<Rng> size()
->>>>>>> 98df4096
             {
                 return size_(ranges::size(this->base()));
             }
