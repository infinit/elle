--- conflicted
+++ resolved
@@ -140,34 +140,24 @@
             // stride_view const models Range if Rng const models Range, and
             // either (1) Rng is sized, so we can pre-calculate offset_, or (2)
             // Rng is not Bidirectional, so it does not need offset_.
-<<<<<<< HEAD
-            static constexpr bool const_iterable =
-                Range<Rng const> && (SizedRange<Rng> || !BidirectionalRange<Rng>);
-=======
             static constexpr bool const_iterable() noexcept
             {
-                return Range<Rng const>() &&
-                    (SizedRange<Rng const>() || !BidirectionalRange<Rng const>());
-            }
->>>>>>> 09934ecf
+                return Range<Rng const> &&
+                    (SizedRange<Rng const> || !BidirectionalRange<Rng const>);
+            }
 
             // If the underlying range doesn't model BoundedRange, then we can't
             // decrement the end and there's no reason to adapt the sentinel. Strictly
             // speaking, we don't have to adapt the end iterator of Input and Forward
             // Ranges, but in the interests of making the resulting stride view model
             // BoundedView, adapt it anyway.
-<<<<<<< HEAD
-            static constexpr bool can_bound = BoundedRange<Rng>
-                && (SizedRange<Rng> || !BidirectionalRange<Rng>);
-=======
             template<bool Const>
             static constexpr bool can_bound() noexcept
             {
                 using CRng = meta::const_if_c<Const, Rng>;
-                return BoundedRange<CRng>()
-                    && (SizedRange<CRng>() || !BidirectionalRange<CRng>());
-            }
->>>>>>> 09934ecf
+                return BoundedRange<CRng>
+                    && (SizedRange<CRng> || !BidirectionalRange<CRng>);
+            }
 
             template<bool Const>
             struct adaptor : adaptor_base
@@ -181,16 +171,12 @@
                 constexpr adaptor(stride_view_t &rng) noexcept
                   : rng_(&rng)
                 {}
-<<<<<<< HEAD
-                constexpr /*c++14*/ void next(iterator_t<Rng> &it)
-=======
-                template<bool Other,
-                    CONCEPT_REQUIRES_(Const && !Other)>
-                adaptor(adaptor<Other> that)
+                template<bool Other>
+                CPP_ctor(adaptor)(adaptor<Other> that)(
+                    requires Const && !Other)
                   : rng_(that.rng_)
                 {}
-                RANGES_CXX14_CONSTEXPR void next(iterator_t<CRng> &it)
->>>>>>> 09934ecf
+                constexpr /*c++14*/ void next(iterator_t<CRng> &it)
                 {
                     auto const last = ranges::end(rng_->base());
                     RANGES_EXPECT(it != last);
@@ -200,15 +186,10 @@
                         rng_->set_offset(delta);
                     }
                 }
-<<<<<<< HEAD
                 CPP_member
-                constexpr /*c++14*/ auto prev(iterator_t<Rng> &it) ->
+                constexpr /*c++14*/ auto prev(iterator_t<CRng> &it) ->
                     CPP_ret(void)(
-                        requires BidirectionalRange<Rng>)
-=======
-                CONCEPT_REQUIRES(BidirectionalRange<CRng>())
-                RANGES_CXX14_CONSTEXPR void prev(iterator_t<CRng> &it)
->>>>>>> 09934ecf
+                        requires BidirectionalRange<CRng>)
                 {
                     RANGES_EXPECT(it != ranges::begin(rng_->base()));
                     auto delta = -rng_->stride_;
@@ -219,18 +200,11 @@
                     }
                     ranges::advance(it, delta);
                 }
-<<<<<<< HEAD
                 template<typename Other>
-                constexpr /*c++14*/ auto distance_to(iterator_t<Rng> const &here,
+                constexpr /*c++14*/ auto distance_to(iterator_t<CRng> const &here,
                         Other const &there) const ->
                     CPP_ret(range_difference_type_t<Rng>)(
-                        requires SizedSentinel<Other, iterator_t<Rng>>)
-=======
-                template<class Other,
-                    CONCEPT_REQUIRES_(SizedSentinel<Other, iterator_t<CRng>>())>
-                RANGES_CXX14_CONSTEXPR range_difference_type_t<Rng> distance_to(
-                    iterator_t<CRng> const &here, Other const &there) const
->>>>>>> 09934ecf
+                        requires SizedSentinel<Other, iterator_t<CRng>>)
                 {
                     range_difference_type_t<Rng> delta = there - here;
                     if(delta < 0)
@@ -239,17 +213,11 @@
                         delta += rng_->stride_ - 1;
                     return delta / rng_->stride_;
                 }
-<<<<<<< HEAD
                 CPP_member
                 constexpr /*c++14*/ auto advance(
-                    iterator_t<Rng> &it, range_difference_type_t<Rng> n) ->
+                    iterator_t<CRng> &it, range_difference_type_t<Rng> n) ->
                     CPP_ret(void)(
-                        requires RandomAccessRange<Rng>)
-=======
-                CONCEPT_REQUIRES(RandomAccessRange<CRng>())
-                RANGES_CXX14_CONSTEXPR void advance(
-                    iterator_t<CRng> &it, range_difference_type_t<Rng> n)
->>>>>>> 09934ecf
+                        requires RandomAccessRange<CRng>)
                 {
                     if(0 == n)
                         return;
@@ -282,70 +250,30 @@
                     }
                 }
             };
-<<<<<<< HEAD
+            constexpr /*c++14*/ auto begin_adaptor() noexcept -> adaptor<false>
+            {
+                return adaptor<false>{*this};
+            }
             CPP_member
             constexpr auto begin_adaptor() const noexcept ->
-                CPP_ret(adaptor)(
-                    requires const_iterable)
-=======
-            RANGES_CXX14_CONSTEXPR adaptor<false> begin_adaptor()
->>>>>>> 09934ecf
-            {
-                return adaptor<false>{*this};
-            }
-<<<<<<< HEAD
-            CPP_member
-            constexpr /*c++14*/ auto begin_adaptor() noexcept ->
-                CPP_ret(adaptor)(
-                    requires not const_iterable)
-=======
-            CONCEPT_REQUIRES(const_iterable())
-            constexpr adaptor<true> begin_adaptor() const
->>>>>>> 09934ecf
+                CPP_ret(adaptor<true>)(
+                    requires const_iterable())
             {
                 return adaptor<true>{*this};
             }
-<<<<<<< HEAD
+
+            constexpr /*c++14*/
+            auto end_adaptor() noexcept ->
+                meta::if_c<can_bound<false>(), adaptor<false>, adaptor_base>
+            {
+                return {*this};
+            }
             CPP_member
             constexpr auto end_adaptor() const noexcept ->
-                CPP_ret(adaptor)(
-                    requires const_iterable && can_bound)
-            {
-                return adaptor{*this};
-            }
-            CPP_member
-            constexpr /*c++14*/ auto end_adaptor() noexcept ->
-                CPP_ret(adaptor)(
-                    requires not const_iterable && can_bound)
-=======
-
-            RANGES_CXX14_CONSTEXPR
-            meta::if_c<can_bound<false>(), adaptor<false>, adaptor_base> end_adaptor()
->>>>>>> 09934ecf
+                CPP_ret(meta::if_c<can_bound<true>(), adaptor<true>, adaptor_base>)(
+                    requires const_iterable())
             {
                 return {*this};
-            }
-<<<<<<< HEAD
-            CPP_member
-            constexpr auto end_adaptor() const noexcept ->
-                CPP_ret(adaptor_base)(
-                    requires const_iterable && !can_bound)
-            {
-                return {};
-            }
-            CPP_member
-            constexpr /*c++14*/ auto end_adaptor() noexcept ->
-                CPP_ret(adaptor_base)(
-                    requires not const_iterable && !can_bound)
-            {
-                return {};
-=======
-            CONCEPT_REQUIRES(const_iterable())
-            constexpr
-            meta::if_c<can_bound<true>(), adaptor<true>, adaptor_base> end_adaptor() const
-            {
-                return {*this};
->>>>>>> 09934ecf
             }
 
             constexpr range_size_type_t<Rng> size_(range_size_type_t<Rng> const n) const noexcept
@@ -358,27 +286,17 @@
             constexpr stride_view(Rng rng, range_difference_type_t<Rng> const stride)
               : detail::stride_view_base<Rng>{std::move(rng), stride}
             {}
-<<<<<<< HEAD
+            CPP_member
+            constexpr /*c++14*/ auto size() ->
+                CPP_ret(range_size_type_t<Rng>)(
+                    requires SizedRange<Rng>)
+            {
+                return size_(ranges::size(this->base()));
+            }
             CPP_member
             constexpr auto size() const ->
                 CPP_ret(range_size_type_t<Rng>)(
                     requires SizedRange<Rng const>)
-            {
-                return size_(ranges::size(this->base()));
-            }
-            CPP_member
-            constexpr /*c++14*/ auto size() ->
-                CPP_ret(range_size_type_t<Rng>)(
-                    requires not SizedRange<Rng const> && SizedRange<Rng>)
-=======
-            CONCEPT_REQUIRES(SizedRange<Rng>())
-            RANGES_CXX14_CONSTEXPR range_size_type_t<Rng> size()
-            {
-                return size_(ranges::size(this->base()));
-            }
-            CONCEPT_REQUIRES(SizedRange<Rng const>())
-            constexpr range_size_type_t<Rng> size() const
->>>>>>> 09934ecf
             {
                 return size_(ranges::size(this->base()));
             }
