/// \file cycle.hpp
// Range v3 library
//
//  Copyright Eric Niebler 2013-present
//  Copyright Gonzalo Brito Gadeschi 2015
//  Copyright Casey Carter 2015
//
//  Use, modification and distribution is subject to the
//  Boost Software License, Version 1.0. (See accompanying
//  file LICENSE_1_0.txt or copy at
//  http://www.boost.org/LICENSE_1_0.txt)
//
// Project home: https://github.com/ericniebler/range-v3
//

#ifndef RANGES_V3_VIEW_CYCLE_HPP
#define RANGES_V3_VIEW_CYCLE_HPP

#include <utility>
#include <type_traits>
#include <meta/meta.hpp>
#include <range/v3/detail/satisfy_boost_range.hpp>
#include <range/v3/range_fwd.hpp>
#include <range/v3/size.hpp>
#include <range/v3/begin_end.hpp>
#include <range/v3/empty.hpp>
#include <range/v3/range_traits.hpp>
#include <range/v3/range_concepts.hpp>
#include <range/v3/view_facade.hpp>
#include <range/v3/view/all.hpp>
#include <range/v3/view/view.hpp>
#include <range/v3/utility/box.hpp>
#include <range/v3/utility/get.hpp>
#include <range/v3/utility/iterator.hpp>
#include <range/v3/utility/optional.hpp>
#include <range/v3/utility/static_const.hpp>

namespace ranges
{
    inline namespace v3
    {
        /// \addtogroup group-views
        ///@{
        template<typename Rng>
        struct cycled_view
          : view_facade<cycled_view<Rng>, infinite>
          , private detail::non_propagating_cache<
                iterator_t<Rng>, cycled_view<Rng>, !BoundedRange<Rng>>
        {
        private:
            CPP_assert(ForwardRange<Rng>);
            friend range_access;
            Rng rng_;

            using cache_t = detail::non_propagating_cache<
                iterator_t<Rng>, cycled_view<Rng>, !BoundedRange<Rng>>;

            template<bool IsConst>
            struct cursor
            {
            private:
                friend struct cursor<!IsConst>;
                template<typename T>
                using constify_if = meta::const_if_c<IsConst, T>;
                using cycled_view_t = constify_if<cycled_view>;
                using CRng = constify_if<Rng>;
                using difference_type_ = range_difference_type_t<Rng>;
                using iterator = iterator_t<CRng>;

                cycled_view_t *rng_{};
                iterator it_{};
                std::ptrdiff_t n_ = 0;

                iterator get_end_(std::true_type, bool = false) const
                {
                    return ranges::end(rng_->rng_);
                }
                template<bool CanBeEmpty = false>
                iterator get_end_(std::false_type, meta::bool_<CanBeEmpty> = {}) const
                {
                    auto &end_ = static_cast<cache_t&>(*rng_);
                    RANGES_EXPECT(CanBeEmpty || end_);
                    if(CanBeEmpty && !end_)
                        end_ = ranges::next(it_, ranges::end(rng_->rng_));
                    return *end_;
                }
                void set_end_(std::true_type) const
                {}
                void set_end_(std::false_type) const
                {
                    auto &end_ = static_cast<cache_t&>(*rng_);
                    if(!end_)
                        end_ = it_;
                }
            public:
                cursor() = default;
                cursor(cycled_view_t &rng)
                  : rng_(&rng), it_(ranges::begin(rng.rng_))
                {}
                template<bool Other,
                    CONCEPT_REQUIRES_(IsConst && !Other)>
                cursor(cursor<Other> that)
                  : rng_(that.rng_)
                  , it_(std::move(that.it_))
                {}
                constexpr bool equal(default_sentinel) const
                {
                    return false;
                }
                auto CPP_auto_fun(read)() (const)
                (
                    return *it_
                )
                bool equal(cursor const &pos) const
                {
                    RANGES_EXPECT(rng_ == pos.rng_);
                    return n_ == pos.n_ && it_ == pos.it_;
                }
                void next()
                {
                    auto const end = ranges::end(rng_->rng_);
                    RANGES_EXPECT(it_ != end);
                    if(++it_ == end)
                    {
<<<<<<< HEAD
                        this->set_end_(meta::bool_<BoundedRange<Rng>>{});
                        it_ = ranges::begin(rng_->rng_);
                    }
                }
                CPP_member
                auto prev() -> CPP_ret(void)(
                    requires BidirectionalRange<Rng>)
                {
                    if(it_ == ranges::begin(rng_->rng_))
                        it_ = this->get_end_(meta::bool_<BoundedRange<Rng>>{});
                    --it_;
                }
                CPP_member
                auto advance(difference_type_ n) -> CPP_ret(void)(
                    requires RandomAccessRange<Rng>)
=======
                        ++n_;
                        this->set_end_(BoundedRange<CRng>());
                        it_ = ranges::begin(rng_->rng_);
                    }
                }
                CONCEPT_REQUIRES(BidirectionalRange<CRng>())
                void prev()
                {
                    if(it_ == ranges::begin(rng_->rng_))
                    {
                        RANGES_EXPECT(n_ > 0); // decrementing the begin iterator?!
                        --n_;
                        it_ = this->get_end_(BoundedRange<CRng>());
                    }
                    --it_;
                }
                CONCEPT_REQUIRES(RandomAccessRange<CRng>())
                void advance(difference_type_ n)
>>>>>>> 09934ecf
                {
                    if (is_infinite<Rng>::value)
                        return void(it_ += n);
                    auto const begin = ranges::begin(rng_->rng_);
<<<<<<< HEAD
                    auto const end = this->get_end_(
                        meta::bool_<BoundedRange<Rng>>{}, meta::bool_<true>{});
                    auto const d = end - begin;
                    auto const off = ((it_ - begin) + n) % d;
                    it_ = begin + (off < 0 ? off + d : off);
=======
                    auto const end = this->get_end_(BoundedRange<CRng>(), meta::bool_<true>());
                    auto const dist = end - begin;
                    auto const d = it_ - begin;
                    auto const off = (d + n) % dist;
                    n_ += (d + n) / dist;
                    RANGES_EXPECT(n_ >= 0);
                    it_ = begin + (off < 0 ? off + dist : off);
>>>>>>> 09934ecf
                }
                CPP_member
                auto distance_to(cursor const &that) const ->
                    CPP_ret(difference_type_)(
                        requires SizedSentinel<iterator, iterator>)
                {
                    RANGES_EXPECT(that.rng_ == rng_);
                    if (is_infinite<Rng>::value)
                        return that.it_ - it_;
                    auto const begin = ranges::begin(rng_->rng_);
                    auto const end = this->get_end_(BoundedRange<Rng>(), meta::bool_<true>());
                    auto const dist = end - begin;
                    return (that.n_ - n_) * dist + (that.it_ - it_);
                }
            };

            cursor<simple_view<Rng>() && (bool) BoundedRange<Rng const>()> begin_cursor()
            {
                return {*this};
            }
            CPP_member
            auto begin_cursor() const -> CPP_ret(cursor<true>)(
                requires BoundedRange<Rng const>)
            {
                return {*this};
            }

        public:
            cycled_view() = default;
            /// \pre <tt>!empty(rng)</tt>
            explicit cycled_view(Rng rng)
              : rng_(std::move(rng))
            {
                RANGES_EXPECT(!ranges::empty(rng_));
            }
        };

        namespace view
        {
            /// Returns an infinite range that endlessly repeats the source
            /// range.
            struct cycle_fn
            {
            private:
                friend view_access;
            public:
                /// \pre <tt>!empty(rng)</tt>
                template<typename Rng>
                auto operator()(Rng &&rng) const ->
                    CPP_ret(cycled_view<all_t<Rng>>)(
                        requires ForwardRange<Rng>)
                {
                    return cycled_view<all_t<Rng>>{all(static_cast<Rng &&>(rng))};
                }

#ifndef RANGES_DOXYGEN_INVOKED
                template<typename Rng>
                auto operator()(Rng &&) const ->
                    CPP_ret(void)(
                        requires not ForwardRange<Rng>)
                {
                    CPP_assert_msg(ForwardRange<Rng>,
                        "The object on which view::cycle operates must be a "
                        "model of the ForwardRange concept.");
                }
#endif
            };

            /// \relates cycle_fn
            /// \ingroup group-views
            RANGES_INLINE_VARIABLE(view<cycle_fn>, cycle)
       } // namespace view
       /// @}
    } // namespace v3
} // namespace ranges

RANGES_SATISFY_BOOST_RANGE(::ranges::v3::cycled_view)

#endif<|MERGE_RESOLUTION|>--- conflicted
+++ resolved
@@ -97,9 +97,8 @@
                 cursor(cycled_view_t &rng)
                   : rng_(&rng), it_(ranges::begin(rng.rng_))
                 {}
-                template<bool Other,
-                    CONCEPT_REQUIRES_(IsConst && !Other)>
-                cursor(cursor<Other> that)
+                template<bool Other>
+                CPP_ctor(cursor)(cursor<Other> that)(requires IsConst && !Other)
                   : rng_(that.rng_)
                   , it_(std::move(that.it_))
                 {}
@@ -122,61 +121,38 @@
                     RANGES_EXPECT(it_ != end);
                     if(++it_ == end)
                     {
-<<<<<<< HEAD
-                        this->set_end_(meta::bool_<BoundedRange<Rng>>{});
+                        ++n_;
+                        this->set_end_(meta::bool_<(bool) BoundedRange<CRng>>{});
                         it_ = ranges::begin(rng_->rng_);
                     }
                 }
                 CPP_member
                 auto prev() -> CPP_ret(void)(
-                    requires BidirectionalRange<Rng>)
-                {
-                    if(it_ == ranges::begin(rng_->rng_))
-                        it_ = this->get_end_(meta::bool_<BoundedRange<Rng>>{});
-                    --it_;
-                }
-                CPP_member
-                auto advance(difference_type_ n) -> CPP_ret(void)(
-                    requires RandomAccessRange<Rng>)
-=======
-                        ++n_;
-                        this->set_end_(BoundedRange<CRng>());
-                        it_ = ranges::begin(rng_->rng_);
-                    }
-                }
-                CONCEPT_REQUIRES(BidirectionalRange<CRng>())
-                void prev()
+                    requires BidirectionalRange<CRng>)
                 {
                     if(it_ == ranges::begin(rng_->rng_))
                     {
                         RANGES_EXPECT(n_ > 0); // decrementing the begin iterator?!
                         --n_;
-                        it_ = this->get_end_(BoundedRange<CRng>());
+                        it_ = this->get_end_(meta::bool_<(bool) BoundedRange<CRng>>{});
                     }
                     --it_;
                 }
-                CONCEPT_REQUIRES(RandomAccessRange<CRng>())
-                void advance(difference_type_ n)
->>>>>>> 09934ecf
+                CPP_member
+                auto advance(difference_type_ n) -> CPP_ret(void)(
+                    requires RandomAccessRange<CRng>)
                 {
                     if (is_infinite<Rng>::value)
                         return void(it_ += n);
                     auto const begin = ranges::begin(rng_->rng_);
-<<<<<<< HEAD
                     auto const end = this->get_end_(
-                        meta::bool_<BoundedRange<Rng>>{}, meta::bool_<true>{});
-                    auto const d = end - begin;
-                    auto const off = ((it_ - begin) + n) % d;
-                    it_ = begin + (off < 0 ? off + d : off);
-=======
-                    auto const end = this->get_end_(BoundedRange<CRng>(), meta::bool_<true>());
+                        meta::bool_<(bool) BoundedRange<CRng>>{}, meta::bool_<true>());
                     auto const dist = end - begin;
                     auto const d = it_ - begin;
                     auto const off = (d + n) % dist;
                     n_ += (d + n) / dist;
                     RANGES_EXPECT(n_ >= 0);
                     it_ = begin + (off < 0 ? off + dist : off);
->>>>>>> 09934ecf
                 }
                 CPP_member
                 auto distance_to(cursor const &that) const ->
@@ -187,13 +163,14 @@
                     if (is_infinite<Rng>::value)
                         return that.it_ - it_;
                     auto const begin = ranges::begin(rng_->rng_);
-                    auto const end = this->get_end_(BoundedRange<Rng>(), meta::bool_<true>());
+                    auto const end = this->get_end_(
+                        meta::bool_<(bool) BoundedRange<Rng>>{}, meta::bool_<true>());
                     auto const dist = end - begin;
                     return (that.n_ - n_) * dist + (that.it_ - it_);
                 }
             };
 
-            cursor<simple_view<Rng>() && (bool) BoundedRange<Rng const>()> begin_cursor()
+            cursor<simple_view<Rng>() && (bool) BoundedRange<Rng const>> begin_cursor()
             {
                 return {*this};
             }
