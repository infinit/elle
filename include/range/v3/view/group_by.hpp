/// \file
// Range v3 library
//
//  Copyright Eric Niebler 2013-present
//
//  Use, modification and distribution is subject to the
//  Boost Software License, Version 1.0. (See accompanying
//  file LICENSE_1_0.txt or copy at
//  http://www.boost.org/LICENSE_1_0.txt)
//
// Project home: https://github.com/ericniebler/range-v3
//

#ifndef RANGES_V3_VIEW_GROUP_BY_HPP
#define RANGES_V3_VIEW_GROUP_BY_HPP

#include <utility>
#include <type_traits>
#include <meta/meta.hpp>
#include <range/v3/detail/satisfy_boost_range.hpp>
#include <range/v3/range_fwd.hpp>
#include <range/v3/begin_end.hpp>
#include <range/v3/iterator_range.hpp>
#include <range/v3/range_traits.hpp>
#include <range/v3/range_concepts.hpp>
#include <range/v3/view_facade.hpp>
#include <range/v3/utility/functional.hpp>
#include <range/v3/utility/semiregular.hpp>
#include <range/v3/utility/static_const.hpp>
#include <range/v3/algorithm/find_if_not.hpp>
#include <range/v3/view/view.hpp>
#include <range/v3/view/take_while.hpp>

namespace ranges
{
    inline namespace v3
    {
        // TODO group_by could support Input ranges by keeping mutable state in
        // the range itself. The group_by view would then be mutable-only and
        // Input.

        /// \addtogroup group-views
        /// @{
        template<typename Rng, typename Fun>
        struct group_by_view
          : view_facade<
                group_by_view<Rng, Fun>,
                is_finite<Rng>::value ? finite : range_cardinality<Rng>::value>
        {
        private:
            friend range_access;
            Rng rng_;
            semiregular_t<Fun> fun_;

            template<bool IsConst>
            struct cursor
            {
            private:
                friend struct cursor<!IsConst>;
                friend range_access;
                friend group_by_view;
                using CRng = meta::const_if_c<IsConst, Rng>;
                iterator_t<CRng> cur_;
                sentinel_t<CRng> last_;
                semiregular_ref_or_val_t<Fun, IsConst> fun_;

                struct pred
                {
                    iterator_t<CRng> first_;
                    semiregular_ref_or_val_t<Fun, IsConst> fun_;
                    bool operator()(range_reference_t<CRng> ref) const
                    {
                        return invoke(fun_, *first_, ref);
                    }
                };
                auto read() const ->
                    take_while_view<iterator_range<iterator_t<CRng>, sentinel_t<CRng>>, pred>
                {
                    return {{cur_, last_}, {cur_, fun_}};
                }
                void next()
                {
                    cur_ = find_if_not(cur_, last_, pred{cur_, fun_});
                }
                bool equal(default_sentinel) const
                {
                    return cur_ == last_;
                }
                bool equal(cursor const &that) const
                {
                    return cur_ == that.cur_;
                }
                cursor(semiregular_ref_or_val_t<Fun, IsConst> fun, iterator_t<CRng> first,
                    sentinel_t<CRng> last)
                  : cur_(first), last_(last), fun_(fun)
                {}
            public:
                cursor() = default;
                template<bool Other,
                    CONCEPT_REQUIRES_(IsConst && !Other)>
                cursor(cursor<Other> that)
                  : cur_(std::move(that.cur_)), last_(std::move(last_)), fun_(std::move(that.fun_))
                {}
            };
            cursor<false> begin_cursor()
            {
                return {fun_, ranges::begin(rng_), ranges::end(rng_)};
            }
<<<<<<< HEAD
            CPP_member
            auto begin_cursor() const -> CPP_ret(cursor<true>)(
                requires Invocable<Fun const&, range_common_reference_t<Rng>,
                    range_common_reference_t<Rng>> && Range<Rng const>)
=======
            template<typename CRng = Rng const,
                CONCEPT_REQUIRES_(Range<CRng>() &&
                    Invocable<
                        Fun const &,
                        range_common_reference_t<CRng>,
                        range_common_reference_t<CRng>>())>
            cursor<true> begin_cursor() const
>>>>>>> 09934ecf
            {
                return {fun_, ranges::begin(rng_), ranges::end(rng_)};
            }
        public:
            group_by_view() = default;
            group_by_view(Rng rng, Fun fun)
              : rng_(std::move(rng))
              , fun_(std::move(fun))
            {}
        };

        namespace view
        {
            CPP_def
            (
                template(typename Rng, typename Fun)
                concept GroupByViewConcept,
                    ForwardRange<Rng> &&
                    IndirectRelation<Fun, iterator_t<Rng>>
            );

            struct group_by_fn
            {
            private:
                friend view_access;
                template<typename Fun>
                static auto bind(group_by_fn group_by, Fun fun)
                {
                    return make_pipeable(std::bind(group_by, std::placeholders::_1,
                        std::move(fun)));
                }
            public:
                template<typename Rng, typename Fun>
                auto operator()(Rng &&rng, Fun fun) const ->
                    CPP_ret(group_by_view<all_t<Rng>, Fun>)(
                        requires GroupByViewConcept<Rng, Fun>)
                {
                    return {all(static_cast<Rng &&>(rng)), std::move(fun)};
                }

            #ifndef RANGES_DOXYGEN_INVOKED
                template<typename Rng, typename Fun>
                auto operator()(Rng &&, Fun) const ->
                    CPP_ret(void)(
                        requires not GroupByViewConcept<Rng, Fun>)
                {
                    CPP_assert_msg(ForwardRange<Rng>,
                        "The object on which view::group_by operates must be a model of the "
                        "ForwardRange concept.");
                    CPP_assert_msg(IndirectRelation<Fun, iterator_t<Rng>>,
                        "The function passed to view::group_by must be callable with two arguments "
                        "of the range's common reference type, and its return type must be "
                        "convertible to bool.");
                }
            #endif
            };

            /// \relates group_by_fn
            /// \ingroup group-views
            RANGES_INLINE_VARIABLE(view<group_by_fn>, group_by)
        }
        /// @}
    }
}

RANGES_SATISFY_BOOST_RANGE(::ranges::v3::group_by_view)

#endif<|MERGE_RESOLUTION|>--- conflicted
+++ resolved
@@ -96,30 +96,26 @@
                 {}
             public:
                 cursor() = default;
-                template<bool Other,
-                    CONCEPT_REQUIRES_(IsConst && !Other)>
-                cursor(cursor<Other> that)
-                  : cur_(std::move(that.cur_)), last_(std::move(last_)), fun_(std::move(that.fun_))
+                template<bool Other>
+                CPP_ctor(cursor)(cursor<Other> that)(
+                    requires IsConst && !Other)
+                  : cur_(std::move(that.cur_))
+                  , last_(std::move(last_))
+                  , fun_(std::move(that.fun_))
                 {}
             };
             cursor<false> begin_cursor()
             {
                 return {fun_, ranges::begin(rng_), ranges::end(rng_)};
             }
-<<<<<<< HEAD
-            CPP_member
-            auto begin_cursor() const -> CPP_ret(cursor<true>)(
-                requires Invocable<Fun const&, range_common_reference_t<Rng>,
-                    range_common_reference_t<Rng>> && Range<Rng const>)
-=======
-            template<typename CRng = Rng const,
-                CONCEPT_REQUIRES_(Range<CRng>() &&
-                    Invocable<
-                        Fun const &,
-                        range_common_reference_t<CRng>,
-                        range_common_reference_t<CRng>>())>
-            cursor<true> begin_cursor() const
->>>>>>> 09934ecf
+            template<typename CRng = Rng const>
+            auto begin_cursor() const ->
+                CPP_ret(cursor<true>)(
+                    requires Range<CRng>() &&
+                        Invocable<
+                            Fun const&,
+                            range_common_reference_t<CRng>,
+                            range_common_reference_t<CRng>>)
             {
                 return {fun_, ranges::begin(rng_), ranges::end(rng_)};
             }
