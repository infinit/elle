/// \file
// Range v3 library
//
//  Copyright Eric Niebler 2014-present
//
//  Use, modification and distribution is subject to the
//  Boost Software License, Version 1.0. (See accompanying
//  file LICENSE_1_0.txt or copy at
//  http://www.boost.org/LICENSE_1_0.txt)
//
// Project home: https://github.com/ericniebler/range-v3
//

#ifndef RANGES_V3_VIEW_GENERATE_HPP
#define RANGES_V3_VIEW_GENERATE_HPP

#include <utility>
#include <type_traits>
#include <meta/meta.hpp>
#include <range/v3/detail/satisfy_boost_range.hpp>
#include <range/v3/range_fwd.hpp>
#include <range/v3/size.hpp>
#include <range/v3/begin_end.hpp>
#include <range/v3/range_traits.hpp>
#include <range/v3/view_facade.hpp>
#include <range/v3/utility/functional.hpp>
#include <range/v3/utility/semiregular.hpp>
#include <range/v3/utility/static_const.hpp>
#include <range/v3/utility/unreachable.hpp>

namespace ranges
{
    inline namespace v3
    {
        /// \addtogroup group-views
        /// @{
        template<typename G>
        struct generate_view
          : view_facade<generate_view<G>, infinite>
        {
        private:
            friend range_access;
            using result_t = invoke_result_t<G &>;
            movesemiregular_t<G> gen_;
            movesemiregular_t<result_t> val_;
            struct cursor
            {
            private:
                generate_view *view_;
            public:
                cursor() = default;
                explicit cursor(generate_view &view)
                  : view_(&view)
                {}
                result_t read() const
                {
                    return view_->val_;
                }
                void next()
                {
                    view_->next();
                }
            };
            void next()
            {
                val_ = invoke(gen_);
            }
            cursor begin_cursor()
            {
                return cursor{*this};
            }
            unreachable end_cursor() const
            {
                return {};
            }
        public:
            generate_view() = default;
            explicit generate_view(G g)
              : gen_(std::move(g)), val_(gen_())
            {}
            result_t & cached()
            {
                return val_;
            }
        };

        namespace view
        {
            struct generate_fn
            {
<<<<<<< HEAD
                CONCEPT_def
                (
                    template(typename G)
                    concept Concept,
                        Invocable<G&>() &&
                        MoveConstructible<G>() &&
                        True<std::is_object<detail::decay_t<result_of_t<G&()>>>>() &&
                        Constructible<detail::decay_t<result_of_t<G&()>>, result_of_t<G&()>>() &&
                        Assignable<detail::decay_t<result_of_t<G&()>>&, result_of_t<G&()>>()
                );
=======
                template<typename G>
                using Concept = meta::and_<
                    Invocable<G&>,
                    MoveConstructible<G>,
                    std::is_object<detail::decay_t<invoke_result_t<G &>>>,
                    Constructible<detail::decay_t<invoke_result_t<G &>>, invoke_result_t<G &>>,
                    Assignable<detail::decay_t<invoke_result_t<G &>>&, invoke_result_t<G &>>>;
>>>>>>> 208413b5

                CONCEPT_template(typename G)(
                    requires Concept<G>())
                (generate_view<G>) operator()(G g) const
                {
                    return generate_view<G>{std::move(g)};
                }
            #ifndef RANGES_DOXYGEN_INVOKED
                CONCEPT_template(typename G)(
                    requires !Concept<G>())
                (void) operator()(G) const
                {
                    check<G>();
                }
                template<typename G>
                static void check()
                {
                    CONCEPT_assert_msg(Invocable<G&>(),
                        "The function object G must be callable with no arguments.");
                    CONCEPT_assert_msg(MoveConstructible<G>(),
                        "The function object G must be MoveConstructible.");
                    using T = invoke_result_t<G &>;
                    using D = detail::decay_t<T>;
                    CONCEPT_assert_msg(std::is_object<D>(),
                        "The return type of the function object G must decay to an object type.");
                    CONCEPT_assert_msg(Constructible<D, T>(),
                        "The decayed return type of the function object G must be Constructible from the "
                        "return type of G.");
                    CONCEPT_assert_msg(Assignable<D&, T>(),
                        "The decayed return type of the function object G must be Assignable from the "
                        "return type of G.");
                }
            #endif
            };

            /// \relates generate_fn
            /// \ingroup group-views
            RANGES_INLINE_VARIABLE(generate_fn, generate)
        }
        /// \@}
    }
}

RANGES_SATISFY_BOOST_RANGE(::ranges::v3::generate_view)

#endif<|MERGE_RESOLUTION|>--- conflicted
+++ resolved
@@ -88,26 +88,16 @@
         {
             struct generate_fn
             {
-<<<<<<< HEAD
                 CONCEPT_def
                 (
                     template(typename G)
                     concept Concept,
                         Invocable<G&>() &&
                         MoveConstructible<G>() &&
-                        True<std::is_object<detail::decay_t<result_of_t<G&()>>>>() &&
-                        Constructible<detail::decay_t<result_of_t<G&()>>, result_of_t<G&()>>() &&
-                        Assignable<detail::decay_t<result_of_t<G&()>>&, result_of_t<G&()>>()
+                        True<std::is_object<detail::decay_t<invoke_result_t<G &>>>>() &&
+                        Constructible<detail::decay_t<invoke_result_t<G &>>, invoke_result_t<G &>>() &&
+                        Assignable<detail::decay_t<invoke_result_t<G &>>&, invoke_result_t<G &>>()
                 );
-=======
-                template<typename G>
-                using Concept = meta::and_<
-                    Invocable<G&>,
-                    MoveConstructible<G>,
-                    std::is_object<detail::decay_t<invoke_result_t<G &>>>,
-                    Constructible<detail::decay_t<invoke_result_t<G &>>, invoke_result_t<G &>>,
-                    Assignable<detail::decay_t<invoke_result_t<G &>>&, invoke_result_t<G &>>>;
->>>>>>> 208413b5
 
                 CONCEPT_template(typename G)(
                     requires Concept<G>())
