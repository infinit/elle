/// \file
// Range v3 library
//
//  Copyright Eric Niebler 2013-present
//
//  Use, modification and distribution is subject to the
//  Boost Software License, Version 1.0. (See accompanying
//  file LICENSE_1_0.txt or copy at
//  http://www.boost.org/LICENSE_1_0.txt)
//
// Project home: https://github.com/ericniebler/range-v3
//

#ifndef RANGES_V3_VIEW_TOKENIZE_HPP
#define RANGES_V3_VIEW_TOKENIZE_HPP

#include <regex>
#include <vector>
#include <utility>
#include <type_traits>
#include <initializer_list>
#include <range/v3/detail/satisfy_boost_range.hpp>
#include <range/v3/range_fwd.hpp>
#include <range/v3/view_interface.hpp>
#include <range/v3/begin_end.hpp>
#include <range/v3/range_concepts.hpp>
#include <range/v3/utility/functional.hpp>
#include <range/v3/utility/static_const.hpp>
#include <range/v3/view/all.hpp>
#include <range/v3/view/view.hpp>

namespace ranges
{
    inline namespace v3
    {
        /// \addtogroup group-views
        /// @{
        template<typename Rng, typename Regex, typename SubMatchRange>
        struct tokenize_view
          : view_interface<
                tokenize_view<Rng, Regex, SubMatchRange>,
                is_finite<Rng>::value ? finite : range_cardinality<Rng>::value>
        {
        private:
            CPP_assert(BidirectionalView<Rng> && BoundedRange<Rng>);
            CPP_assert(Semiregular<Regex>);
            CPP_assert(Semiregular<SubMatchRange>);

            Rng rng_;
            Regex rex_;
            SubMatchRange subs_;
            std::regex_constants::match_flag_type flags_;
            template<bool Const>
            using iterator_t =
                std::regex_token_iterator<iterator_t<meta::const_if_c<Const, Rng>>>;
        public:

            tokenize_view() = default;
            tokenize_view(Rng rng, Regex rex, SubMatchRange subs,
                std::regex_constants::match_flag_type flags)
              : rng_(std::move(rng))
              , rex_(std::move(rex))
              , subs_(std::move(subs))
              , flags_(flags)
            {}
            iterator_t<simple_view<Rng>()> begin()
            {
                meta::const_if_c<simple_view<Rng>(), Rng> &rng = rng_;
                return {ranges::begin(rng), ranges::end(rng), rex_, subs_, flags_};
            }
<<<<<<< HEAD
            CPP_member
            auto begin() const -> CPP_ret(iterator)(requires Range<Rng const>)
=======
            template<bool Const = true,
                CONCEPT_REQUIRES_(Range<Rng const>())>
            iterator_t<Const> begin() const
>>>>>>> 09934ecf
            {
                return {ranges::begin(rng_), ranges::end(rng_), rex_, subs_, flags_};
            }
            iterator_t<simple_view<Rng>()> end()
            {
                return {};
            }
            template<bool Const = true,
                CONCEPT_REQUIRES_(Range<Rng const>())>
            iterator_t<Const> end() const
            {
                return {};
            }
            Rng & base()
            {
                return rng_;
            }
            Rng const & base() const
            {
                return rng_;
            }
        };

        namespace view
        {
            struct tokenizer_impl_fn
            {
                template<typename Rng, typename Regex>
                tokenize_view<all_t<Rng>, detail::decay_t<Regex>, int>
                operator()(Rng &&rng, Regex &&rex, int sub = 0,
                    std::regex_constants::match_flag_type flags =
                        std::regex_constants::match_default) const
                {
                    CPP_assert(BidirectionalRange<Rng>);
                    CPP_assert(BoundedRange<Rng>);
                    static_assert(std::is_same<range_value_type_t<Rng>,
                        typename detail::decay_t<Regex>::value_type>::value,
                        "The character range and the regex have different character types");
                    return {all(static_cast<Rng &&>(rng)), static_cast<Regex &&>(rex), sub,
                            flags};
                }

                template<typename Rng, typename Regex>
                tokenize_view<all_t<Rng>, detail::decay_t<Regex>, std::vector<int>>
                operator()(Rng &&rng, Regex &&rex, std::vector<int> subs,
                    std::regex_constants::match_flag_type flags =
                        std::regex_constants::match_default) const
                {
                    CPP_assert(BidirectionalRange<Rng>);
                    CPP_assert(BoundedRange<Rng>);
                    static_assert(std::is_same<range_value_type_t<Rng>,
                        typename detail::decay_t<Regex>::value_type>::value,
                        "The character range and the regex have different character types");
                    return {all(static_cast<Rng &&>(rng)), static_cast<Regex &&>(rex),
                            std::move(subs), flags};
                }

                template<typename Rng, typename Regex>
                tokenize_view<all_t<Rng>, detail::decay_t<Regex>, std::initializer_list<int>>
                operator()(Rng &&rng, Regex &&rex,
                    std::initializer_list<int> subs, std::regex_constants::match_flag_type flags =
                        std::regex_constants::match_default) const
                {
                    CPP_assert(BidirectionalRange<Rng>);
                    CPP_assert(BoundedRange<Rng>);
                    static_assert(std::is_same<range_value_type_t<Rng>,
                        typename detail::decay_t<Regex>::value_type>::value,
                        "The character range and the regex have different character types");
                    return {all(static_cast<Rng &&>(rng)), static_cast<Regex &&>(rex),
                            std::move(subs), flags};
                }

                template<typename Regex>
                auto operator()(Regex &&rex, int sub = 0,
                    std::regex_constants::match_flag_type flags =
                        std::regex_constants::match_default) const
                {
                    return make_pipeable(std::bind(*this, std::placeholders::_1, bind_forward<Regex>(rex),
                        std::move(sub), std::move(flags)));
                }

                template<typename Regex>
                auto operator()(Regex &&rex, std::vector<int> subs,
                    std::regex_constants::match_flag_type flags =
                        std::regex_constants::match_default) const
                {
                    return make_pipeable(std::bind(*this, std::placeholders::_1, bind_forward<Regex>(rex),
                        std::move(subs), std::move(flags)));
                }

                template<typename Regex>
                auto operator()(Regex &&rex,
                    std::initializer_list<int> subs, std::regex_constants::match_flag_type flags =
                        std::regex_constants::match_default) const
                {
                    return make_pipeable(std::bind(*this, std::placeholders::_1, bind_forward<Regex>(rex),
                        std::move(subs), std::move(flags)));
                }
            };

            // Damn C++ and its imperfect forwarding of initializer_list.
            struct tokenize_fn : tokenizer_impl_fn
            {
            private:
                tokenizer_impl_fn const & base() const
                {
                    return *this;
                }

            public:
                template<typename ...Args>
                auto operator()(Args &&...args) const
                    -> decltype(base()(static_cast<Args &&>(args)...))
                {
                    return base()(static_cast<Args &&>(args)...);
                }

                template<typename Arg0, typename ...Args>
                auto operator()(Arg0 &&arg0, std::initializer_list<int> subs,
                    Args &&...args) const
                    -> decltype(base()(static_cast<Arg0 &&>(arg0), std::move(subs),
                                       static_cast<Args &&>(args)...))
                {
                    return base()(static_cast<Arg0 &&>(arg0), std::move(subs),
                                  static_cast<Args &&>(args)...);
                }

                template<typename Arg0, typename Arg1, typename ...Args>
                auto operator()(Arg0 &&arg0, Arg1 &&arg1, std::initializer_list<int> subs,
                    Args &&...args) const
                    -> decltype(base()(static_cast<Arg0 &&>(arg0), static_cast<Arg1 &&>(arg1),
                                       std::move(subs), static_cast<Args &&>(args)...))
                {
                    return base()(static_cast<Arg0 &&>(arg0), static_cast<Arg1 &&>(arg1),
                                  std::move(subs), static_cast<Args &&>(args)...);
                }
            };

            /// \relates tokenize_fn
            /// \ingroup group-views
            RANGES_INLINE_VARIABLE(tokenize_fn, tokenize)
        }
        /// @}
    }
}

RANGES_SATISFY_BOOST_RANGE(::ranges::v3::tokenize_view)

#endif<|MERGE_RESOLUTION|>--- conflicted
+++ resolved
@@ -68,14 +68,9 @@
                 meta::const_if_c<simple_view<Rng>(), Rng> &rng = rng_;
                 return {ranges::begin(rng), ranges::end(rng), rex_, subs_, flags_};
             }
-<<<<<<< HEAD
-            CPP_member
-            auto begin() const -> CPP_ret(iterator)(requires Range<Rng const>)
-=======
-            template<bool Const = true,
-                CONCEPT_REQUIRES_(Range<Rng const>())>
-            iterator_t<Const> begin() const
->>>>>>> 09934ecf
+            template<bool Const = true>
+            auto begin() const -> CPP_ret(iterator_t<Const>)(
+                requires Range<Rng const>)
             {
                 return {ranges::begin(rng_), ranges::end(rng_), rex_, subs_, flags_};
             }
@@ -83,9 +78,9 @@
             {
                 return {};
             }
-            template<bool Const = true,
-                CONCEPT_REQUIRES_(Range<Rng const>())>
-            iterator_t<Const> end() const
+            template<bool Const = true>
+            auto end() const -> CPP_ret(iterator_t<Const>)(
+                requires Range<Rng const>)
             {
                 return {};
             }
