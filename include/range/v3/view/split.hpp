/// \file
// Range v3 library
//
//  Copyright Eric Niebler 2013-present
//
//  Use, modification and distribution is subject to the
//  Boost Software License, Version 1.0. (See accompanying
//  file LICENSE_1_0.txt or copy at
//  http://www.boost.org/LICENSE_1_0.txt)
//
// Project home: https://github.com/ericniebler/range-v3
//

#ifndef RANGES_V3_VIEW_SPLIT_HPP
#define RANGES_V3_VIEW_SPLIT_HPP

#include <utility>
#include <type_traits>
#include <meta/meta.hpp>
#include <range/v3/detail/satisfy_boost_range.hpp>
#include <range/v3/range_fwd.hpp>
#include <range/v3/begin_end.hpp>
#include <range/v3/iterator_range.hpp>
#include <range/v3/range_traits.hpp>
#include <range/v3/range_concepts.hpp>
#include <range/v3/view_facade.hpp>
#include <range/v3/utility/iterator.hpp>
#include <range/v3/utility/functional.hpp>
#include <range/v3/utility/semiregular.hpp>
#include <range/v3/utility/static_const.hpp>
#include <range/v3/algorithm/adjacent_find.hpp>
#include <range/v3/view/view.hpp>
#include <range/v3/view/all.hpp>
#include <range/v3/view/iota.hpp>
#include <range/v3/view/indirect.hpp>
#include <range/v3/view/take_while.hpp>
#include <range/v3/algorithm/find_if_not.hpp>

namespace ranges
{
    inline namespace v3
    {
        /// \addtogroup group-views
        /// @{
        template<typename Rng, typename Fun>
        struct split_view
          : view_facade<
                split_view<Rng, Fun>,
                is_finite<Rng>::value ? finite : range_cardinality<Rng>::value>
        {
        private:
            friend range_access;
            Rng rng_;
            semiregular_t<Fun> fun_;

            template<bool IsConst>
            struct cursor
            {
            private:
                friend range_access;
                friend split_view;
                friend struct cursor<!IsConst>;
                bool zero_;
                using CRng = meta::const_if_c<IsConst, Rng>;
                iterator_t<CRng> cur_;
                sentinel_t<CRng> last_;
                using fun_ref_t = semiregular_ref_or_val_t<Fun, IsConst>;
                fun_ref_t fun_;

                struct search_pred
                {
                    bool zero_;
                    iterator_t<CRng> first_;
                    sentinel_t<CRng> last_;
                    fun_ref_t fun_;
                    bool operator()(iterator_t<CRng> cur) const
                    {
                        return (zero_ && cur == first_) || (cur != last_ && !invoke(fun_, cur, last_).first);
                    }
                };
                using reference_ =
                    indirect_view<take_while_view<iota_view<iterator_t<CRng>>, search_pred>>;
                reference_ read() const
                {
                    return reference_{{view::iota(cur_), {zero_, cur_, last_, fun_}}};
                }
                void next()
                {
                    RANGES_EXPECT(cur_ != last_);
                    // If the last match consumed zero elements, bump the position.
                    advance(cur_, (int)zero_, last_);
                    zero_ = false;
                    for(; cur_ != last_; ++cur_)
                    {
                        auto p = invoke(fun_, cur_, last_);
                        if(p.first)
                        {
                            zero_ = (cur_ == p.second);
                            cur_ = p.second;
                            return;
                        }
                    }
                }
                bool equal(default_sentinel) const
                {
                    return cur_ == last_;
                }
                bool equal(cursor const &that) const
                {
                    return cur_ == that.cur_;
                }
                cursor(fun_ref_t fun, iterator_t<CRng> first, sentinel_t<CRng> last)
                  : cur_(first), last_(last), fun_(fun)
                {
                    // For skipping an initial zero-length match
                    auto p = invoke(fun, first, ranges::next(first));
                    zero_ = p.first && first == p.second;
                }
            public:
                cursor() = default;
                template<bool Other,
                    CONCEPT_REQUIRES_(IsConst && !Other)>
                cursor(cursor<Other> that)
                  : cursor{std::move(that.cur_), std::move(that.last_), std::move(that.fun_)}
                {}
            };
            cursor<false> begin_cursor()
            {
                return {fun_, ranges::begin(rng_), ranges::end(rng_)};
            }
<<<<<<< HEAD
            CPP_member
            auto begin_cursor() const -> CPP_ret(cursor<true>)(
                requires Invocable<Fun const&, iterator_t<Rng>,
                    sentinel_t<Rng>> && Range<Rng const>)
=======
            template<typename CRng = Rng const,
                CONCEPT_REQUIRES_(Range<CRng>() &&
                    Invocable<Fun const&, iterator_t<CRng>, sentinel_t<CRng>>())>
            cursor<true> begin_cursor() const
>>>>>>> 09934ecf
            {
                return {fun_, ranges::begin(rng_), ranges::end(rng_)};
            }
        public:
            split_view() = default;
            split_view(Rng rng, Fun fun)
              : rng_(std::move(rng))
              , fun_(std::move(fun))
            {}
        };

        namespace view
        {
            CPP_def
            (
                template(typename Rng, typename Fun)
                concept SplitOnFunction,
                    ForwardRange<Rng> &&
                    Invocable<Fun&, iterator_t<Rng>, sentinel_t<Rng>> &&
                    Invocable<Fun&, iterator_t<Rng>, iterator_t<Rng>> &&
                    CopyConstructible<Fun> &&
                    ConvertibleTo<
                        invoke_result_t<Fun&, iterator_t<Rng>, sentinel_t<Rng>>,
                        std::pair<bool, iterator_t<Rng>>>
            );
            CPP_def
            (
                template(typename Rng, typename Fun)
                concept SplitOnPredicate,
                    ForwardRange<Rng> &&
                    Predicate<Fun const&, range_reference_t<Rng>> &&
                    CopyConstructible<Fun>
            );
            CPP_def
            (
                template(typename Rng)
                concept SplitOnElement,
                    ForwardRange<Rng> &&
                    Regular<range_value_type_t<Rng>>
            );
            CPP_def
            (
                template(typename Rng, typename Sub)
                concept SplitOnSubRange,
                    ForwardRange<Rng> &&
                    ForwardRange<Sub> &&
                    EqualityComparableWith<range_value_type_t<Rng>, range_value_type_t<Sub>>
            );

            struct split_fn
            {
            private:
                friend view_access;
                template<typename T>
                static auto bind(split_fn split, T &&t)
                {
                    return make_pipeable(std::bind(split, std::placeholders::_1,
                        bind_forward<T>(t)));
                }
                template<typename Rng, typename Pred>
                struct predicate_pred
                {
                    semiregular_t<Pred> pred_;

                    template<typename S>
                    auto operator()(iterator_t<Rng> cur, S end) const ->
                        CPP_ret(std::pair<bool, iterator_t<Rng>>)(
                            requires Sentinel<S, iterator_t<Rng>>)
                    {
                        auto where = ranges::find_if_not(cur, end, std::ref(pred_));
                        return std::pair<bool, iterator_t<Rng>>{cur != where, where};
                    }
                };
                template<typename Rng>
                struct element_pred
                {
                    range_value_type_t<Rng> val_;

                    template<typename S>
                    auto operator()(iterator_t<Rng> cur, S end) const ->
                        CPP_ret(std::pair<bool, iterator_t<Rng>>)(
                            requires Sentinel<S, iterator_t<Rng>>)
                    {
                        RANGES_EXPECT(cur != end);
                        bool const match = *cur == val_;
                        if (match) ++cur;
                        return std::pair<bool, iterator_t<Rng>>{match, cur};
                    }
                };
                template<typename Rng, typename Sub>
                struct subrange_pred
                {
                    all_t<Sub> sub_;
                    range_difference_type_t<Sub> len_;

                    subrange_pred() = default;
                    subrange_pred(Sub &&sub)
                      : sub_(all(static_cast<Sub &&>(sub))), len_(distance(sub_))
                    {}
                    template<typename S>
                    auto operator()(iterator_t<Rng> cur, S end) const ->
                        CPP_ret(std::pair<bool, iterator_t<Rng>>)(
                            requires Sentinel<S, iterator_t<Rng>>)
                    {
                        using P = std::pair<bool, iterator_t<Rng>>;
                        RANGES_EXPECT(cur != end);
                        if((bool) SizedSentinel<S, iterator_t<Rng>> && distance(cur, end) < len_)
                            return P{false, cur};
                        auto pat_cur = ranges::begin(sub_);
                        auto pat_end = ranges::end(sub_);
                        for(;; ++cur, ++pat_cur)
                        {
                            if(pat_cur == pat_end)
                                return P{true, cur};
                            if(cur == end || !(*cur == *pat_cur))
                                return P{false, cur};
                        }
                    }
                };
            public:
                template<typename Rng, typename Fun>
                auto operator()(Rng &&rng, Fun fun) const ->
                    CPP_ret(split_view<all_t<Rng>, Fun>)(
                        requires SplitOnFunction<Rng, Fun>)
                {
                    return {all(static_cast<Rng &&>(rng)), std::move(fun)};
                }
                template<typename Rng, typename Fun>
                auto operator()(Rng &&rng, Fun fun) const ->
                    CPP_ret(split_view<all_t<Rng>, predicate_pred<Rng, Fun>>)(
                        requires SplitOnPredicate<Rng, Fun>)
                {
                    return {all(static_cast<Rng &&>(rng)), predicate_pred<Rng, Fun>{std::move(fun)}};
                }
                template<typename Rng>
                auto operator()(Rng &&rng, range_value_type_t<Rng> val) const ->
                    CPP_ret(split_view<all_t<Rng>, element_pred<Rng>>)(
                        requires SplitOnElement<Rng>)
                {
                    return {all(static_cast<Rng &&>(rng)), {std::move(val)}};
                }
                template<typename Rng, typename Sub>
                auto operator()(Rng &&rng, Sub &&sub) const ->
                    CPP_ret(split_view<all_t<Rng>, subrange_pred<Rng, Sub>>)(
                        requires SplitOnSubRange<Rng, Sub>)
                {
                    return {all(static_cast<Rng &&>(rng)), {static_cast<Sub &&>(sub)}};
                }

            #ifndef RANGES_DOXYGEN_INVOKED
                template<typename Rng, typename T>
                auto operator()(Rng &&, T &&) const volatile ->
                    CPP_ret(void)(
                        requires not ConvertibleTo<T, range_value_type_t<Rng>>)
                {
                    CPP_assert_msg(ForwardRange<Rng>,
                        "The object on which view::split operates must be a model of the "
                        "ForwardRange concept.");
                    CPP_assert_msg(ConvertibleTo<T, range_value_type_t<Rng>>,
                        "The delimiter argument to view::split must be one of the following: "
                        "(1) A single element of the range's value type, where the value type is a "
                        "model of the Regular concept, "
                        "(2) A ForwardRange whose value type is EqualityComparableWith to the input "
                        "range's value type, "
                        "(3) A Predicate that is callable with one argument of the range's reference "
                        "type, or "
                        "(4) A Callable that accepts two arguments, the range's iterator "
                        "and sentinel, and that returns a std::pair<bool, I> where I is the "
                        "input range's iterator type.");
                }
            #endif
            };

            /// \relates split_fn
            /// \ingroup group-views
            RANGES_INLINE_VARIABLE(view<split_fn>, split)
        }
        /// @}
    }
}

RANGES_SATISFY_BOOST_RANGE(::ranges::v3::split_view)

#endif<|MERGE_RESOLUTION|>--- conflicted
+++ resolved
@@ -118,9 +118,9 @@
                 }
             public:
                 cursor() = default;
-                template<bool Other,
-                    CONCEPT_REQUIRES_(IsConst && !Other)>
-                cursor(cursor<Other> that)
+                template<bool Other>
+                CPP_ctor(cursor)(cursor<Other> that)(
+                    requires IsConst && !Other)
                   : cursor{std::move(that.cur_), std::move(that.last_), std::move(that.fun_)}
                 {}
             };
@@ -128,17 +128,10 @@
             {
                 return {fun_, ranges::begin(rng_), ranges::end(rng_)};
             }
-<<<<<<< HEAD
-            CPP_member
+            template<typename CRng = Rng const>
             auto begin_cursor() const -> CPP_ret(cursor<true>)(
-                requires Invocable<Fun const&, iterator_t<Rng>,
-                    sentinel_t<Rng>> && Range<Rng const>)
-=======
-            template<typename CRng = Rng const,
-                CONCEPT_REQUIRES_(Range<CRng>() &&
-                    Invocable<Fun const&, iterator_t<CRng>, sentinel_t<CRng>>())>
-            cursor<true> begin_cursor() const
->>>>>>> 09934ecf
+                requires Range<CRng> &&
+                    Invocable<Fun const&, iterator_t<CRng>, sentinel_t<CRng>>)
             {
                 return {fun_, ranges::begin(rng_), ranges::end(rng_)};
             }
