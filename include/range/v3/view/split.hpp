/// \file
// Range v3 library
//
//  Copyright Eric Niebler 2013-present
//
//  Use, modification and distribution is subject to the
//  Boost Software License, Version 1.0. (See accompanying
//  file LICENSE_1_0.txt or copy at
//  http://www.boost.org/LICENSE_1_0.txt)
//
// Project home: https://github.com/ericniebler/range-v3
//

#ifndef RANGES_V3_VIEW_SPLIT_HPP
#define RANGES_V3_VIEW_SPLIT_HPP

#include <utility>
#include <type_traits>
#include <meta/meta.hpp>
#include <range/v3/detail/satisfy_boost_range.hpp>
#include <range/v3/range_fwd.hpp>
#include <range/v3/begin_end.hpp>
#include <range/v3/iterator_range.hpp>
#include <range/v3/range_traits.hpp>
#include <range/v3/range_concepts.hpp>
#include <range/v3/view_facade.hpp>
#include <range/v3/utility/iterator.hpp>
#include <range/v3/utility/functional.hpp>
#include <range/v3/utility/semiregular.hpp>
#include <range/v3/utility/static_const.hpp>
#include <range/v3/algorithm/adjacent_find.hpp>
#include <range/v3/view/view.hpp>
#include <range/v3/view/all.hpp>
#include <range/v3/view/iota.hpp>
#include <range/v3/view/indirect.hpp>
#include <range/v3/view/take_while.hpp>
#include <range/v3/algorithm/find_if_not.hpp>

namespace ranges
{
    inline namespace v3
    {
        /// \addtogroup group-views
        /// @{
        template<typename Rng, typename Fun>
        struct split_view
          : view_facade<
                split_view<Rng, Fun>,
                is_finite<Rng>::value ? finite : range_cardinality<Rng>::value>
        {
        private:
            friend range_access;
            Rng rng_;
            semiregular_t<Fun> fun_;

            template<bool IsConst>
            struct cursor
            {
            private:
                friend range_access;
                friend split_view;
                bool zero_;
                iterator_t<Rng> cur_;
                sentinel_t<Rng> last_;
                using fun_ref_t = semiregular_ref_or_val_t<Fun, IsConst>;
                fun_ref_t fun_;

                struct search_pred
                {
                    bool zero_;
                    iterator_t<Rng> first_;
                    sentinel_t<Rng> last_;
                    fun_ref_t fun_;
                    bool operator()(iterator_t<Rng> cur) const
                    {
                        return (zero_ && cur == first_) || (cur != last_ && !invoke(fun_, cur, last_).first);
                    }
                };
                using reference_ =
                    indirect_view<take_while_view<iota_view<iterator_t<Rng>>, search_pred>>;
                reference_ read() const
                {
                    return reference_{{view::iota(cur_), {zero_, cur_, last_, fun_}}};
                }
                void next()
                {
                    RANGES_EXPECT(cur_ != last_);
                    // If the last match consumed zero elements, bump the position.
                    advance(cur_, (int)zero_, last_);
                    zero_ = false;
                    for(; cur_ != last_; ++cur_)
                    {
                        auto p = invoke(fun_, cur_, last_);
                        if(p.first)
                        {
                            zero_ = (cur_ == p.second);
                            cur_ = p.second;
                            return;
                        }
                    }
                }
                bool equal(default_sentinel) const
                {
                    return cur_ == last_;
                }
                bool equal(cursor const &that) const
                {
                    return cur_ == that.cur_;
                }
                cursor(fun_ref_t fun, iterator_t<Rng> first, sentinel_t<Rng> last)
                  : cur_(first), last_(last), fun_(fun)
                {
                    // For skipping an initial zero-length match
                    auto p = invoke(fun, first, ranges::next(first));
                    zero_ = p.first && first == p.second;
                }
            public:
                cursor() = default;
            };
            cursor<false> begin_cursor()
            {
                return {fun_, ranges::begin(rng_), ranges::end(rng_)};
            }
            CONCEPT_requires(Invocable<Fun const&, iterator_t<Rng>,
                sentinel_t<Rng>>() && Range<Rng const>())
            (cursor<true>) begin_cursor() const
            {
                return {fun_, ranges::begin(rng_), ranges::end(rng_)};
            }
        public:
            split_view() = default;
            split_view(Rng rng, Fun fun)
              : rng_(std::move(rng))
              , fun_(std::move(fun))
            {}
        };

        namespace view
        {
            struct split_fn
            {
            private:
                friend view_access;
                template<typename T>
                static auto bind(split_fn split, T &&t)
                RANGES_DECLTYPE_AUTO_RETURN
                (
                    make_pipeable(std::bind(split, std::placeholders::_1, bind_forward<T>(t)))
                )
                template<typename Rng, typename Pred>
                struct predicate_pred
                {
                    semiregular_t<Pred> pred_;

                    template<class S, CONCEPT_REQUIRES_(Sentinel<S, iterator_t<Rng>>())>
                    std::pair<bool, iterator_t<Rng>>
                    operator()(iterator_t<Rng> cur, S end) const
                    {
                        auto where = ranges::find_if_not(cur, end, std::ref(pred_));
                        return std::pair<bool, iterator_t<Rng>>{cur != where, where};
                    }
                };
                template<typename Rng>
                struct element_pred
                {
                    range_value_type_t<Rng> val_;

                    template<class S, CONCEPT_REQUIRES_(Sentinel<S, iterator_t<Rng>>())>
                    std::pair<bool, iterator_t<Rng>>
                    operator()(iterator_t<Rng> cur, S end) const
                    {
                        RANGES_EXPECT(cur != end);
                        bool const match = *cur == val_;
                        if (match) ++cur;
                        return std::pair<bool, iterator_t<Rng>>{match, cur};
                    }
                };
                template<typename Rng, typename Sub>
                struct subrange_pred
                {
                    all_t<Sub> sub_;
                    range_difference_type_t<Sub> len_;

                    subrange_pred() = default;
                    subrange_pred(Sub &&sub)
                      : sub_(all(static_cast<Sub &&>(sub))), len_(distance(sub_))
                    {}
                    template<class S, CONCEPT_REQUIRES_(Sentinel<S, iterator_t<Rng>>())>
                    std::pair<bool, iterator_t<Rng>>
                    operator()(iterator_t<Rng> cur, S end) const
                    {
                        using P = std::pair<bool, iterator_t<Rng>>;
                        RANGES_EXPECT(cur != end);
<<<<<<< HEAD
                        if((bool)SizedSentinel<sentinel_t<Rng>, iterator_t<Rng>>() &&
                            distance(cur, end) < len_)
                            return {false, cur};
=======
                        if(SizedSentinel<S, iterator_t<Rng>>() && distance(cur, end) < len_)
                            return P{false, cur};
>>>>>>> 1a9701d6
                        auto pat_cur = ranges::begin(sub_);
                        auto pat_end = ranges::end(sub_);
                        for(;; ++cur, ++pat_cur)
                        {
                            if(pat_cur == pat_end)
                                return P{true, cur};
                            if(cur == end || !(*cur == *pat_cur))
                                return P{false, cur};
                        }
                    }
                };
            public:
<<<<<<< HEAD
                CONCEPT_def
                (
                    template(typename Rng, typename Fun)
                    concept SplitOnFunction,
                        ForwardRange<Rng>() &&
                        Invocable<Fun&, iterator_t<Rng>, sentinel_t<Rng>>() &&
                        CopyConstructible<Fun>() &&
                        ConvertibleTo<
                            result_of_t<Fun&(iterator_t<Rng>, sentinel_t<Rng>)>,
                            std::pair<bool, iterator_t<Rng>>>()
                );
                CONCEPT_def
                (
                    template(typename Rng, typename Fun)
                    concept SplitOnPredicate,
                        ForwardRange<Rng>() &&
                        Predicate<Fun const&, range_reference_t<Rng>>() &&
                        CopyConstructible<Fun>()
                );
                CONCEPT_def
                (
                    template(typename Rng)
                    concept SplitOnElement,
                        ForwardRange<Rng>() &&
                        Regular<range_value_type_t<Rng>>()
                );
                CONCEPT_def
                (
                    template(typename Rng, typename Sub)
                    concept SplitOnSubRange,
                        ForwardRange<Rng>() &&
                        ForwardRange<Sub>() &&
                        EqualityComparableWith<range_value_type_t<Rng>, range_value_type_t<Sub>>()
                );
=======
                template<typename Rng, typename Fun>
                using FunctionConcept = meta::and_<
                    ForwardRange<Rng>,
                    Invocable<Fun&, iterator_t<Rng>, sentinel_t<Rng>>,
                    Invocable<Fun&, iterator_t<Rng>, iterator_t<Rng>>,
                    CopyConstructible<Fun>,
                    ConvertibleTo<
                        result_of_t<Fun&(iterator_t<Rng>, sentinel_t<Rng>)>,
                        std::pair<bool, iterator_t<Rng>>>>;

                template<typename Rng, typename Fun>
                using PredicateConcept = meta::and_<
                    ForwardRange<Rng>,
                    Predicate<Fun const&, range_reference_t<Rng>>,
                    CopyConstructible<Fun>>;

                template<typename Rng>
                using ElementConcept = meta::and_<
                    ForwardRange<Rng>,
                    Regular<range_value_type_t<Rng>>>;

                template<typename Rng, typename Sub>
                using SubRangeConcept = meta::and_<
                    ForwardRange<Rng>,
                    ForwardRange<Sub>,
                    EqualityComparable<range_value_type_t<Rng>, range_value_type_t<Sub>>>;
>>>>>>> 1a9701d6

                CONCEPT_template(typename Rng, typename Fun)(
                    requires SplitOnFunction<Rng, Fun>())
                (split_view<all_t<Rng>, Fun>) operator()(Rng &&rng, Fun fun) const
                {
                    return {all(static_cast<Rng &&>(rng)), std::move(fun)};
                }
                CONCEPT_template(typename Rng, typename Fun)(
                    requires SplitOnPredicate<Rng, Fun>())
                (split_view<all_t<Rng>, predicate_pred<Rng, Fun>>) operator()(Rng &&rng, Fun fun) const
                {
                    return {all(static_cast<Rng &&>(rng)), predicate_pred<Rng, Fun>{std::move(fun)}};
                }
                CONCEPT_template(typename Rng)(
                    requires SplitOnElement<Rng>())
                (split_view<all_t<Rng>, element_pred<Rng>>) operator()(Rng &&rng, range_value_type_t<Rng> val) const
                {
                    return {all(static_cast<Rng &&>(rng)), {std::move(val)}};
                }
                CONCEPT_template(typename Rng, typename Sub)(
                    requires SplitOnSubRange<Rng, Sub>())
                (split_view<all_t<Rng>, subrange_pred<Rng, Sub>>) operator()(Rng &&rng, Sub &&sub) const
                {
                    return {all(static_cast<Rng &&>(rng)), {static_cast<Sub &&>(sub)}};
                }

            #ifndef RANGES_DOXYGEN_INVOKED
                CONCEPT_template(typename Rng, typename T)(
                    requires !ConvertibleTo<T, range_value_type_t<Rng>>())
                (void) operator()(Rng &&, T &&) const volatile
                {
                    CONCEPT_assert_msg(ForwardRange<Rng>(),
                        "The object on which view::split operates must be a model of the "
                        "ForwardRange concept.");
                    CONCEPT_assert_msg(ConvertibleTo<T, range_value_type_t<Rng>>(),
                        "The delimiter argument to view::split must be one of the following: "
                        "(1) A single element of the range's value type, where the value type is a "
                        "model of the Regular concept, "
                        "(2) A ForwardRange whose value type is EqualityComparableWith to the input "
                        "range's value type, "
                        "(3) A Predicate that is callable with one argument of the range's reference "
                        "type, or "
                        "(4) A Callable that accepts two arguments, the range's iterator "
                        "and sentinel, and that returns a std::pair<bool, I> where I is the "
                        "input range's iterator type.");
                }
            #endif
            };

            /// \relates split_fn
            /// \ingroup group-views
            RANGES_INLINE_VARIABLE(view<split_fn>, split)
        }
        /// @}
    }
}

RANGES_SATISFY_BOOST_RANGE(::ranges::v3::split_view)

#endif<|MERGE_RESOLUTION|>--- conflicted
+++ resolved
@@ -152,8 +152,9 @@
                 {
                     semiregular_t<Pred> pred_;
 
-                    template<class S, CONCEPT_REQUIRES_(Sentinel<S, iterator_t<Rng>>())>
-                    std::pair<bool, iterator_t<Rng>>
+                    CONCEPT_template(class S)(
+                        requires Sentinel<S, iterator_t<Rng>>())
+                    (std::pair<bool, iterator_t<Rng>>)
                     operator()(iterator_t<Rng> cur, S end) const
                     {
                         auto where = ranges::find_if_not(cur, end, std::ref(pred_));
@@ -165,8 +166,9 @@
                 {
                     range_value_type_t<Rng> val_;
 
-                    template<class S, CONCEPT_REQUIRES_(Sentinel<S, iterator_t<Rng>>())>
-                    std::pair<bool, iterator_t<Rng>>
+                    CONCEPT_template(class S)(
+                        requires Sentinel<S, iterator_t<Rng>>())
+                    (std::pair<bool, iterator_t<Rng>>)
                     operator()(iterator_t<Rng> cur, S end) const
                     {
                         RANGES_EXPECT(cur != end);
@@ -185,20 +187,15 @@
                     subrange_pred(Sub &&sub)
                       : sub_(all(static_cast<Sub &&>(sub))), len_(distance(sub_))
                     {}
-                    template<class S, CONCEPT_REQUIRES_(Sentinel<S, iterator_t<Rng>>())>
-                    std::pair<bool, iterator_t<Rng>>
+                    CONCEPT_template(class S)(
+                        requires Sentinel<S, iterator_t<Rng>>())
+                    (std::pair<bool, iterator_t<Rng>>)
                     operator()(iterator_t<Rng> cur, S end) const
                     {
                         using P = std::pair<bool, iterator_t<Rng>>;
                         RANGES_EXPECT(cur != end);
-<<<<<<< HEAD
-                        if((bool)SizedSentinel<sentinel_t<Rng>, iterator_t<Rng>>() &&
-                            distance(cur, end) < len_)
-                            return {false, cur};
-=======
-                        if(SizedSentinel<S, iterator_t<Rng>>() && distance(cur, end) < len_)
+                        if((bool) SizedSentinel<S, iterator_t<Rng>>() && distance(cur, end) < len_)
                             return P{false, cur};
->>>>>>> 1a9701d6
                         auto pat_cur = ranges::begin(sub_);
                         auto pat_end = ranges::end(sub_);
                         for(;; ++cur, ++pat_cur)
@@ -211,13 +208,13 @@
                     }
                 };
             public:
-<<<<<<< HEAD
                 CONCEPT_def
                 (
                     template(typename Rng, typename Fun)
                     concept SplitOnFunction,
                         ForwardRange<Rng>() &&
                         Invocable<Fun&, iterator_t<Rng>, sentinel_t<Rng>>() &&
+                        Invocable<Fun&, iterator_t<Rng>, iterator_t<Rng>>() &&
                         CopyConstructible<Fun>() &&
                         ConvertibleTo<
                             result_of_t<Fun&(iterator_t<Rng>, sentinel_t<Rng>)>,
@@ -246,34 +243,6 @@
                         ForwardRange<Sub>() &&
                         EqualityComparableWith<range_value_type_t<Rng>, range_value_type_t<Sub>>()
                 );
-=======
-                template<typename Rng, typename Fun>
-                using FunctionConcept = meta::and_<
-                    ForwardRange<Rng>,
-                    Invocable<Fun&, iterator_t<Rng>, sentinel_t<Rng>>,
-                    Invocable<Fun&, iterator_t<Rng>, iterator_t<Rng>>,
-                    CopyConstructible<Fun>,
-                    ConvertibleTo<
-                        result_of_t<Fun&(iterator_t<Rng>, sentinel_t<Rng>)>,
-                        std::pair<bool, iterator_t<Rng>>>>;
-
-                template<typename Rng, typename Fun>
-                using PredicateConcept = meta::and_<
-                    ForwardRange<Rng>,
-                    Predicate<Fun const&, range_reference_t<Rng>>,
-                    CopyConstructible<Fun>>;
-
-                template<typename Rng>
-                using ElementConcept = meta::and_<
-                    ForwardRange<Rng>,
-                    Regular<range_value_type_t<Rng>>>;
-
-                template<typename Rng, typename Sub>
-                using SubRangeConcept = meta::and_<
-                    ForwardRange<Rng>,
-                    ForwardRange<Sub>,
-                    EqualityComparable<range_value_type_t<Rng>, range_value_type_t<Sub>>>;
->>>>>>> 1a9701d6
 
                 CONCEPT_template(typename Rng, typename Fun)(
                     requires SplitOnFunction<Rng, Fun>())
