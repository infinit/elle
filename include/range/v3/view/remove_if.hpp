/// \file
// Range v3 library
//
//  Copyright Eric Niebler 2013-present
//
//  Use, modification and distribution is subject to the
//  Boost Software License, Version 1.0. (See accompanying
//  file LICENSE_1_0.txt or copy at
//  http://www.boost.org/LICENSE_1_0.txt)
//
// Project home: https://github.com/ericniebler/range-v3
//

#ifndef RANGES_V3_VIEW_REMOVE_IF_HPP
#define RANGES_V3_VIEW_REMOVE_IF_HPP

#include <type_traits>
#include <utility>
#include <meta/meta.hpp>
#include <range/v3/begin_end.hpp>
#include <range/v3/range_concepts.hpp>
#include <range/v3/range_fwd.hpp>
#include <range/v3/range_traits.hpp>
#include <range/v3/view_adaptor.hpp>
#include <range/v3/detail/satisfy_boost_range.hpp>
#include <range/v3/utility/box.hpp>
#include <range/v3/utility/optional.hpp>
#include <range/v3/utility/semiregular.hpp>
#include <range/v3/utility/static_const.hpp>
#include <range/v3/view/view.hpp>

RANGES_DISABLE_WARNINGS

namespace ranges
{
    inline namespace v3
    {
        /// \addtogroup group-views
        /// @{
        template<typename Rng, typename Pred>
        struct RANGES_EMPTY_BASES remove_if_view
          : view_adaptor<
                remove_if_view<Rng, Pred>,
                Rng,
                is_finite<Rng>::value ? finite : range_cardinality<Rng>::value>
          , private box<semiregular_t<Pred>>
        {
            remove_if_view() = default;
            constexpr remove_if_view(Rng rng, Pred pred)
              : remove_if_view::view_adaptor{detail::move(rng)}
              , remove_if_view::box(detail::move(pred))
            {}
        private:
            friend range_access;

            struct adaptor : adaptor_base
            {
                adaptor() = default;
                constexpr adaptor(remove_if_view &rng) noexcept
                  : rng_(&rng)
                {}
                static constexpr /*c++14*/ iterator_t<Rng> begin(remove_if_view &rng)
                {
                    return *rng.begin_;
                }
                constexpr /*c++14*/ void next(iterator_t<Rng> &it) const
                {
                    RANGES_ASSERT(it != ranges::end(rng_->base()));
                    rng_->satisfy_forward(++it);
                }
                CPP_member
                constexpr /*c++14*/ auto prev(iterator_t<Rng> &it) const ->
                    CPP_ret(void)(
                        requires BidirectionalRange<Rng>)
                {
                    rng_->satisfy_reverse(it);
                }
                void advance() = delete;
                void distance_to() = delete;
            private:
                remove_if_view *rng_;
            };
            constexpr /*c++14*/ adaptor begin_adaptor()
            {
                cache_begin();
                return {*this};
            }
            CPP_member
            constexpr auto end_adaptor() const noexcept ->
                CPP_ret(adaptor_base)(
                    requires not CommonRange<Rng>)
            {
                return {};
            }
            CPP_member
            constexpr /*c++14*/ auto end_adaptor() ->
                CPP_ret(adaptor)(
                    requires CommonRange<Rng>)
            {
                if(BidirectionalRange<Rng>)
                    cache_begin();
                return {*this};
            }

            constexpr /*c++14*/ void satisfy_forward(iterator_t<Rng> &it)
            {
                auto const last = ranges::end(this->base());
                auto &pred = this->remove_if_view::box::get();
                while (it != last && invoke(pred, *it))
                    ++it;
            }
            constexpr /*c++14*/ void satisfy_reverse(iterator_t<Rng> &it)
            {
                RANGES_ASSERT(begin_);
                auto const &first = *begin_;
                auto &pred = this->remove_if_view::box::get();
                do
                {
                    RANGES_ASSERT(it != first); (void)first;
                    --it;
                } while(invoke(pred, *it));
            }

            constexpr /*c++14*/ void cache_begin()
            {
                if(begin_) return;
                auto it = ranges::begin(this->base());
                satisfy_forward(it);
                begin_.emplace(std::move(it));
            }

            detail::non_propagating_cache<iterator_t<Rng>> begin_;
        };

        namespace view
        {
            /// \cond
            template<typename Modifier>
            struct remove_if_fn_
            {
            private:
                friend view_access;
                template<typename Pred>
<<<<<<< HEAD
                static auto bind(remove_if_fn remove_if, Pred pred)
                {
                    return make_pipeable(std::bind(remove_if, std::placeholders::_1,
                        protect(std::move(pred))));
                }
            public:
                template<typename Rng, typename Pred>
                constexpr /*c++14*/ auto operator()(Rng &&rng, Pred pred) const ->
                    CPP_ret(remove_if_view<all_t<Rng>, Pred>)(
                        requires ViewableRange<Rng> && InputRange<Rng> &&
                            IndirectUnaryPredicate<Pred, iterator_t<Rng>>)
                {
                    return remove_if_view<all_t<Rng>, Pred>{
                        all(static_cast<Rng &&>(rng)), std::move(pred)};
=======
                static auto bind(remove_if_fn_ remove_if, Pred pred)
                RANGES_DECLTYPE_AUTO_RETURN_NOEXCEPT
                (
                    make_pipeable(std::bind(remove_if, std::placeholders::_1,
                        protect(std::move(pred))))
                )

                template<typename Pred, typename Proj>
                static auto bind(remove_if_fn_ remove_if, Pred pred, Proj proj)
                RANGES_DECLTYPE_AUTO_RETURN_NOEXCEPT
                (
                    make_pipeable(std::bind(remove_if, std::placeholders::_1,
                        protect(std::move(pred)), protect(std::move(proj))))
                )
            public:
                template<typename Rng, typename Pred, typename Proj = ident>
                using Constraint = meta::and_<
                    InputRange<Rng>,
                    IndirectPredicate<Pred, projected<iterator_t<Rng>, Proj>>>;

                template<typename Rng, typename Pred,
                    typename M = detail::decay_t<invoke_result_t<Modifier, Pred>>,
                    CONCEPT_REQUIRES_(Constraint<Rng, Pred>())>
                RANGES_CXX14_CONSTEXPR
                auto operator()(Rng &&rng, Pred&& pred) const
                RANGES_DECLTYPE_AUTO_RETURN_NOEXCEPT
                (
                    remove_if_view<all_t<Rng>, M>{
                        all(static_cast<Rng &&>(rng)),
                        Modifier{}(std::move(pred))
                    }
                )

                template<typename Rng, typename Pred, typename Proj,
                    typename M = detail::decay_t<invoke_result_t<Modifier, Pred>>,
                    CONCEPT_REQUIRES_(Constraint<Rng, Pred, Proj>())>
                RANGES_CXX14_CONSTEXPR
                auto operator()(Rng &&rng, Pred pred, Proj proj) const
                RANGES_DECLTYPE_AUTO_RETURN_NOEXCEPT
                (
                    remove_if_view<all_t<Rng>, composed<M, Proj>>{
                        all(static_cast<Rng &&>(rng)),
                        compose(Modifier{}(std::move(pred)), std::move(proj))
                    }
                )

            #ifndef RANGES_DOXYGEN_INVOKED
                template<typename Rng, typename Pred,
                    CONCEPT_REQUIRES_(!Constraint<Rng, Pred>())>
                void operator()(Rng &&, Pred) const
                {
                    CONCEPT_ASSERT_MSG(InputRange<Rng>(),
                        "The first argument to view::remove_if/filter must "
                        "be a model of the InputRange concept");
                    using Itr = iterator_t<Rng>;
                    CONCEPT_ASSERT_MSG(IndirectPredicate<Pred, Itr>(),
                        "The second argument to view::remove_if/filter must "
                        "accept arguments of the range's value type.");
                }

                template<typename Rng, typename Pred, typename Proj,
                    CONCEPT_REQUIRES_(!Constraint<Rng, Pred, Proj>())>
                void operator()(Rng &&, Pred, Proj) const
                {
                    CONCEPT_ASSERT_MSG(InputRange<Rng>(),
                        "The first argument to view::remove_if/filter must "
                        "be a model of the InputRange concept");
                    using Itr = iterator_t<Rng>;
                    CONCEPT_ASSERT_MSG(IndirectInvocable<Proj, Itr>(),
                        "The projection function must accept arguments of the iterator's "
                        "value type, reference type, and common reference type.");
                    CONCEPT_ASSERT_MSG(IndirectPredicate<Pred, projected<Itr, Proj>>(),
                        "The second argument to view::remove_if/filter must accept values "
                        "returned by the projection function.");
>>>>>>> 1d86e6f8
                }
            };
            /// \endcond

            /// Given a source range, unary predicate, and optional projection,
            /// present a view of the elements that do not satisfy the predicate.
            using remove_if_fn = remove_if_fn_<ident>;

            /// \relates remove_if_fn
            /// \ingroup group-views
            RANGES_INLINE_VARIABLE(view<remove_if_fn>, remove_if)
        }
        /// @}
    }
}

RANGES_RE_ENABLE_WARNINGS

RANGES_SATISFY_BOOST_RANGE(::ranges::v3::remove_if_view)

#endif<|MERGE_RESOLUTION|>--- conflicted
+++ resolved
@@ -141,104 +141,48 @@
             private:
                 friend view_access;
                 template<typename Pred>
-<<<<<<< HEAD
-                static auto bind(remove_if_fn remove_if, Pred pred)
+                static auto bind(remove_if_fn_ remove_if, Pred pred)
                 {
                     return make_pipeable(std::bind(remove_if, std::placeholders::_1,
                         protect(std::move(pred))));
                 }
+                template<typename Pred, typename Proj>
+                static auto bind(remove_if_fn_ remove_if, Pred pred, Proj proj)
+                {
+                    return make_pipeable(std::bind(remove_if, std::placeholders::_1,
+                        protect(std::move(pred)), protect(std::move(proj))));
+                }
+                template<typename Pred>
+                using pred_t = detail::decay_t<invoke_result_t<Modifier, Pred>>;
             public:
                 template<typename Rng, typename Pred>
                 constexpr /*c++14*/ auto operator()(Rng &&rng, Pred pred) const ->
-                    CPP_ret(remove_if_view<all_t<Rng>, Pred>)(
+                    CPP_ret(remove_if_view<all_t<Rng>, pred_t<Pred>>)(
                         requires ViewableRange<Rng> && InputRange<Rng> &&
-                            IndirectUnaryPredicate<Pred, iterator_t<Rng>>)
+                            IndirectUnaryPredicate<pred_t<Pred>, iterator_t<Rng>>)
                 {
-                    return remove_if_view<all_t<Rng>, Pred>{
-                        all(static_cast<Rng &&>(rng)), std::move(pred)};
-=======
-                static auto bind(remove_if_fn_ remove_if, Pred pred)
-                RANGES_DECLTYPE_AUTO_RETURN_NOEXCEPT
-                (
-                    make_pipeable(std::bind(remove_if, std::placeholders::_1,
-                        protect(std::move(pred))))
-                )
-
-                template<typename Pred, typename Proj>
-                static auto bind(remove_if_fn_ remove_if, Pred pred, Proj proj)
-                RANGES_DECLTYPE_AUTO_RETURN_NOEXCEPT
-                (
-                    make_pipeable(std::bind(remove_if, std::placeholders::_1,
-                        protect(std::move(pred)), protect(std::move(proj))))
-                )
-            public:
-                template<typename Rng, typename Pred, typename Proj = ident>
-                using Constraint = meta::and_<
-                    InputRange<Rng>,
-                    IndirectPredicate<Pred, projected<iterator_t<Rng>, Proj>>>;
-
-                template<typename Rng, typename Pred,
-                    typename M = detail::decay_t<invoke_result_t<Modifier, Pred>>,
-                    CONCEPT_REQUIRES_(Constraint<Rng, Pred>())>
-                RANGES_CXX14_CONSTEXPR
-                auto operator()(Rng &&rng, Pred&& pred) const
-                RANGES_DECLTYPE_AUTO_RETURN_NOEXCEPT
-                (
-                    remove_if_view<all_t<Rng>, M>{
+                    return remove_if_view<all_t<Rng>, pred_t<Pred>>{
                         all(static_cast<Rng &&>(rng)),
                         Modifier{}(std::move(pred))
-                    }
-                )
-
-                template<typename Rng, typename Pred, typename Proj,
-                    typename M = detail::decay_t<invoke_result_t<Modifier, Pred>>,
-                    CONCEPT_REQUIRES_(Constraint<Rng, Pred, Proj>())>
-                RANGES_CXX14_CONSTEXPR
-                auto operator()(Rng &&rng, Pred pred, Proj proj) const
-                RANGES_DECLTYPE_AUTO_RETURN_NOEXCEPT
-                (
-                    remove_if_view<all_t<Rng>, composed<M, Proj>>{
+                    };
+                }
+                template<typename Rng, typename Pred, typename Proj>
+                constexpr /*c++14*/ auto operator()(Rng &&rng, Pred pred, Proj proj) const ->
+                    CPP_ret(remove_if_view<all_t<Rng>, composed<pred_t<Pred>, Proj>>)(
+                        requires ViewableRange<Rng> && InputRange<Rng> &&
+                            IndirectUnaryPredicate<composed<pred_t<Pred>, Proj>, iterator_t<Rng>>)
+                {
+                    return remove_if_view<all_t<Rng>, composed<pred_t<Pred>, Proj>>{
                         all(static_cast<Rng &&>(rng)),
                         compose(Modifier{}(std::move(pred)), std::move(proj))
-                    }
-                )
-
-            #ifndef RANGES_DOXYGEN_INVOKED
-                template<typename Rng, typename Pred,
-                    CONCEPT_REQUIRES_(!Constraint<Rng, Pred>())>
-                void operator()(Rng &&, Pred) const
-                {
-                    CONCEPT_ASSERT_MSG(InputRange<Rng>(),
-                        "The first argument to view::remove_if/filter must "
-                        "be a model of the InputRange concept");
-                    using Itr = iterator_t<Rng>;
-                    CONCEPT_ASSERT_MSG(IndirectPredicate<Pred, Itr>(),
-                        "The second argument to view::remove_if/filter must "
-                        "accept arguments of the range's value type.");
-                }
-
-                template<typename Rng, typename Pred, typename Proj,
-                    CONCEPT_REQUIRES_(!Constraint<Rng, Pred, Proj>())>
-                void operator()(Rng &&, Pred, Proj) const
-                {
-                    CONCEPT_ASSERT_MSG(InputRange<Rng>(),
-                        "The first argument to view::remove_if/filter must "
-                        "be a model of the InputRange concept");
-                    using Itr = iterator_t<Rng>;
-                    CONCEPT_ASSERT_MSG(IndirectInvocable<Proj, Itr>(),
-                        "The projection function must accept arguments of the iterator's "
-                        "value type, reference type, and common reference type.");
-                    CONCEPT_ASSERT_MSG(IndirectPredicate<Pred, projected<Itr, Proj>>(),
-                        "The second argument to view::remove_if/filter must accept values "
-                        "returned by the projection function.");
->>>>>>> 1d86e6f8
+                    };
                 }
             };
             /// \endcond
 
             /// Given a source range, unary predicate, and optional projection,
             /// present a view of the elements that do not satisfy the predicate.
-            using remove_if_fn = remove_if_fn_<ident>;
+            using remove_if_fn = remove_if_fn_<identity>;
 
             /// \relates remove_if_fn
             /// \ingroup group-views
