--- conflicted
+++ resolved
@@ -132,7 +132,6 @@
                         protect(std::move(fun))))
                 )
             public:
-<<<<<<< HEAD
                 CONCEPT_def
                 (
                     template(typename Rng, typename Fun)
@@ -140,21 +139,10 @@
                         InputRange<Rng>() &&
                         IndirectInvocable<Fun, iterator_t<Rng>, iterator_t<Rng>>() &&
                         ConvertibleTo<
-                            result_of_t<Fun&(
-                                range_common_reference_t<Rng> &&,
-                                range_common_reference_t<Rng> &&)>,
+                            invoke_result_t<Fun &, range_common_reference_t<Rng>,
+                                range_common_reference_t<Rng>>,
                             range_value_type_t<Rng>>()
                 );
-=======
-                template<typename Rng, typename Fun>
-                using Concept = meta::and_<
-                    InputRange<Rng>,
-                    IndirectInvocable<Fun, iterator_t<Rng>, iterator_t<Rng>>,
-                    ConvertibleTo<
-                        invoke_result_t<Fun &, range_common_reference_t<Rng>,
-                            range_common_reference_t<Rng>>,
-                        range_value_type_t<Rng>>>;
->>>>>>> 208413b5
 
                 CONCEPT_template(typename Rng, typename Fun)(
                     requires Concept<Rng, Fun>())
@@ -174,15 +162,9 @@
                         iterator_t<Rng>>(),
                         "The second argument passed to view::partial_sum must be callable with "
                         "two values from the range passed as the first argument.");
-<<<<<<< HEAD
                     CONCEPT_assert_msg(ConvertibleTo<
-                        result_of_t<Fun&(range_common_reference_t<Rng> &&,
-                            range_common_reference_t<Rng> &&)>,
-=======
-                    CONCEPT_ASSERT_MSG(ConvertibleTo<
                         invoke_result_t<Fun &, range_common_reference_t<Rng>,
                             range_common_reference_t<Rng>>,
->>>>>>> 208413b5
                         range_value_type_t<Rng>>(),
                         "The return type of the function passed to view::partial_sum must be "
                         "convertible to the value type of the range.");
