/// \file
// Range v3 library
//
//  Copyright Eric Niebler 2013-present
//
//  Use, modification and distribution is subject to the
//  Boost Software License, Version 1.0. (See accompanying
//  file LICENSE_1_0.txt or copy at
//  http://www.boost.org/LICENSE_1_0.txt)
//
// Project home: https://github.com/ericniebler/range-v3
//

#ifndef RANGES_V3_VIEW_PARTIAL_SUM_HPP
#define RANGES_V3_VIEW_PARTIAL_SUM_HPP

#include <utility>
#include <iterator>
#include <functional>
#include <type_traits>
#include <meta/meta.hpp>
#include <range/v3/detail/satisfy_boost_range.hpp>
#include <range/v3/range_fwd.hpp>
#include <range/v3/size.hpp>
#include <range/v3/begin_end.hpp>
#include <range/v3/range_traits.hpp>
#include <range/v3/view_adaptor.hpp>
#include <range/v3/utility/functional.hpp>
#include <range/v3/utility/semiregular.hpp>
#include <range/v3/utility/static_const.hpp>
#include <range/v3/view/view.hpp>
#include <range/v3/view/all.hpp>

namespace ranges
{
    inline namespace v3
    {
        /// \addtogroup group-views
        /// @{
        template<typename Rng, typename Fun>
        struct partial_sum_view
          : view_adaptor<partial_sum_view<Rng, Fun>, Rng>
        {
        private:
            friend range_access;
            semiregular_t<Fun> fun_;
            using single_pass = meta::bool_<SinglePass<iterator_t<Rng>>>;
            using use_sentinel_t = meta::bool_<!CommonRange<Rng> || single_pass{}>;

            template<bool IsConst>
            struct adaptor : adaptor_base
            {
            private:
                friend struct adaptor<!IsConst>;
                using CRng = meta::const_if_c<IsConst, Rng>;
                using partial_sum_view_t = meta::const_if_c<IsConst, partial_sum_view>;
                semiregular_t<range_value_t<Rng>> sum_;
                partial_sum_view_t *rng_;
            public:
                using single_pass = partial_sum_view::single_pass;
                adaptor() = default;
                adaptor(partial_sum_view_t &rng)
                  : rng_(&rng)
                {}
                template<bool Other>
                constexpr CPP_ctor(adaptor)(adaptor<Other> that)(
                    requires IsConst && (!Other))
                  : sum_(std::move(that.sum_))
                  , rng_(that.rng_)
                {}
                iterator_t<CRng> begin(partial_sum_view_t &)
                {
                    auto &base = rng_->base();
                    auto it = ranges::begin(base);
                    if (it != ranges::end(base))
                        sum_ = *it;
                    return it;
                }
                range_value_t<Rng> read(iterator_t<CRng>) const
                {
                    return sum_;
                }
                void next(iterator_t<CRng> &it)
                {
                    if (++it != ranges::end(rng_->base()))
                    {
                        auto &current = static_cast<range_value_t<Rng> &>(sum_);
                        sum_ = invoke(rng_->fun_, current, *it);
                    }
                }
                void prev() = delete;
            };

            adaptor<false> begin_adaptor()
            {
                return {*this};
            }
            meta::if_<use_sentinel_t, adaptor_base, adaptor<false>> end_adaptor()
            {
                return {*this};
            }
            template<typename CRng = Rng const>
            auto begin_adaptor() const -> CPP_ret(adaptor<true>)(
                requires Range<CRng> &&
                    IndirectInvocable<Fun const &, iterator_t<CRng>, iterator_t<CRng>>)
            {
                return {*this};
            }
            template<typename CRng = Rng const>
            auto end_adaptor() const ->
                CPP_ret(meta::if_<use_sentinel_t, adaptor_base, adaptor<true>>)(
                    requires Range<CRng> &&
                        IndirectInvocable<Fun const &, iterator_t<CRng>, iterator_t<CRng>>)
            {
                return {*this};
            }
        public:
            partial_sum_view() = default;
            partial_sum_view(Rng rng, Fun fun)
              : partial_sum_view::view_adaptor{std::move(rng)}
              , fun_(std::move(fun))
            {}
            CPP_member
            auto CPP_fun(size)() (const
                requires SizedRange<Rng>)
            {
                return ranges::size(this->base());
            }
        };

        namespace view
        {
            struct partial_sum_fn
            {
            private:
                friend view_access;
<<<<<<< HEAD
                template<typename Fun = plus>
                static auto bind(partial_sum_fn partial_sum, Fun fun = {})
=======
                template<typename Fun>
                static auto bind(partial_sum_fn partial_sum, Fun fun)
                RANGES_DECLTYPE_AUTO_RETURN
                (
                    make_pipeable(std::bind(partial_sum, std::placeholders::_1,
                        protect(std::move(fun))))
                )
                template<typename Fun = plus>
                RANGES_DEPRECATED("Use \"ranges::view::partial_sum\" instead of \"ranges::view::partial_sum()\".")
                static auto bind(partial_sum_fn partial_sum)
                RANGES_DECLTYPE_AUTO_RETURN
                (
                    make_pipeable(std::bind(partial_sum, std::placeholders::_1,
                        Fun{}))
                )
            public:
                template<typename Rng, typename Fun>
                using Concept = meta::and_<
                    InputRange<Rng>,
                    IndirectInvocable<Fun, iterator_t<Rng>, iterator_t<Rng>>,
                    ConvertibleTo<
                        invoke_result_t<Fun &, range_common_reference_t<Rng>,
                            range_common_reference_t<Rng>>,
                        range_value_type_t<Rng>>>;

                template<typename Rng, typename Fun = plus,
                    CONCEPT_REQUIRES_(Concept<Rng, Fun>())>
                partial_sum_view<all_t<Rng>, Fun> operator()(Rng && rng, Fun fun = {}) const
>>>>>>> 3277992e
                {
                    return make_pipeable(std::bind(partial_sum, std::placeholders::_1,
                        protect(std::move(fun))));
                }
<<<<<<< HEAD
            public:
                template<typename Rng, typename Fun>
                auto operator()(Rng &&rng, Fun fun) const ->
                    CPP_ret(partial_sum_view<all_t<Rng>, Fun>)(
                        requires InputRange<Rng> &&
                            IndirectInvocable<Fun, iterator_t<Rng>, iterator_t<Rng>> &&
                            ConvertibleTo<
                                indirect_result_t<Fun &, iterator_t<Rng>, iterator_t<Rng>>,
                                range_value_t<Rng>>)
=======

            #ifndef RANGES_DOXYGEN_INVOKED
                template<typename Rng, typename Fun = plus,
                    CONCEPT_REQUIRES_(!Concept<Rng, Fun>())>
                void operator()(Rng &&, Fun = {}) const
>>>>>>> 3277992e
                {
                    return {all(static_cast<Rng &&>(rng)), std::move(fun)};
                }
            };

            /// \relates partial_sum_fn
            /// \ingroup group-views
            RANGES_INLINE_VARIABLE(view<partial_sum_fn>, partial_sum)
        }
        /// @}
    }
}

RANGES_SATISFY_BOOST_RANGE(::ranges::v3::partial_sum_view)

#endif<|MERGE_RESOLUTION|>--- conflicted
+++ resolved
@@ -134,60 +134,28 @@
             {
             private:
                 friend view_access;
-<<<<<<< HEAD
-                template<typename Fun = plus>
-                static auto bind(partial_sum_fn partial_sum, Fun fun = {})
-=======
                 template<typename Fun>
                 static auto bind(partial_sum_fn partial_sum, Fun fun)
-                RANGES_DECLTYPE_AUTO_RETURN
-                (
-                    make_pipeable(std::bind(partial_sum, std::placeholders::_1,
-                        protect(std::move(fun))))
-                )
-                template<typename Fun = plus>
-                RANGES_DEPRECATED("Use \"ranges::view::partial_sum\" instead of \"ranges::view::partial_sum()\".")
-                static auto bind(partial_sum_fn partial_sum)
-                RANGES_DECLTYPE_AUTO_RETURN
-                (
-                    make_pipeable(std::bind(partial_sum, std::placeholders::_1,
-                        Fun{}))
-                )
-            public:
-                template<typename Rng, typename Fun>
-                using Concept = meta::and_<
-                    InputRange<Rng>,
-                    IndirectInvocable<Fun, iterator_t<Rng>, iterator_t<Rng>>,
-                    ConvertibleTo<
-                        invoke_result_t<Fun &, range_common_reference_t<Rng>,
-                            range_common_reference_t<Rng>>,
-                        range_value_type_t<Rng>>>;
-
-                template<typename Rng, typename Fun = plus,
-                    CONCEPT_REQUIRES_(Concept<Rng, Fun>())>
-                partial_sum_view<all_t<Rng>, Fun> operator()(Rng && rng, Fun fun = {}) const
->>>>>>> 3277992e
                 {
                     return make_pipeable(std::bind(partial_sum, std::placeholders::_1,
                         protect(std::move(fun))));
                 }
-<<<<<<< HEAD
+                template<typename Fun = plus>
+                RANGES_DEPRECATED("Use \"ranges::view::partial_sum\" instead of \"ranges::view::partial_sum()\".")
+                static auto bind(partial_sum_fn partial_sum)
+                {
+                    return make_pipeable(std::bind(partial_sum, std::placeholders::_1,
+                        Fun{}));
+                }
             public:
-                template<typename Rng, typename Fun>
-                auto operator()(Rng &&rng, Fun fun) const ->
+                template<typename Rng, typename Fun = plus>
+                auto operator()(Rng &&rng, Fun fun = {}) const ->
                     CPP_ret(partial_sum_view<all_t<Rng>, Fun>)(
                         requires InputRange<Rng> &&
                             IndirectInvocable<Fun, iterator_t<Rng>, iterator_t<Rng>> &&
                             ConvertibleTo<
                                 indirect_result_t<Fun &, iterator_t<Rng>, iterator_t<Rng>>,
                                 range_value_t<Rng>>)
-=======
-
-            #ifndef RANGES_DOXYGEN_INVOKED
-                template<typename Rng, typename Fun = plus,
-                    CONCEPT_REQUIRES_(!Concept<Rng, Fun>())>
-                void operator()(Rng &&, Fun = {}) const
->>>>>>> 3277992e
                 {
                     return {all(static_cast<Rng &&>(rng)), std::move(fun)};
                 }
