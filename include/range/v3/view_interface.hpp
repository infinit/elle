--- conflicted
+++ resolved
@@ -37,15 +37,9 @@
             {
                 From from;
                 To to;
-<<<<<<< HEAD
                 CONCEPT_template(typename F, typename T)(
                     requires ConvertibleTo<F, From>() && ConvertibleTo<T, To>())()
-                slice_bounds(F from, T to)
-=======
-                template<typename F, typename T,
-                    CONCEPT_REQUIRES_(ConvertibleTo<F, From>() && ConvertibleTo<T, To>())>
                 constexpr slice_bounds(F from, T to)
->>>>>>> 9457ee00
                   : from(from), to(to)
                 {}
             };
@@ -55,15 +49,9 @@
             {
                 Int dist_;
 
-<<<<<<< HEAD
                 CONCEPT_template(typename Other)(
                     requires Integral<Other>() && ExplicitlyConvertibleTo<Other, Int>())()
-                operator from_end_<Other> () const
-=======
-                template<typename Other,
-                    CONCEPT_REQUIRES_(Integral<Other>() && ExplicitlyConvertibleTo<Other, Int>())>
                 constexpr operator from_end_<Other> () const
->>>>>>> 9457ee00
                 {
                     return {static_cast<Other>(dist_)};
                 }
@@ -97,37 +85,26 @@
             view_interface &operator=(view_interface &&) = default;
             view_interface &operator=(view_interface const &) = default;
             // A few ways of testing whether a range can be empty:
-<<<<<<< HEAD
-            CONCEPT_requires(True<Cardinality >= 0>())
+            CONCEPT_requires(True<Cardinality >= 0 || Cardinality == infinite>())
             (constexpr bool) empty() const noexcept
             {
                 return Cardinality == 0;
             }
             CONCEPT_template(typename D = Derived)(
-                requires Same<D, Derived>() && True<Cardinality < 0>() && ForwardRange<D const>())
-            (constexpr bool) empty() const
-=======
-            CONCEPT_REQUIRES(Cardinality >= 0 || Cardinality == infinite)
-            constexpr bool empty() const noexcept
-            {
-                return Cardinality == 0;
-            }
-            template<typename D = Derived,
-                CONCEPT_REQUIRES_(Same<D, Derived>() &&
-                    Cardinality < 0 && Cardinality != infinite &&
-                    ForwardRange<D>())>
-            RANGES_CXX14_CONSTEXPR bool empty()
+                requires Same<D, Derived>() &&
+                    True<Cardinality < 0 && Cardinality != infinite>() &&
+                    ForwardRange<D>())
+            (RANGES_CXX14_CONSTEXPR bool) empty()
                 noexcept(noexcept(bool(ranges::begin(std::declval<D &>()) ==
                     ranges::end(std::declval<D &>()))))
             {
                 return ranges::begin(derived()) == ranges::end(derived());
             }
-            template<typename D = Derived,
-                CONCEPT_REQUIRES_(Same<D, Derived>() &&
-                    Cardinality < 0 && Cardinality != infinite &&
-                    ForwardRange<D const>())>
-            constexpr bool empty() const
->>>>>>> 9457ee00
+            CONCEPT_template(typename D = Derived)(
+                requires Same<D, Derived>() &&
+                    True<Cardinality < 0 && Cardinality != infinite>() &&
+                    ForwardRange<D const>())
+            (constexpr bool) empty() const
                 noexcept(noexcept(bool(ranges::begin(std::declval<D const &>()) ==
                     ranges::end(std::declval<D const &>()))))
             {
@@ -157,348 +134,334 @@
             }
             CONCEPT_template(typename D = Derived)(
                 requires Same<D, Derived>() && True<Cardinality < 0>() &&
+                    SizedSentinel<sentinel_t<D>, iterator_t<D>>() &&
+                    ForwardRange<D>())
+            (RANGES_CXX14_CONSTEXPR range_size_type_t<D>) size()
+            {
+                return iter_size(derived().begin(), derived().end());
+            }
+            CONCEPT_template(typename D = Derived)(
+                requires Same<D, Derived>() && True<Cardinality < 0>() &&
                     SizedSentinel<sentinel_t<D const>, iterator_t<D const>>() &&
                     ForwardRange<D const>())
             (constexpr range_size_type_t<D>) size() const
             {
                 return iter_size(derived().begin(), derived().end());
             }
-            template<typename D = Derived,
-                CONCEPT_REQUIRES_(Same<D, Derived>() && Cardinality < 0 &&
-                    SizedSentinel<sentinel_t<D>, iterator_t<D>>() &&
-                    ForwardRange<D>())>
-            RANGES_CXX14_CONSTEXPR range_size_type_t<D> size()
-            {
-                return iter_size(derived().begin(), derived().end());
-            }
             /// Access the first element in a range:
-<<<<<<< HEAD
             CONCEPT_template(typename D = Derived)(
                 requires Same<D, Derived>() && ForwardRange<D>())
-            (range_reference_t<D>) front()
-=======
-            template<typename D = Derived,
-                CONCEPT_REQUIRES_(Same<D, Derived>() && ForwardRange<D>())>
-            RANGES_CXX14_CONSTEXPR range_reference_t<D> front()
->>>>>>> 9457ee00
+            (RANGES_CXX14_CONSTEXPR range_reference_t<D>) front()
             {
                 return *derived().begin();
             }
             /// \overload
-<<<<<<< HEAD
             CONCEPT_template(typename D = Derived)(
                 requires Same<D, Derived>() && ForwardRange<D const>())
-            (range_reference_t<D const>) front() const
-=======
-            template<typename D = Derived,
-                CONCEPT_REQUIRES_(Same<D, Derived>() && ForwardRange<D const>())>
-            constexpr range_reference_t<D const> front() const
->>>>>>> 9457ee00
+            (constexpr range_reference_t<D const>) front() const
             {
                 return *derived().begin();
             }
             /// Access the last element in a range:
-<<<<<<< HEAD
-            CONCEPT_template(typename D = Derived)(
-                requires Same<D, Derived>() && BoundedRange<D>() && BidirectionalRange<D>())
-            (range_reference_t<D>) back()
-=======
-            template<typename D = Derived,
-                CONCEPT_REQUIRES_(Same<D, Derived>() && BoundedRange<D>() && BidirectionalRange<D>())>
-            RANGES_CXX14_CONSTEXPR range_reference_t<D> back()
->>>>>>> 9457ee00
+            CONCEPT_template(typename D = Derived)(
+                requires Same<D, Derived>() &&
+                    BoundedRange<D>() &&
+                    BidirectionalRange<D>())
+            (RANGES_CXX14_CONSTEXPR range_reference_t<D>) back()
             {
                 return *prev(derived().end());
             }
             /// \overload
-<<<<<<< HEAD
-            CONCEPT_template(typename D = Derived)(
-                requires Same<D, Derived>() && BoundedRange<D const>() && BidirectionalRange<D const>())
-            (range_reference_t<D const>) back() const
-=======
-            template<typename D = Derived,
-                CONCEPT_REQUIRES_(Same<D, Derived>() && BoundedRange<D const>() && BidirectionalRange<D const>())>
-            constexpr range_reference_t<D const> back() const
->>>>>>> 9457ee00
+            CONCEPT_template(typename D = Derived)(
+                requires Same<D, Derived>() &&
+                    BoundedRange<D const>() &&
+                    BidirectionalRange<D const>())
+            (constexpr range_reference_t<D const>) back() const
             {
                 return *prev(derived().end());
             }
             /// Simple indexing:
-<<<<<<< HEAD
             CONCEPT_template(typename D = Derived)(
                 requires Same<D, Derived>() && RandomAccessRange<D>())
-            (decltype(std::declval<D &>().begin()[0]))
+            (RANGES_CXX14_CONSTEXPR decltype(std::declval<D &>().begin()[0]))
             operator[](range_difference_type_t<D> n)
-=======
-            template<typename D = Derived,
-                CONCEPT_REQUIRES_(Same<D, Derived>() && RandomAccessRange<D>())>
-            RANGES_CXX14_CONSTEXPR auto operator[](range_difference_type_t<D> n) ->
-                decltype(std::declval<D &>().begin()[n])
->>>>>>> 9457ee00
             {
                 return derived().begin()[n];
             }
             /// \overload
-<<<<<<< HEAD
             CONCEPT_template(typename D = Derived)(
                 requires Same<D, Derived>() && RandomAccessRange<D const>())
-            (decltype(std::declval<D const &>().begin()[0]))
+            (constexpr decltype(std::declval<D const &>().begin()[0]))
             operator[](range_difference_type_t<D> n) const
-=======
-            template<typename D = Derived,
-                CONCEPT_REQUIRES_(Same<D, Derived>() && RandomAccessRange<D const>())>
-            constexpr auto operator[](range_difference_type_t<D> n) const ->
-                decltype(std::declval<D const &>().begin()[n])
->>>>>>> 9457ee00
             {
                 return derived().begin()[n];
             }
             /// Python-ic slicing:
             //      rng[{4,6}]
-<<<<<<< HEAD
-            CONCEPT_template(typename D = Derived, typename Slice = view::slice_fn)(
-                requires Same<D, Derived>())
-            (auto) operator[](detail::slice_bounds<range_difference_type_t<D>> offs) & ->
-=======
-            template<typename D = Derived, typename Slice = view::slice_fn,
-                CONCEPT_REQUIRES_(Same<D, Derived>())>
-            RANGES_CXX14_CONSTEXPR
-            auto operator[](detail::slice_bounds<range_difference_type_t<D>> offs) & ->
->>>>>>> 9457ee00
-                decltype(std::declval<Slice>()(std::declval<D &>(), offs.from, offs.to))
-            {
-                return Slice{}(derived(), offs.from, offs.to);
-            }
-            /// \overload
-<<<<<<< HEAD
-            CONCEPT_template(typename D = Derived, typename Slice = view::slice_fn)(
-                requires Same<D, Derived>())
-            (auto) operator[](detail::slice_bounds<range_difference_type_t<D>> offs) const & ->
-=======
-            template<typename D = Derived, typename Slice = view::slice_fn,
-                CONCEPT_REQUIRES_(Same<D, Derived>())>
-            constexpr
-            auto operator[](detail::slice_bounds<range_difference_type_t<D>> offs) const & ->
->>>>>>> 9457ee00
-                decltype(std::declval<Slice>()(std::declval<D const &>(), offs.from, offs.to))
-            {
-                return Slice{}(derived(), offs.from, offs.to);
-            }
-            /// \overload
-<<<<<<< HEAD
-            CONCEPT_template(typename D = Derived, typename Slice = view::slice_fn)(
-                requires Same<D, Derived>())
-            (auto) operator[](detail::slice_bounds<range_difference_type_t<D>> offs) && ->
-=======
-            template<typename D = Derived, typename Slice = view::slice_fn,
-                CONCEPT_REQUIRES_(Same<D, Derived>())>
-            RANGES_CXX14_CONSTEXPR
-            auto operator[](detail::slice_bounds<range_difference_type_t<D>> offs) && ->
->>>>>>> 9457ee00
-                decltype(std::declval<Slice>()(std::declval<D>(), offs.from, offs.to))
+            CONCEPT_template(typename D = Derived, typename Slice = view::slice_fn)(
+                requires Same<D, Derived>() &&
+                    Invocable<
+                        Slice,
+                        D &,
+                        range_difference_type_t<D>,
+                        range_difference_type_t<D>>())
+            (RANGES_CXX14_CONSTEXPR
+            invoke_result_t<
+                Slice,
+                D &,
+                range_difference_type_t<D>,
+                range_difference_type_t<D>>)
+            operator[](detail::slice_bounds<range_difference_type_t<D>> offs) &
+            {
+                return Slice{}(derived(), offs.from, offs.to);
+            }
+            /// \overload
+            CONCEPT_template(typename D = Derived, typename Slice = view::slice_fn)(
+                requires Same<D, Derived>() &&
+                    Invocable<
+                        Slice,
+                        D const &,
+                        range_difference_type_t<D>,
+                        range_difference_type_t<D>>())
+            (constexpr
+            invoke_result_t<
+                Slice,
+                D const &,
+                range_difference_type_t<D>,
+                range_difference_type_t<D>>)
+            operator[](detail::slice_bounds<range_difference_type_t<D>> offs) const &
+            {
+                return Slice{}(derived(), offs.from, offs.to);
+            }
+            /// \overload
+            CONCEPT_template(typename D = Derived, typename Slice = view::slice_fn)(
+                requires Same<D, Derived>() &&
+                    Invocable<
+                        Slice,
+                        D,
+                        range_difference_type_t<D>,
+                        range_difference_type_t<D>>())
+            (RANGES_CXX14_CONSTEXPR
+            invoke_result_t<
+                Slice,
+                D,
+                range_difference_type_t<D>,
+                range_difference_type_t<D>>)
+            operator[](detail::slice_bounds<range_difference_type_t<D>> offs) &&
             {
                 return Slice{}(detail::move(derived()), offs.from, offs.to);
             }
             //      rng[{4,end-2}]
             /// \overload
-<<<<<<< HEAD
-            CONCEPT_template(typename D = Derived, typename Slice = view::slice_fn)(
-                requires Same<D, Derived>())
-            (auto) operator[](detail::slice_bounds<range_difference_type_t<D>,
-=======
-            template<typename D = Derived, typename Slice = view::slice_fn,
-                CONCEPT_REQUIRES_(Same<D, Derived>())>
-            RANGES_CXX14_CONSTEXPR
-            auto operator[](detail::slice_bounds<range_difference_type_t<D>,
->>>>>>> 9457ee00
-                detail::from_end_<range_difference_type_t<D>>> offs) & ->
-                decltype(std::declval<Slice>()(std::declval<D &>(), offs.from, offs.to))
-            {
-                return Slice{}(derived(), offs.from, offs.to);
-            }
-            /// \overload
-<<<<<<< HEAD
-            CONCEPT_template(typename D = Derived, typename Slice = view::slice_fn)(
-                requires Same<D, Derived>())
-            (auto) operator[](detail::slice_bounds<range_difference_type_t<D>,
-=======
-            template<typename D = Derived, typename Slice = view::slice_fn,
-                CONCEPT_REQUIRES_(Same<D, Derived>())>
-            constexpr auto operator[](detail::slice_bounds<range_difference_type_t<D>,
->>>>>>> 9457ee00
-                detail::from_end_<range_difference_type_t<D>>> offs) const & ->
-                decltype(std::declval<Slice>()(std::declval<D const &>(), offs.from, offs.to))
-            {
-                return Slice{}(derived(), offs.from, offs.to);
-            }
-            /// \overload
-<<<<<<< HEAD
-            CONCEPT_template(typename D = Derived, typename Slice = view::slice_fn)(
-                requires Same<D, Derived>())
-            (auto) operator[](detail::slice_bounds<range_difference_type_t<D>,
-=======
-            template<typename D = Derived, typename Slice = view::slice_fn,
-                CONCEPT_REQUIRES_(Same<D, Derived>())>
-            RANGES_CXX14_CONSTEXPR
-            auto operator[](detail::slice_bounds<range_difference_type_t<D>,
->>>>>>> 9457ee00
-                detail::from_end_<range_difference_type_t<D>>> offs) && ->
-                decltype(std::declval<Slice>()(std::declval<D>(), offs.from, offs.to))
+            CONCEPT_template(typename D = Derived, typename Slice = view::slice_fn)(
+                requires Same<D, Derived>() &&
+                    Invocable<
+                        Slice,
+                        D &,
+                        range_difference_type_t<D>,
+                        detail::from_end_<range_difference_type_t<D>>>())
+            (RANGES_CXX14_CONSTEXPR
+            invoke_result_t<
+                Slice,
+                D &,
+                range_difference_type_t<D>,
+                detail::from_end_<range_difference_type_t<D>>>)
+            operator[](
+                detail::slice_bounds<
+                    range_difference_type_t<D>,
+                    detail::from_end_<range_difference_type_t<D>>> offs) &
+            {
+                return Slice{}(derived(), offs.from, offs.to);
+            }
+            /// \overload
+            CONCEPT_template(typename D = Derived, typename Slice = view::slice_fn)(
+                requires Same<D, Derived>() &&
+                    Invocable<
+                        Slice,
+                        D const &,
+                        range_difference_type_t<D>,
+                        detail::from_end_<range_difference_type_t<D>>>())
+            (constexpr
+            invoke_result_t<
+                Slice,
+                D const &,
+                range_difference_type_t<D>,
+                detail::from_end_<range_difference_type_t<D>>>)
+            operator[](
+                detail::slice_bounds<
+                    range_difference_type_t<D>,
+                    detail::from_end_<range_difference_type_t<D>>> offs) const &
+            {
+                return Slice{}(derived(), offs.from, offs.to);
+            }
+            /// \overload
+            CONCEPT_template(typename D = Derived, typename Slice = view::slice_fn)(
+                requires Same<D, Derived>() &&
+                    Invocable<
+                        Slice,
+                        D,
+                        range_difference_type_t<D>,
+                        detail::from_end_<range_difference_type_t<D>>>())
+            (RANGES_CXX14_CONSTEXPR
+            invoke_result_t<
+                Slice,
+                D,
+                range_difference_type_t<D>,
+                detail::from_end_<range_difference_type_t<D>>>)
+            operator[](
+                detail::slice_bounds<
+                    range_difference_type_t<D>,
+                    detail::from_end_<range_difference_type_t<D>>> offs) &&
             {
                 return Slice{}(detail::move(derived()), offs.from, offs.to);
             }
             //      rng[{end-4,end-2}]
             /// \overload
-<<<<<<< HEAD
-            CONCEPT_template(typename D = Derived, typename Slice = view::slice_fn)(
-                requires Same<D, Derived>())
-            (auto) operator[](detail::slice_bounds<detail::from_end_<range_difference_type_t<D>>,
-=======
-            template<typename D = Derived, typename Slice = view::slice_fn,
-                CONCEPT_REQUIRES_(Same<D, Derived>())>
-            RANGES_CXX14_CONSTEXPR
-            auto operator[](detail::slice_bounds<detail::from_end_<range_difference_type_t<D>>,
->>>>>>> 9457ee00
-                detail::from_end_<range_difference_type_t<D>>> offs) & ->
-                decltype(std::declval<Slice>()(std::declval<D &>(), offs.from, offs.to))
-            {
-                return Slice{}(derived(), offs.from, offs.to);
-            }
-            /// \overload
-<<<<<<< HEAD
-            CONCEPT_template(typename D = Derived, typename Slice = view::slice_fn)(
-                requires Same<D, Derived>())
-            (auto) operator[](detail::slice_bounds<detail::from_end_<range_difference_type_t<D>>,
-=======
-            template<typename D = Derived, typename Slice = view::slice_fn,
-                CONCEPT_REQUIRES_(Same<D, Derived>())>
-            constexpr
-            auto operator[](detail::slice_bounds<detail::from_end_<range_difference_type_t<D>>,
->>>>>>> 9457ee00
-                detail::from_end_<range_difference_type_t<D>>> offs) const & ->
-                decltype(std::declval<Slice>()(std::declval<D const &>(), offs.from, offs.to))
-            {
-                return Slice{}(derived(), offs.from, offs.to);
-            }
-            /// \overload
-<<<<<<< HEAD
-            CONCEPT_template(typename D = Derived, typename Slice = view::slice_fn)(
-                requires Same<D, Derived>())
-            (auto) operator[](detail::slice_bounds<detail::from_end_<range_difference_type_t<D>>,
-=======
-            template<typename D = Derived, typename Slice = view::slice_fn,
-                CONCEPT_REQUIRES_(Same<D, Derived>())>
-            RANGES_CXX14_CONSTEXPR
-            auto operator[](detail::slice_bounds<detail::from_end_<range_difference_type_t<D>>,
->>>>>>> 9457ee00
-                detail::from_end_<range_difference_type_t<D>>> offs) && ->
-                decltype(std::declval<Slice>()(std::declval<D>(), offs.from, offs.to))
+            CONCEPT_template(typename D = Derived, typename Slice = view::slice_fn)(
+                requires Same<D, Derived>() &&
+                    Invocable<
+                        Slice,
+                        D &,
+                        detail::from_end_<range_difference_type_t<D>>,
+                        detail::from_end_<range_difference_type_t<D>>>())
+            (RANGES_CXX14_CONSTEXPR
+            invoke_result_t<
+                Slice,
+                D &,
+                detail::from_end_<range_difference_type_t<D>>,
+                detail::from_end_<range_difference_type_t<D>>>)
+            operator[](
+                detail::slice_bounds<
+                    detail::from_end_<range_difference_type_t<D>>,
+                    detail::from_end_<range_difference_type_t<D>>> offs) &
+            {
+                return Slice{}(derived(), offs.from, offs.to);
+            }
+            /// \overload
+            CONCEPT_template(typename D = Derived, typename Slice = view::slice_fn)(
+                requires Same<D, Derived>() &&
+                    Invocable<
+                        Slice,
+                        D const &,
+                        detail::from_end_<range_difference_type_t<D>>,
+                        detail::from_end_<range_difference_type_t<D>>>())
+            (constexpr
+            invoke_result_t<
+                Slice,
+                D const &,
+                detail::from_end_<range_difference_type_t<D>>,
+                detail::from_end_<range_difference_type_t<D>>>)
+            operator[](
+                detail::slice_bounds<
+                    detail::from_end_<range_difference_type_t<D>>,
+                    detail::from_end_<range_difference_type_t<D>>> offs) const &
+            {
+                return Slice{}(derived(), offs.from, offs.to);
+            }
+            /// \overload
+            CONCEPT_template(typename D = Derived, typename Slice = view::slice_fn)(
+                requires Same<D, Derived>() &&
+                    Invocable<
+                        Slice,
+                        D,
+                        detail::from_end_<range_difference_type_t<D>>,
+                        detail::from_end_<range_difference_type_t<D>>>())
+            (RANGES_CXX14_CONSTEXPR
+            invoke_result_t<
+                Slice,
+                D,
+                detail::from_end_<range_difference_type_t<D>>,
+                detail::from_end_<range_difference_type_t<D>>>)
+            operator[](
+                detail::slice_bounds<
+                    detail::from_end_<range_difference_type_t<D>>,
+                    detail::from_end_<range_difference_type_t<D>>> offs) &&
             {
                 return Slice{}(detail::move(derived()), offs.from, offs.to);
             }
             //      rng[{4,end}]
             /// \overload
-<<<<<<< HEAD
-            CONCEPT_template(typename D = Derived, typename Slice = view::slice_fn)(
-                requires Same<D, Derived>())
-            (auto) operator[](detail::slice_bounds<range_difference_type_t<D>, end_fn> offs) & ->
-=======
-            template<typename D = Derived, typename Slice = view::slice_fn,
-                CONCEPT_REQUIRES_(Same<D, Derived>())>
-            RANGES_CXX14_CONSTEXPR
-            auto operator[](detail::slice_bounds<range_difference_type_t<D>, end_fn> offs) & ->
->>>>>>> 9457ee00
-                decltype(std::declval<Slice>()(std::declval<D &>(), offs.from, offs.to))
-            {
-                return Slice{}(derived(), offs.from, offs.to);
-            }
-            /// \overload
-<<<<<<< HEAD
-            CONCEPT_template(typename D = Derived, typename Slice = view::slice_fn)(
-                requires Same<D, Derived>())
-            (auto) operator[](detail::slice_bounds<range_difference_type_t<D>, end_fn> offs) const & ->
-=======
-            template<typename D = Derived, typename Slice = view::slice_fn,
-                CONCEPT_REQUIRES_(Same<D, Derived>())>
-            constexpr
-            auto operator[](detail::slice_bounds<range_difference_type_t<D>, end_fn> offs) const & ->
->>>>>>> 9457ee00
-                decltype(std::declval<Slice>()(std::declval<D const &>(), offs.from, offs.to))
-            {
-                return Slice{}(derived(), offs.from, offs.to);
-            }
-            /// \overload
-<<<<<<< HEAD
-            CONCEPT_template(typename D = Derived, typename Slice = view::slice_fn)(
-                requires Same<D, Derived>())
-            (auto) operator[](detail::slice_bounds<range_difference_type_t<D>, end_fn> offs) && ->
-=======
-            template<typename D = Derived, typename Slice = view::slice_fn,
-                CONCEPT_REQUIRES_(Same<D, Derived>())>
-            RANGES_CXX14_CONSTEXPR
-            auto operator[](detail::slice_bounds<range_difference_type_t<D>, end_fn> offs) && ->
->>>>>>> 9457ee00
-                decltype(std::declval<Slice>()(std::declval<D>(), offs.from, offs.to))
+            CONCEPT_template(typename D = Derived, typename Slice = view::slice_fn)(
+                requires Same<D, Derived>() &&
+                    Invocable<Slice, D &, range_difference_type_t<D>, end_fn>())
+            (RANGES_CXX14_CONSTEXPR invoke_result_t<Slice, D &, range_difference_type_t<D>, end_fn>)
+            operator[](detail::slice_bounds<range_difference_type_t<D>, end_fn> offs) &
+            {
+                return Slice{}(derived(), offs.from, offs.to);
+            }
+            /// \overload
+            CONCEPT_template(typename D = Derived, typename Slice = view::slice_fn)(
+                requires Same<D, Derived>() &&
+                    Invocable<Slice, D const &, range_difference_type_t<D>, end_fn>())
+            (constexpr invoke_result_t<Slice, D const &, range_difference_type_t<D>, end_fn>)
+            operator[](detail::slice_bounds<range_difference_type_t<D>, end_fn> offs) const &
+            {
+                return Slice{}(derived(), offs.from, offs.to);
+            }
+            /// \overload
+            CONCEPT_template(typename D = Derived, typename Slice = view::slice_fn)(
+                requires Same<D, Derived>() &&
+                    Invocable<Slice, D, range_difference_type_t<D>, end_fn>())
+            (RANGES_CXX14_CONSTEXPR invoke_result_t<Slice, D, range_difference_type_t<D>, end_fn>)
+            operator[](detail::slice_bounds<range_difference_type_t<D>, end_fn> offs) &&
             {
                 return Slice{}(detail::move(derived()), offs.from, offs.to);
             }
             //      rng[{end-4,end}]
             /// \overload
-<<<<<<< HEAD
-            CONCEPT_template(typename D = Derived, typename Slice = view::slice_fn)(
-                requires Same<D, Derived>())
-            (auto) operator[](detail::slice_bounds<detail::from_end_<range_difference_type_t<D>>, end_fn> offs) & ->
-=======
-            template<typename D = Derived, typename Slice = view::slice_fn,
-                CONCEPT_REQUIRES_(Same<D, Derived>())>
-            RANGES_CXX14_CONSTEXPR
-            auto operator[](detail::slice_bounds<detail::from_end_<range_difference_type_t<D>>, end_fn> offs) & ->
->>>>>>> 9457ee00
-                decltype(std::declval<Slice>()(std::declval<D &>(), offs.from, offs.to))
-            {
-                return Slice{}(derived(), offs.from, offs.to);
-            }
-            /// \overload
-<<<<<<< HEAD
-            CONCEPT_template(typename D = Derived, typename Slice = view::slice_fn)(
-                requires Same<D, Derived>())
-            (auto) operator[](detail::slice_bounds<detail::from_end_<range_difference_type_t<D>>, end_fn> offs) const & ->
-=======
-            template<typename D = Derived, typename Slice = view::slice_fn,
-                CONCEPT_REQUIRES_(Same<D, Derived>())>
-            constexpr
-            auto operator[](detail::slice_bounds<detail::from_end_<range_difference_type_t<D>>, end_fn> offs) const & ->
->>>>>>> 9457ee00
-                decltype(std::declval<Slice>()(std::declval<D const &>(), offs.from, offs.to))
-            {
-                return Slice{}(derived(), offs.from, offs.to);
-            }
-            /// \overload
-<<<<<<< HEAD
-            CONCEPT_template(typename D = Derived, typename Slice = view::slice_fn)(
-                requires Same<D, Derived>())
-            (auto) operator[](detail::slice_bounds<detail::from_end_<range_difference_type_t<D>>, end_fn> offs) && ->
-=======
-            template<typename D = Derived, typename Slice = view::slice_fn,
-                CONCEPT_REQUIRES_(Same<D, Derived>())>
-            RANGES_CXX14_CONSTEXPR
-            auto operator[](detail::slice_bounds<detail::from_end_<range_difference_type_t<D>>, end_fn> offs) && ->
->>>>>>> 9457ee00
-                decltype(std::declval<Slice>()(std::declval<D>(), offs.from, offs.to))
+            CONCEPT_template(typename D = Derived, typename Slice = view::slice_fn)(
+                requires Same<D, Derived>() &&
+                    Invocable<Slice, D &, detail::from_end_<range_difference_type_t<D>>, end_fn>())
+            (RANGES_CXX14_CONSTEXPR
+            invoke_result_t<Slice, D &, detail::from_end_<range_difference_type_t<D>>, end_fn>)
+            operator[](
+                detail::slice_bounds<detail::from_end_<range_difference_type_t<D>>, end_fn> offs) &
+            {
+                return Slice{}(derived(), offs.from, offs.to);
+            }
+            /// \overload
+            CONCEPT_template(typename D = Derived, typename Slice = view::slice_fn)(
+                requires Same<D, Derived>() &&
+                    Invocable<
+                        Slice,
+                        D const &,
+                        detail::from_end_<range_difference_type_t<D>>,
+                        end_fn>())
+            (constexpr
+            invoke_result_t<
+                Slice,
+                D const &,
+                detail::from_end_<range_difference_type_t<D>>,
+                end_fn>)
+            operator[](
+                detail::slice_bounds<
+                    detail::from_end_<range_difference_type_t<D>>,
+                    end_fn> offs) const &
+            {
+                return Slice{}(derived(), offs.from, offs.to);
+            }
+            /// \overload
+            CONCEPT_template(typename D = Derived, typename Slice = view::slice_fn)(
+                requires Same<D, Derived>() &&
+                    Invocable<
+                        Slice,
+                        D,
+                        detail::from_end_<range_difference_type_t<D>>,
+                        end_fn>())
+            (RANGES_CXX14_CONSTEXPR
+            invoke_result_t<Slice, D, detail::from_end_<range_difference_type_t<D>>, end_fn>)
+            operator[](
+                detail::slice_bounds<
+                    detail::from_end_<range_difference_type_t<D>>,
+                    end_fn> offs) &&
             {
                 return Slice{}(detail::move(derived()), offs.from, offs.to);
             }
             /// Returns a reference to the element at specified location pos, with bounds checking.
-<<<<<<< HEAD
             CONCEPT_template(typename D = Derived)(
                 requires Same<D, Derived>() && RandomAccessRange<D>() && SizedRange<D>())
-            (auto) at(range_difference_type_t<D> n) ->
-=======
-            template<typename D = Derived,
-                CONCEPT_REQUIRES_(Same<D, Derived>() && RandomAccessRange<D>() && SizedRange<D>())>
-            RANGES_CXX14_CONSTEXPR auto at(range_difference_type_t<D> n) ->
->>>>>>> 9457ee00
-                decltype(std::declval<D &>().begin()[n])
+            (RANGES_CXX14_CONSTEXPR decltype(std::declval<D &>().begin()[0]))
+            at(range_difference_type_t<D> n)
             {
                 using size_type = range_size_type_t<Derived>;
                 if (n < 0 || size_type(n) >= ranges::size(derived()))
@@ -508,16 +471,10 @@
                 return derived().begin()[n];
             }
             /// \overload
-<<<<<<< HEAD
             CONCEPT_template(typename D = Derived)(
                 requires Same<D, Derived>() && RandomAccessRange<D const>() && SizedRange<D const>())
-            (auto) at(range_difference_type_t<D> n) const  ->
-=======
-            template<typename D = Derived,
-                CONCEPT_REQUIRES_(Same<D, Derived>() && RandomAccessRange<D const>() && SizedRange<D const>())>
-            RANGES_CXX14_CONSTEXPR auto at(range_difference_type_t<D> n) const  ->
->>>>>>> 9457ee00
-                decltype(std::declval<D const &>().begin()[n])
+            (RANGES_CXX14_CONSTEXPR decltype(std::declval<D const &>().begin()[0]))
+            at(range_difference_type_t<D> n) const
             {
                 using size_type = range_size_type_t<Derived>;
                 if (n < 0 || size_type(n) >= ranges::size(derived()))
@@ -527,32 +484,18 @@
                 return derived().begin()[n];
             }
             /// Implicit conversion to something that looks like a container.
-<<<<<<< HEAD
             CONCEPT_template(typename Container, typename D = Derived,
                 typename = typename Container::allocator_type)( // HACKHACK
                 requires detail::ConvertibleToContainer<D, Container>())()
-            operator Container ()
-=======
-            template<typename Container, typename D = Derived,
-                typename = typename Container::allocator_type, // HACKHACK
-                CONCEPT_REQUIRES_(detail::ConvertibleToContainer<D, Container>())>
             RANGES_CXX14_CONSTEXPR operator Container ()
->>>>>>> 9457ee00
             {
                 return ranges::to_<Container>(derived());
             }
             /// \overload
-<<<<<<< HEAD
             CONCEPT_template(typename Container, typename D = Derived,
                 typename = typename Container::allocator_type)( // HACKHACK
                 requires detail::ConvertibleToContainer<D const, Container>())()
-            operator Container () const
-=======
-            template<typename Container, typename D = Derived,
-                typename = typename Container::allocator_type, // HACKHACK
-                CONCEPT_REQUIRES_(detail::ConvertibleToContainer<D const, Container>())>
             constexpr operator Container () const
->>>>>>> 9457ee00
             {
                 return ranges::to_<Container>(derived());
             }
