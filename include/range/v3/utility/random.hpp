--- conflicted
+++ resolved
@@ -53,15 +53,10 @@
 #include <range/v3/range_fwd.hpp>
 #include <range/v3/algorithm/copy.hpp>
 #include <range/v3/algorithm/generate.hpp>
-<<<<<<< HEAD
 #include <concepts/concepts.hpp>
 #include <range/v3/functional/invoke.hpp>
 #include <range/v3/functional/reference_wrapper.hpp>
 #include <range/v3/iterator/concepts.hpp>
-=======
-#include <range/v3/utility/invoke.hpp>
-#include <range/v3/utility/iterator_concepts.hpp>
->>>>>>> 86633bf5
 
 #if !RANGES_CXX_THREAD_LOCAL
 #include <mutex>
@@ -96,148 +91,14 @@
     {
         namespace randutils
         {
-            template<typename T>
-            RANGES_INTENDED_MODULAR_ARITHMETIC
-            constexpr /*c++14*/ auto crushto32(T value) ->
-                CPP_ret(std::uint32_t)(
-                    requires Integral<T>)
+            inline std::array<std::uint32_t, 8> get_entropy()
             {
-<<<<<<< HEAD
-                if(sizeof(T) <= 4)
-                    return static_cast<std::uint32_t>(value);
-                else {
-                    auto result = static_cast<std::uint64_t>(value);
-                    result *= 0xbc2ad017d719504d;
-                    return static_cast<std::uint32_t>(result ^ (result >> 32));
-                }
-            }
-
-            template<typename T>
-            constexpr /*c++14*/ std::uint32_t hash(T &&value)
-            {
-                auto hasher = std::hash<uncvref_t<T>>{};
-                return randutils::crushto32(hasher(static_cast<T &&>(value)));
-            }
-
-            constexpr std::uint32_t fnv(std::uint32_t hash, const char* pos)
-            RANGES_INTENDED_MODULAR_ARITHMETIC
-            {
-                return *pos == '\0' ? hash : randutils::fnv(
-                    (hash * 16777619U) ^ static_cast<unsigned char>(*pos), pos+1);
-            }
-
-            constexpr std::size_t weird_seed_sources = 11;
-            constexpr std::size_t seed_count = weird_seed_sources + 8;
-=======
-                template<typename Gen>
-                using result_t = invoke_result_t<Gen&>;
-
-                template<typename Gen, typename Result = result_t<Gen>>
-                auto requires_() -> decltype(
-                    concepts::valid_expr(
-                        concepts::model_of<UnsignedIntegral, Result>(),
-                        concepts::has_type<Result>(uncvref_t<Gen>::min()),
-                        concepts::has_type<Result>(uncvref_t<Gen>::max()),
-                        concepts::is_true(meta::bool_<
-                            (uncvref_t<Gen>::min() < uncvref_t<Gen>::max())>())
-                    ));
-            };
-        }
-
-        template<typename Gen>
-        using UniformRandomNumberGenerator =
-            concepts::models<concepts::UniformRandomNumberGenerator, Gen>;
-        /// @}
-
-        /// \cond
-        namespace detail
-        {
-            namespace randutils
-            {
->>>>>>> 86633bf5
-#if defined(__GNUC__) && !defined(__clang__) && __GNUC__ < 6
-            inline
-#else
-            template<typename = void>
-#endif
-<<<<<<< HEAD
-            std::array<std::uint32_t, seed_count> local_entropy(std::uint32_t s1, std::uint32_t s2)
-            {
-                CPP_assert(seed_count >= weird_seed_sources);
-                std::array<std::uint32_t, seed_count> seeds;
-                auto it = seeds.begin();
-
-                static std::atomic<std::uint32_t> counter;
-                *it++ = counter.fetch_add(std::uint32_t{0xedf19156}, std::memory_order_relaxed);
-
-                // The heap can vary from run to run as well.
-                void* malloc_addr = std::malloc(sizeof(int));
-                std::free(malloc_addr);
-                *it++ = randutils::hash(malloc_addr);
-                *it++ = randutils::hash(&malloc_addr);
-
-                // Classic seed, the time.  It ought to change, especially since
-                // this is (hopefully) nanosecond resolution time.
-                auto hitime = std::chrono::high_resolution_clock::now()
-                                .time_since_epoch().count();
-                *it++ = randutils::crushto32(hitime);
-
-                // Address of the thing being initialized.  That can mean that
-                // different seed sequences in different places in memory will be
-                // different.  Even for the same object, it may vary from run to
-                // run in systems with ASLR, such as OS X, but on Linux it might not
-                // unless we compile with -fPIC -pic.
-                *it++ = s1;
-
-                // The address of the time function.  It should hopefully be in
-                // a system library that hopefully isn't always in the same place
-                // (might not change until system is rebooted though)
-                *it++ = randutils::hash(&std::chrono::high_resolution_clock::now);
-
-                // The address of the exit function.  It should hopefully be in
-                // a system library that hopefully isn't always in the same place
-                // (might not change until system is rebooted though).  Hopefully
-                // it's in a different library from time_func.
-                {
-                    using namespace std;
-                    *it++ = randutils::hash(&_Exit);
-                }
-
-                // The address of a local function.  That may be in a totally
-                // different part of memory.  On OS X it'll vary from run to run thanks
-                // to ASLR, on Linux it might not unless we compile with -fPIC -pic.
-                // Need the cast because it's an overloaded function and we need to
-                // pick the right one.
-                *it++ = randutils::hash(
-                    static_cast<std::uint32_t(*)(std::uint64_t)>(&randutils::crushto32));
-
-#if RANGES_CXX_THREAD >= RANGES_CXX_THREAD_11
-                // Hash our thread id.  It seems to vary from run to run on OS X, not
-                // so much on Linux.
-                *it++ = randutils::hash(std::this_thread::get_id());
-#endif
-                // Hash of the ID of a type.  May or may not vary, depending on
-                // implementation.
-                *it++ = s2;
-
-                // Platform-specific entropy
-                *it++ = randutils::crushto32(RANGES_CPU_ENTROPY);
-
-                RANGES_ASSERT(static_cast<std::size_t>(it - seeds.begin()) <= weird_seed_sources);
+                std::array<std::uint32_t, 8> seeds;
 
                 // Hopefully high-quality entropy from random_device.
                 std::random_device rd{};
-                ranges::generate(it, seeds.end(), ranges::ref(rd));
-=======
-                std::array<std::uint32_t, 8> get_entropy()
-                {
-                    std::array<std::uint32_t, 8> seeds;
-
-                    // Hopefully high-quality entropy from random_device.
-                    std::random_device rd{};
-                    std::uniform_int_distribution<std::uint32_t> dist{};
-                    ranges::generate(seeds, [&] { return dist(rd); });
->>>>>>> 86633bf5
+                std::uniform_int_distribution<std::uint32_t> dist{};
+                ranges::generate(seeds, [&] { return dist(rd); });
 
                 return seeds;
             }
@@ -251,7 +112,6 @@
                     : randutils::fast_exp(x * x, power >> 1, result * (power & I{1} ? x : 1));
             }
 
-<<<<<<< HEAD
             //////////////////////////////////////////////////////////////////////////////
             //
             // seed_seq_fe
@@ -319,152 +179,20 @@
             *     http://www.pcg-random.org/posts/developing-a-seed_seq-alternative.html
             */
 
-            template<std::size_t count = 4, typename IntRep = std::uint32_t,
-                std::size_t mix_rounds = 1 + (count <= 2)>
+            template<std::size_t count, typename IntRep = std::uint32_t>
             struct seed_seq_fe {
             public:
                 CPP_assert(UnsignedIntegral<IntRep>);
                 typedef IntRep result_type;
 
             private:
+                static constexpr std::size_t mix_rounds = 1 + (count <= 2);
+
                 static constexpr std::uint32_t INIT_A = 0x43b0d7e5;
                 static constexpr std::uint32_t MULT_A = 0x931e8875;
 
                 static constexpr std::uint32_t INIT_B = 0x8b51f9dd;
                 static constexpr std::uint32_t MULT_B = 0x58f38ded;
-=======
-                //////////////////////////////////////////////////////////////////////////////
-                //
-                // seed_seq_fe
-                //
-                //////////////////////////////////////////////////////////////////////////////
-
-                /*
-                * seed_seq_fe implements a fixed-entropy seed sequence; it conforms to all
-                * the requirements of a Seed Sequence concept.
-                *
-                * seed_seq_fe<N> implements a seed sequence which seeds based on a store of
-                * N * 32 bits of entropy.  Typically, it would be initialized with N or more
-                * integers.
-                *
-                * seed_seq_fe128 and seed_seq_fe256 are provided as convenience typedefs for
-                * 128- and 256-bit entropy stores respectively.  These variants outperform
-                * std::seed_seq, while being better mixing the bits it is provided as entropy.
-                * In almost all common use cases, they serve as better drop-in replacements
-                * for seed_seq.
-                *
-                * Technical details
-                *
-                * Assuming it constructed with M seed integers as input, it exhibits the
-                * following properties
-                *
-                * * Diffusion/Avalanche:  A single-bit change in any of the M inputs has a
-                *   50% chance of flipping every bit in the bitstream produced by generate.
-                *   Initializing the N-word entropy store with M words requires O(N * M)
-                *   time precisely because of the avalanche requirements.  Once constructed,
-                *   calls to generate are linear in the number of words generated.
-                *
-                * * Bias freedom/Bijection: If M == N, the state of the entropy store is a
-                *   bijection from the M inputs (i.e., no states occur twice, none are
-                *   omitted). If M > N the number of times each state can occur is the same
-                *   (each state occurs 2**(32*(M-N)) times, where ** is the power function).
-                *   If M < N, some states cannot occur (bias) but no state occurs more
-                *   than once (it's impossible to avoid bias if M < N; ideally N should not
-                *   be chosen so that it is more than M).
-                *
-                *   Likewise, the generate function has similar properties (with the entropy
-                *   store as the input data).  If more outputs are requested than there is
-                *   entropy, some outputs cannot occur.  For example, the Mersenne Twister
-                *   will request 624 outputs, to initialize its 19937-bit state, which is
-                *   much larger than a 128-bit or 256-bit entropy pool.  But in practice,
-                *   limiting the Mersenne Twister to 2**128 possible initializations gives
-                *   us enough initializations to give a unique initialization to trillions
-                *   of computers for billions of years.  If you really have 624 words of
-                *   *real* high-quality entropy you want to use, you probably don't need
-                *   an entropy mixer like this class at all.  But if you *really* want to,
-                *   nothing is stopping you from creating a randutils::seed_seq_fe<624>.
-                *
-                * * As a consequence of the above properties, if all parts of the provided
-                *   seed data are kept constant except one, and the remaining part is varied
-                *   through K different states, K different output sequences will be produced.
-                *
-                * * Also, because the amount of entropy stored is fixed, this class never
-                *   performs dynamic allocation and is free of the possibility of generating
-                *   an exception.
-                *
-                * Ideas used to implement this code include hashing, a simple PCG generator
-                * based on an MCG base with an XorShift output function and permutation
-                * functions on tuples.
-                *
-                * More detail at
-                *     http://www.pcg-random.org/posts/developing-a-seed_seq-alternative.html
-                */
-
-                template<std::size_t count, typename IntRep = std::uint32_t>
-                struct seed_seq_fe {
-                public:
-                    CONCEPT_ASSERT(UnsignedIntegral<IntRep>());
-                    typedef IntRep result_type;
-
-                private:
-                    static constexpr std::size_t mix_rounds = 1 + (count <= 2);
-
-                    static constexpr std::uint32_t INIT_A = 0x43b0d7e5;
-                    static constexpr std::uint32_t MULT_A = 0x931e8875;
-
-                    static constexpr std::uint32_t INIT_B = 0x8b51f9dd;
-                    static constexpr std::uint32_t MULT_B = 0x58f38ded;
-
-                    static constexpr std::uint32_t MIX_MULT_L = 0xca01f9dd;
-                    static constexpr std::uint32_t MIX_MULT_R = 0x4973f715;
-                    static constexpr std::uint32_t XSHIFT = sizeof(IntRep)*8/2;
-
-                    std::array<IntRep, count> mixer_;
-
-                    template<typename I, typename S,
-                        CONCEPT_REQUIRES_(InputIterator<I>() && Sentinel<S, I>() &&
-                            ConvertibleTo<reference_t<I>, IntRep>())>
-                    void mix_entropy(I begin, S end)
-                    {
-                        auto hash_const = INIT_A;
-                        auto hash = [&](IntRep value) RANGES_INTENDED_MODULAR_ARITHMETIC
-                        {
-                            value ^= hash_const;
-                            hash_const *= MULT_A;
-                            value *= hash_const;
-                            value ^= value >> XSHIFT;
-                            return value;
-                        };
-                        auto mix = [](IntRep x, IntRep y) RANGES_INTENDED_MODULAR_ARITHMETIC
-                        {
-                            IntRep result = MIX_MULT_L*x - MIX_MULT_R*y;
-                            result ^= result >> XSHIFT;
-                            return result;
-                        };
-
-                        for(auto& elem : mixer_)
-                        {
-                            if(begin != end)
-                            {
-                                elem = hash(static_cast<IntRep>(*begin));
-                                ++begin;
-                            }
-                            else
-                                elem = hash(IntRep{0});
-                        }
-                        for(auto& src : mixer_)
-                            for(auto& dest : mixer_)
-                                if(&src != &dest)
-                                    dest = mix(dest, hash(src));
-                        for(; begin != end; ++begin)
-                            for(auto& dest : mixer_)
-                                dest = mix(dest, hash(static_cast<IntRep>(*begin)));
-                    }
-
-                public:
-                    seed_seq_fe(const seed_seq_fe&)    = delete;
-                    void operator=(const seed_seq_fe&) = delete;
->>>>>>> 86633bf5
 
                 static constexpr std::uint32_t MIX_MULT_L = 0xca01f9dd;
                 static constexpr std::uint32_t MIX_MULT_R = 0x4973f715;
@@ -472,7 +200,6 @@
 
                 std::array<IntRep, count> mixer_;
 
-<<<<<<< HEAD
                 template<typename I, typename S>
                 auto mix_entropy(I begin, S end) ->
                     CPP_ret(void)(
@@ -494,51 +221,27 @@
                         result ^= result >> XSHIFT;
                         return result;
                     };
-=======
-                    // generating functions
-                    template<typename I, typename S,
-                        CONCEPT_REQUIRES_(RandomAccessIterator<I>() && Sentinel<S, I>())>
-                    void generate(I first, S const last) const
-                    RANGES_INTENDED_MODULAR_ARITHMETIC
-                    {
-                        auto src_begin = mixer_.begin();
-                        auto src_end   = mixer_.end();
-                        auto src       = src_begin;
-                        auto hash_const = INIT_B;
-                        for(; first != last; ++first)
-                        {
-                            auto dataval = *src;
-                            if(++src == src_end)
-                                src = src_begin;
-                            dataval ^= hash_const;
-                            hash_const *= MULT_B;
-                            dataval *= hash_const;
-                            dataval ^= dataval >> XSHIFT;
-                            *first = dataval;
-                        }
-                    }
->>>>>>> 86633bf5
 
                     for(auto& elem : mixer_)
                     {
-                        if(begin != end)
-                            elem = hash(static_cast<IntRep>(*begin++));
-                        else
+                        if(begin != end) {
+                            elem = hash(static_cast<IntRep>(*begin));
+                            ++begin;
+                        } else
                             elem = hash(IntRep{0});
                     }
                     for(auto& src : mixer_)
                         for(auto& dest : mixer_)
                             if(&src != &dest)
-                                dest = mix(dest,hash(src));
+                                dest = mix(dest, hash(src));
                     for(; begin != end; ++begin)
                         for(auto& dest : mixer_)
-                            dest = mix(dest,hash(static_cast<IntRep>(*begin)));
-                }
-
-<<<<<<< HEAD
+                            dest = mix(dest, hash(static_cast<IntRep>(*begin)));
+                }
+
             public:
-                seed_seq_fe(const seed_seq_fe&)     = delete;
-                void operator=(const seed_seq_fe&)  = delete;
+                seed_seq_fe(const seed_seq_fe&)    = delete;
+                void operator=(const seed_seq_fe&) = delete;
 
                 template<typename T>
                 CPP_ctor(seed_seq_fe)(std::initializer_list<T> init)(
@@ -546,53 +249,6 @@
                 {
                     seed(init.begin(), init.end());
                 }
-=======
-                    template<typename O,
-                        CONCEPT_REQUIRES_(WeaklyIncrementable<O>() &&
-                            IndirectlyCopyable<decltype(mixer_.begin()), O>())>
-                    void param(O dest) const
-                    RANGES_INTENDED_MODULAR_ARITHMETIC
-                    {
-                        constexpr IntRep INV_A = randutils::fast_exp(MULT_A, IntRep(-1));
-                        constexpr IntRep MIX_INV_L = randutils::fast_exp(MIX_MULT_L, IntRep(-1));
-
-                        auto mixer_copy = mixer_;
-                        for(std::size_t round = 0; round < mix_rounds; ++round)
-                        {
-                            // Advance to the final value.  We'll backtrack from that.
-                            auto hash_const = INIT_A*randutils::fast_exp(MULT_A, IntRep(count * count));
-
-                            for(auto src = mixer_copy.rbegin(); src != mixer_copy.rend(); ++src)
-                                for(auto dest = mixer_copy.rbegin(); dest != mixer_copy.rend();
-                                    ++dest)
-                                    if(src != dest)
-                                    {
-                                        IntRep revhashed = *src;
-                                        auto mult_const = hash_const;
-                                        hash_const *= INV_A;
-                                        revhashed ^= hash_const;
-                                        revhashed *= mult_const;
-                                        revhashed ^= revhashed >> XSHIFT;
-                                        IntRep unmixed = *dest;
-                                        unmixed ^= unmixed >> XSHIFT;
-                                        unmixed += MIX_MULT_R*revhashed;
-                                        unmixed *= MIX_INV_L;
-                                        *dest = unmixed;
-                                    }
-
-                            for(auto i = mixer_copy.rbegin(); i != mixer_copy.rend(); ++i)
-                            {
-                                IntRep unhashed = *i;
-                                unhashed ^= unhashed >> XSHIFT;
-                                unhashed *= randutils::fast_exp(hash_const, IntRep(-1));
-                                hash_const *= INV_A;
-                                unhashed ^= hash_const;
-                                *i = unhashed;
-                            }
-                        }
-                        ranges::copy(mixer_copy, dest);
-                    }
->>>>>>> 86633bf5
 
                 template<typename I, typename S>
                 CPP_ctor(seed_seq_fe)(I begin, S end)(
@@ -605,7 +261,7 @@
                 // generating functions
                 template<typename I, typename S>
                 RANGES_INTENDED_MODULAR_ARITHMETIC
-                auto generate(I dest_begin, S dest_end) const ->
+                auto generate(I first, S const last) const ->
                     CPP_ret(void)(
                         requires RandomAccessIterator<I> && Sentinel<S, I>)
                 {
@@ -613,7 +269,7 @@
                     auto src_end   = mixer_.end();
                     auto src       = src_begin;
                     auto hash_const = INIT_B;
-                    for(auto dest = dest_begin; dest != dest_end; ++dest)
+                    for(; first != last; ++first)
                     {
                         auto dataval = *src;
                         if(++src == src_end)
@@ -622,11 +278,10 @@
                         hash_const *= MULT_B;
                         dataval *= hash_const;
                         dataval ^= dataval >> XSHIFT;
-                        *dest = dataval;
+                        *first = dataval;
                     }
                 }
 
-<<<<<<< HEAD
                 constexpr std::size_t size() const
                 {
                     return count;
@@ -639,66 +294,17 @@
                         requires WeaklyIncrementable<O> &&
                             IndirectlyCopyable<decltype(mixer_.begin()), O>)
                 {
-                    const IntRep INV_A = randutils::fast_exp(MULT_A, IntRep(-1));
-                    const IntRep MIX_INV_L = randutils::fast_exp(MIX_MULT_L, IntRep(-1));
+                    constexpr IntRep INV_A = randutils::fast_exp(MULT_A, IntRep(-1));
+                    constexpr IntRep MIX_INV_L = randutils::fast_exp(MIX_MULT_L, IntRep(-1));
 
                     auto mixer_copy = mixer_;
                     for(std::size_t round = 0; round < mix_rounds; ++round)
-=======
-                };
-
-                using seed_seq_fe128 = seed_seq_fe<4, std::uint32_t>;
-                using seed_seq_fe256 = seed_seq_fe<8, std::uint32_t>;
-
-                //////////////////////////////////////////////////////////////////////////////
-                //
-                // auto_seeded
-                //
-                //////////////////////////////////////////////////////////////////////////////
-
-                /*
-                * randutils::auto_seeded
-                *
-                *   Extends a seed sequence class with a nondeterministic default constructor.
-                *   Uses a variety of local sources of entropy to portably initialize any
-                *   seed sequence to a good default state.
-                *
-                *   In normal use, it's accessed via one of the following type aliases, which
-                *   use seed_seq_fe128 and seed_seq_fe256 above.
-                *
-                *       randutils::auto_seed_128
-                *       randutils::auto_seed_256
-                *
-                *   It's discussed in detail at
-                *       http://www.pcg-random.org/posts/simple-portable-cpp-seed-entropy.html
-                *   and its motivation (why you can't just use std::random_device) here
-                *       http://www.pcg-random.org/posts/cpps-random_device.html
-                */
-
-                template<typename SeedSeq>
-                struct auto_seeded : public SeedSeq {
-                    auto_seeded()
-                        : auto_seeded(randutils::get_entropy())
-                    {}
-                    template<std::size_t N>
-                    auto_seeded(std::array<std::uint32_t, N> const& seeds)
-                        : SeedSeq(seeds.begin(), seeds.end())
-                    {}
-                    using SeedSeq::SeedSeq;
-
-                    const SeedSeq& base() const
-                    {
-                        return *this;
-                    }
-                    SeedSeq& base()
->>>>>>> 86633bf5
                     {
                         // Advance to the final value.  We'll backtrack from that.
                         auto hash_const = INIT_A*randutils::fast_exp(MULT_A, IntRep(count * count));
 
                         for(auto src = mixer_copy.rbegin(); src != mixer_copy.rend(); ++src)
-                            for(auto dest = mixer_copy.rbegin(); dest != mixer_copy.rend();
-                                ++dest)
+                            for(auto dest = mixer_copy.rbegin(); dest != mixer_copy.rend(); ++dest)
                                 if(src != dest)
                                 {
                                     IntRep revhashed = *src;
@@ -713,6 +319,7 @@
                                     unmixed *= MIX_INV_L;
                                     *dest = unmixed;
                                 }
+
                         for(auto i = mixer_copy.rbegin(); i != mixer_copy.rend(); ++i)
                         {
                             IntRep unhashed = *i;
@@ -739,17 +346,12 @@
                         stir();
                 }
 
-<<<<<<< HEAD
                 seed_seq_fe& stir()
                 {
                     mix_entropy(mixer_.begin(), mixer_.end());
                     return *this;
                 }
             };
-=======
-            using default_URNG = meta::if_c<(sizeof(void*) >= sizeof(long long)),
-                std::mt19937_64, std::mt19937>;
->>>>>>> 86633bf5
 
             using seed_seq_fe128 = seed_seq_fe<4, std::uint32_t>;
             using seed_seq_fe256 = seed_seq_fe<8, std::uint32_t>;
@@ -782,8 +384,7 @@
             template<typename SeedSeq>
             struct auto_seeded : public SeedSeq {
                 auto_seeded()
-                    : auto_seeded(randutils::local_entropy(
-                        randutils::hash(this), randutils::crushto32(typeid(*this).hash_code())))
+                    : auto_seeded(randutils::get_entropy())
                 {}
                 template<std::size_t N>
                 auto_seeded(std::array<std::uint32_t, N> const& seeds)
@@ -805,8 +406,8 @@
             using auto_seed_256 = auto_seeded<seed_seq_fe256>;
         }
 
-        using default_URNG =
-            meta::if_c<(sizeof(void*) >= 8), std::mt19937_64, std::mt19937>;
+        using default_URNG = meta::if_c<(sizeof(void*) >= sizeof(long long)),
+            std::mt19937_64, std::mt19937>;
 
 #if !RANGES_CXX_THREAD_LOCAL
         template<typename URNG>
@@ -854,7 +455,6 @@
                 initialized = true;
             }
             auto& engine = reinterpret_cast<default_random_engine&>(storage);
-
 #else
             static default_random_engine engine{Seeder{}.base()};
 #endif // RANGES_CXX_THREAD_LOCAL
