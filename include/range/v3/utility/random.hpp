--- conflicted
+++ resolved
@@ -101,44 +101,19 @@
     {
         /// \addtogroup group-concepts
         /// @{
-<<<<<<< HEAD
         CONCEPT_def
         (
             template(typename Gen)
             concept UniformRandomNumberGenerator,
                 requires
                 {
-                    uncvref_t<Gen>::min() ->* Same<_&&, result_of_t<Gen&()>>(),
-                    uncvref_t<Gen>::max() ->* Same<_&&, result_of_t<Gen&()>>()
+                    uncvref_t<Gen>::min() ->* Same<_&&, invoke_result_t<Gen&>>(),
+                    uncvref_t<Gen>::max() ->* Same<_&&, invoke_result_t<Gen&>>()
                 } &&
                 Invocable<Gen &>() &&
-                UnsignedIntegral<result_of_t<Gen&()>>() &&
+                UnsignedIntegral<invoke_result_t<Gen&>>() &&
                 True<(uncvref_t<Gen>::min() < uncvref_t<Gen>::max())>()
         );
-=======
-        namespace concepts
-        {
-            struct UniformRandomNumberGenerator
-            {
-                template<typename Gen>
-                using result_t = invoke_result_t<Gen&>;
-
-                template<typename Gen, typename Result = result_t<Gen>>
-                auto requires_() -> decltype(
-                    concepts::valid_expr(
-                        concepts::model_of<UnsignedIntegral, Result>(),
-                        concepts::has_type<Result>(uncvref_t<Gen>::min()),
-                        concepts::has_type<Result>(uncvref_t<Gen>::max()),
-                        concepts::is_true(meta::bool_<
-                            (uncvref_t<Gen>::min() < uncvref_t<Gen>::max())>())
-                    ));
-            };
-        }
-
-        template<typename Gen>
-        using UniformRandomNumberGenerator =
-            concepts::models<concepts::UniformRandomNumberGenerator, Gen>;
->>>>>>> 208413b5
         /// @}
 
         /// \cond
