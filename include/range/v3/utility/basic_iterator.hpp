/// \file
// Range v3 library
//
//  Copyright Eric Niebler 2014-present
//  Copyright Casey Carter 2016
//
//  Use, modification and distribution is subject to the
//  Boost Software License, Version 1.0. (See accompanying
//  file LICENSE_1_0.txt or copy at
//  http://www.boost.org/LICENSE_1_0.txt)
//
// Project home: https://github.com/ericniebler/range-v3
//
#ifndef RANGES_V3_UTILITY_BASIC_ITERATOR_HPP
#define RANGES_V3_UTILITY_BASIC_ITERATOR_HPP

#include <utility>
#include <type_traits>
#include <meta/meta.hpp>
#include <range/v3/range_fwd.hpp>
#include <range/v3/range_access.hpp>
#include <range/v3/utility/box.hpp>
#include <range/v3/utility/move.hpp>
#include <range/v3/utility/concepts.hpp>
#include <range/v3/utility/nullptr_v.hpp>
#include <range/v3/utility/semiregular.hpp>
#include <range/v3/utility/static_const.hpp>
#include <range/v3/utility/iterator_traits.hpp>
#include <range/v3/utility/iterator_concepts.hpp>

namespace ranges
{
    inline namespace v3
    {
        /// \cond
        namespace detail
        {
            template<typename Cur>
            using cursor_reference_t =
                decltype(range_access::read(std::declval<Cur const &>()));

            // Compute the rvalue reference type of a cursor
            template<typename Cur>
            auto cursor_move(Cur const &cur, int) ->
                decltype(range_access::move(cur));
            template<typename Cur>
            auto cursor_move(Cur const &cur, long) ->
                aux::move_t<cursor_reference_t<Cur>>;

            template<typename Cur>
            using cursor_rvalue_reference_t =
                decltype(detail::cursor_move(std::declval<Cur const &>(), 42));

            // Define conversion operators from the proxy reference type
            // to the common reference types, so that basic_iterator can model Readable
            // even with getters/setters.
            template<typename Derived, typename Head>
            struct proxy_reference_conversion
            {
                operator Head() const
                    noexcept(noexcept(Head(Head(std::declval<Derived const &>().read_()))))
                {
                    return Head(static_cast<Derived const *>(this)->read_());
                }
            };

            // Collect the reference types associated with cursors
            template<typename Cur, bool Readable = (bool) ReadableCursor<Cur>()>
            struct cursor_traits
            {
            private:
                struct private_ {};
            public:
                using value_t_ = private_;
                using reference_t_ = private_;
                using rvalue_reference_t_ = private_;
                using common_refs = meta::list<>;
            };

            template<typename Cur>
            struct cursor_traits<Cur, true>
            {
                using value_t_ = range_access::cursor_value_t<Cur>;
                using reference_t_ = cursor_reference_t<Cur>;
                using rvalue_reference_t_ = cursor_rvalue_reference_t<Cur>;
            private:
                using R1 = reference_t_;
                using R2 = common_reference_t<reference_t_, value_t_ &>;
                using R3 = common_reference_t<reference_t_, rvalue_reference_t_>;
                using tmp1 = meta::list<value_t_, R1>;
                using tmp2 =
                    meta::if_<meta::in<tmp1, uncvref_t<R2>>, tmp1, meta::push_back<tmp1, R2>>;
                using tmp3 =
                    meta::if_<meta::in<tmp2, uncvref_t<R3>>, tmp2, meta::push_back<tmp2, R3>>;
            public:
                using common_refs = meta::unique<meta::pop_front<tmp3>>;
            };

            // The One Proxy Reference type to rule them all. basic_iterator uses this
            // as the return type of operator* when the cursor type has a set() member
            // function of the correct signature (i.e., if it can accept a value_type &&).
            template<typename Cur, bool Readable = (bool) ReadableCursor<Cur>()>
            struct basic_proxy_reference
              : cursor_traits<Cur>
                // The following adds conversion operators to the common reference
                // types, so that basic_proxy_reference can model Readable
              , meta::inherit<
                    meta::transform<
                        typename cursor_traits<Cur>::common_refs,
                        meta::bind_front<
                            meta::quote<proxy_reference_conversion>,
                            basic_proxy_reference<Cur, Readable>>>>
            {
            private:
                Cur *cur_;
                template<typename, bool>
                friend struct basic_proxy_reference;
                template<typename, typename>
                friend struct proxy_reference_conversion;
                using typename cursor_traits<Cur>::value_t_;
                using typename cursor_traits<Cur>::reference_t_;
                using typename cursor_traits<Cur>::rvalue_reference_t_;
                static_assert((bool) CommonReference<value_t_ &, reference_t_>(),
                    "Your readable and writable cursor must have a value type and a reference "
                    "type that share a common reference type. See the ranges::common_reference "
                    "type trait.");
                RANGES_CXX14_CONSTEXPR
                reference_t_ read_() const
                    noexcept(noexcept(reference_t_(range_access::read(std::declval<Cur const &>()))))
                {
                    return range_access::read(*cur_);
                }
                template<typename T>
                RANGES_CXX14_CONSTEXPR
                void write_(T &&t) const
                {
                    range_access::write(*cur_, (T &&) t);
                }
            public:
                basic_proxy_reference() = default;
                basic_proxy_reference(basic_proxy_reference const &) = default;
                CONCEPT_template(typename OtherCur)(
                    requires ConvertibleTo<OtherCur *, Cur *>())
                (RANGES_CXX14_CONSTEXPR)
                basic_proxy_reference(basic_proxy_reference<OtherCur> const &that) noexcept
                  : cur_(that.cur_)
                {}
                RANGES_CXX14_CONSTEXPR
                explicit basic_proxy_reference(Cur &cur) noexcept
                  : cur_(&cur)
                {}
                CONCEPT_requires(ReadableCursor<Cur>())
                (RANGES_CXX14_CONSTEXPR
                basic_proxy_reference &)operator=(basic_proxy_reference && that)
                {
                    return *this = that;
                }
                CONCEPT_requires(ReadableCursor<Cur>())
                (RANGES_CXX14_CONSTEXPR
                basic_proxy_reference &)operator=(basic_proxy_reference const &that)
                {
                    this->write_(that.read_());
                    return *this;
                }
                CONCEPT_requires(ReadableCursor<Cur>())
                (RANGES_CXX14_CONSTEXPR
                basic_proxy_reference const &)operator=(basic_proxy_reference && that) const
                {
                    return *this = that;
                }
                CONCEPT_requires(ReadableCursor<Cur>())
                (RANGES_CXX14_CONSTEXPR
                basic_proxy_reference const &)operator=(basic_proxy_reference const &that) const
                {
                    this->write_(that.read_());
                    return *this;
                }
                CONCEPT_template(typename OtherCur)(
                    requires ReadableCursor<OtherCur>() &&
                        WritableCursor<Cur, cursor_reference_t<OtherCur>>())
                (RANGES_CXX14_CONSTEXPR
                basic_proxy_reference &)operator=(basic_proxy_reference<OtherCur> && that)
                {
                    return *this = that;
                }
                CONCEPT_template(typename OtherCur)(
                    requires ReadableCursor<OtherCur>() &&
                        WritableCursor<Cur, cursor_reference_t<OtherCur>>())
                (RANGES_CXX14_CONSTEXPR
                basic_proxy_reference &)operator=(basic_proxy_reference<OtherCur> const &that)
                {
                    this->write_(that.read_());
                    return *this;
                }
                CONCEPT_template(typename OtherCur)(
                    requires ReadableCursor<OtherCur>() &&
                        WritableCursor<Cur, cursor_reference_t<OtherCur>>())
                (RANGES_CXX14_CONSTEXPR
                basic_proxy_reference const &)operator=(basic_proxy_reference<OtherCur> && that) const
                {
                    return *this = that;
                }
                CONCEPT_template(typename OtherCur)(
                    requires ReadableCursor<OtherCur>() &&
                        WritableCursor<Cur, cursor_reference_t<OtherCur>>())
                (RANGES_CXX14_CONSTEXPR
                basic_proxy_reference const &)operator=(basic_proxy_reference<OtherCur> const &that) const
                {
                    this->write_(that.read_());
                    return *this;
                }
                CONCEPT_template(typename T)(
                    requires WritableCursor<Cur, T>())
                (RANGES_CXX14_CONSTEXPR
                basic_proxy_reference &)operator=(T &&t)
                {
                    this->write_((T &&) t);
                    return *this;
                }
                CONCEPT_template(typename T)(
                    requires WritableCursor<Cur, T &&>())
                (RANGES_CXX14_CONSTEXPR
                basic_proxy_reference const &)operator=(T &&t) const
                {
                    this->write_((T &&) t);
                    return *this;
                }
                CONCEPT_template(typename V = value_t_)(
                    requires ReadableCursor<Cur>() && EqualityComparable<V>())
                (RANGES_CXX14_CONSTEXPR
                friend bool) operator==(basic_proxy_reference const &x, value_t_ const &y)
                {
                    return x.read_() == y;
                }
                CONCEPT_template(typename V = value_t_)(
                    requires ReadableCursor<Cur>() && EqualityComparable<V>())
                (RANGES_CXX14_CONSTEXPR
                friend bool) operator!=(basic_proxy_reference const &x, value_t_ const &y)
                {
                    return !(x == y);
                }
                CONCEPT_template(typename V = value_t_)(
                    requires ReadableCursor<Cur>() && EqualityComparable<V>())
                (RANGES_CXX14_CONSTEXPR
                friend bool) operator==(value_t_ const &x, basic_proxy_reference const &y)
                {
                    return x == y.read_();
                }
                CONCEPT_template(typename V = value_t_)(
                    requires ReadableCursor<Cur>() && EqualityComparable<V>())
                (RANGES_CXX14_CONSTEXPR
                friend bool) operator!=(value_t_ const &x, basic_proxy_reference const &y)
                {
                    return !(x == y);
                }
                CONCEPT_template(typename V = value_t_)(
                    requires ReadableCursor<Cur>() && EqualityComparable<V>())
                (RANGES_CXX14_CONSTEXPR
                friend bool) operator==(basic_proxy_reference const &x, basic_proxy_reference const &y)
                {
                    return x.read_() == y.read_();
                }
                CONCEPT_template(typename V = value_t_)(
                    requires ReadableCursor<Cur>() && EqualityComparable<V>())
                (RANGES_CXX14_CONSTEXPR
                friend bool) operator!=(basic_proxy_reference const &x, basic_proxy_reference const &y)
                {
                    return !(x == y);
                }
            };

            auto iter_cat(input_cursor_tag) ->
                ranges::input_iterator_tag;
            auto iter_cat(forward_cursor_tag) ->
                ranges::forward_iterator_tag;
            auto iter_cat(bidirectional_cursor_tag) ->
                ranges::bidirectional_iterator_tag;
            auto iter_cat(random_access_cursor_tag) ->
                ranges::random_access_iterator_tag;

            template<typename Cur, bool Readable = (bool) ReadableCursor<Cur>()>
            struct iterator_associated_types_base
            {
            protected:
                using reference_t = basic_proxy_reference<Cur>;
                using const_reference_t = basic_proxy_reference<Cur const>;
                using cursor_tag_t = concepts::tag<range_access::OutputCursorConcept, cursor_tag>;
            public:
                using reference = void;
                using difference_type = range_access::cursor_difference_t<Cur>;
            };

            template<typename Cur>
            using cursor_arrow_t =
                decltype(range_access::arrow(std::declval<Cur const &>()));

            template<typename Cur>
            struct iterator_associated_types_base<Cur, true>
            {
            protected:
                using cursor_tag_t = detail::cursor_tag_of<Cur>;
                using reference_t =
                    meta::if_<
                        is_writable_cursor<Cur const>,
                        basic_proxy_reference<Cur const>,
                        meta::if_<
                            is_writable_cursor<Cur>,
                            basic_proxy_reference<Cur>,
                            cursor_reference_t<Cur>>>;
                using const_reference_t =
                    meta::if_<
                        is_writable_cursor<Cur const>,
                        basic_proxy_reference<Cur const>,
                        cursor_reference_t<Cur>>;
            public:
                using difference_type = range_access::cursor_difference_t<Cur>;
                using value_type = range_access::cursor_value_t<Cur>;
                using reference = reference_t;
                using iterator_category =
                    decltype(detail::iter_cat(cursor_tag_t()));
                using pointer = meta::_t<meta::if_<
                    HasCursorArrow<Cur>,
                    meta::defer<cursor_arrow_t, Cur>,
                    std::add_pointer<reference>>>;
                using common_reference = common_reference_t<reference, value_type &>;
            };
        }
        /// \endcond

        /// \addtogroup group-utility Utility
        /// @{
        ///
        template<typename T>
        struct basic_mixin : private box<T>
        {
            CONCEPT_requires(DefaultConstructible<T>())
            (constexpr) basic_mixin()
                noexcept(std::is_nothrow_default_constructible<T>::value)
              : box<T>{}
            {}
<<<<<<< HEAD
            CONCEPT_requires(MoveConstructible<T>())
            (constexpr) basic_mixin(T &&t)
                noexcept(std::is_nothrow_move_constructible<T>::value)
              : box<T>(detail::move(t))
            {}
            CONCEPT_requires(CopyConstructible<T>())
            (constexpr) basic_mixin(T const &t)
=======
            CONCEPT_REQUIRES(MoveConstructible<T>())
            explicit constexpr basic_mixin(T &&t)
                noexcept(std::is_nothrow_move_constructible<T>::value)
              : box<T>(detail::move(t))
            {}
            CONCEPT_REQUIRES(CopyConstructible<T>())
            explicit constexpr basic_mixin(T const &t)
>>>>>>> 2ebc6f92
                noexcept(std::is_nothrow_copy_constructible<T>::value)
              : box<T>(t)
            {}
        protected:
            using box<T>::get;
        };

#if RANGES_BROKEN_CPO_LOOKUP
        namespace _basic_iterator_ { template <typename> struct adl_hook {}; }
#endif

        template<typename Cur>
        struct basic_iterator
          : range_access::mixin_base_t<Cur>
          , detail::iterator_associated_types_base<Cur>
#if RANGES_BROKEN_CPO_LOOKUP
          , private _basic_iterator_::adl_hook<basic_iterator<Cur>>
#endif
        {
        private:
            template<typename>
            friend struct basic_iterator;
            friend range_access;
            using mixin_t = range_access::mixin_base_t<Cur>;
            static_assert((bool) detail::Cursor<Cur>(), "");
            using assoc_types_ = detail::iterator_associated_types_base<Cur>;
            using typename assoc_types_::cursor_tag_t;
            using typename assoc_types_::reference_t;
            using typename assoc_types_::const_reference_t;
            RANGES_CXX14_CONSTEXPR Cur &pos() noexcept
            {
                return this->mixin_t::get();
            }
            constexpr Cur const &pos() const noexcept
            {
                return this->mixin_t::get();
            }

        public:
            using typename assoc_types_::difference_type;
            constexpr basic_iterator() = default;
<<<<<<< HEAD
            RANGES_CXX14_CONSTEXPR basic_iterator(Cur pos)
              : mixin_t{std::move(pos)}
            {}
            CONCEPT_template(typename OtherCur)(
                requires ConvertibleTo<OtherCur, Cur>() &&
                    Constructible<mixin_t, OtherCur>())
            (RANGES_CXX14_CONSTEXPR)
=======
            template<typename OtherCur,
                CONCEPT_REQUIRES_(ConvertibleTo<OtherCur, Cur>() &&
                    Constructible<mixin_t, OtherCur>())>
            RANGES_CXX14_CONSTEXPR
>>>>>>> 2ebc6f92
            basic_iterator(basic_iterator<OtherCur> that)
              : mixin_t{std::move(that.pos())}
            {}
            // Mix in any additional constructors provided by the mixin
            using mixin_t::mixin_t;

<<<<<<< HEAD
            CONCEPT_template(typename T)(
                requires !Same<detail::decay_t<T>, basic_iterator>() &&
                    !detail::HasCursorNext<Cur>() && detail::WritableCursor<Cur, T>())
            (RANGES_CXX14_CONSTEXPR
            basic_iterator &)operator=(T &&t)
            noexcept(noexcept(
                std::declval<Cur &>().write(static_cast<T &&>(t))))
=======
            template<typename T,
                CONCEPT_REQUIRES_(!Same<uncvref_t<T>, basic_iterator>() &&
                    !detail::HasCursorNext<Cur>() && detail::WritableCursor<Cur, T>())>
            RANGES_CXX14_CONSTEXPR
            basic_iterator &operator=(T && t)
            noexcept(noexcept(std::declval<Cur &>().write(static_cast<T &&>(t))))
>>>>>>> 2ebc6f92
            {
                pos().write(static_cast<T &&>(t));
                return *this;
            }

<<<<<<< HEAD
            CONCEPT_template(typename T)(
                requires !Same<detail::decay_t<T>, basic_iterator>() &&
                    !detail::HasCursorNext<Cur>() && detail::WritableCursor<Cur const, T>())
            (RANGES_CXX14_CONSTEXPR
            basic_iterator const &)operator=(T &&t) const
            noexcept(noexcept(
                std::declval<Cur const &>().write(static_cast<T &&>(t))))
=======
            template<typename T,
                CONCEPT_REQUIRES_(!Same<uncvref_t<T>, basic_iterator>() &&
                    !detail::HasCursorNext<Cur>() && detail::WritableCursor<Cur const, T>())>
            RANGES_CXX14_CONSTEXPR
            basic_iterator const &operator=(T && t) const
            noexcept(noexcept(std::declval<Cur const &>().write(static_cast<T &&>(t))))
>>>>>>> 2ebc6f92
            {
                pos().write(static_cast<T &&>(t));
                return *this;
            }

            CONCEPT_requires(detail::ReadableCursor<Cur>() &&
                True<!detail::is_writable_cursor<Cur>::value>())
            (constexpr const_reference_t) operator*() const
            noexcept(noexcept(range_access::read(std::declval<Cur const &>())))
            {
                return range_access::read(pos());
            }
            CONCEPT_requires(detail::HasCursorNext<Cur>() &&
                True<detail::is_writable_cursor<Cur>::value>())
            (RANGES_CXX14_CONSTEXPR reference_t) operator*()
            noexcept(noexcept(reference_t{std::declval<Cur &>()}))
            {
                return reference_t{pos()};
            }
<<<<<<< HEAD
            CONCEPT_requires(detail::HasCursorNext<Cur>() &&
                True<detail::is_writable_cursor<Cur const>>())
            (constexpr const_reference_t) operator*() const
            noexcept(noexcept(
                const_reference_t{std::declval<Cur const &>()}))
=======
            CONCEPT_REQUIRES(detail::HasCursorNext<Cur>() &&
                detail::is_writable_cursor<Cur const>())
            constexpr const_reference_t operator*() const
            noexcept(noexcept(const_reference_t{std::declval<Cur const &>()}))
>>>>>>> 2ebc6f92
            {
                return const_reference_t{pos()};
            }
            CONCEPT_requires(!detail::HasCursorNext<Cur>())
            (RANGES_CXX14_CONSTEXPR basic_iterator &)operator*() noexcept
            {
                return *this;
            }

            // Use cursor's arrow() member, if any.
<<<<<<< HEAD
            CONCEPT_template(typename C = Cur)(
                requires detail::HasCursorArrow<C>())
            (constexpr detail::cursor_arrow_t<C>) operator->() const
                noexcept(noexcept(range_access::arrow(std::declval<C const &>())))
=======
            template<typename C = Cur,
                CONCEPT_REQUIRES_(detail::HasCursorArrow<C>())>
            constexpr auto operator->() const
            noexcept(noexcept(range_access::arrow(std::declval<C const &>())))
                -> detail::cursor_arrow_t<C>
>>>>>>> 2ebc6f92
            {
                return range_access::arrow(pos());
            }
            // Otherwise, if reference_t is an lvalue reference to cv-qualified
            // value_type_t, return the address of **this.
            CONCEPT_template(typename C = Cur)(
                requires !detail::HasCursorArrow<Cur>() &&
                    detail::ReadableCursor<Cur>() &&
                    True<std::is_lvalue_reference<const_reference_t>>() &&
                    Same<typename detail::iterator_associated_types_base<C>::value_type,
                        uncvref_t<const_reference_t>>())
            (constexpr meta::_t<std::add_pointer<const_reference_t>>)
            operator->() const
            noexcept(noexcept(*std::declval<basic_iterator const &>()))
            {
                return std::addressof(**this);
            }

            CONCEPT_requires(detail::HasCursorNext<Cur>())
            (RANGES_CXX14_CONSTEXPR
            basic_iterator &)operator++()
            {
                range_access::next(pos());
                return *this;
            }
            CONCEPT_requires(!detail::HasCursorNext<Cur>())
            (RANGES_CXX14_CONSTEXPR
            basic_iterator &)operator++() noexcept
            {
                return *this;
            }

            CONCEPT_requires(!Same<detail::input_cursor_tag, detail::cursor_tag_of<Cur>>())
            (RANGES_CXX14_CONSTEXPR
            basic_iterator) operator++(int)
            {
                basic_iterator tmp{*this};
                ++*this;
                return tmp;
            }
            CONCEPT_requires(Same<detail::input_cursor_tag, detail::cursor_tag_of<Cur>>())
            (RANGES_CXX14_CONSTEXPR
            void) operator++(int)
            {
                ++*this;
            }

            CONCEPT_template(class Cur2)(
                requires detail::CursorSentinel<Cur2, Cur>())
            (friend constexpr bool) operator==(basic_iterator const &left,
                basic_iterator<Cur2> const &right)
            {
                return range_access::equal(left.pos(), range_access::pos(right));
            }
            CONCEPT_template(class Cur2)(
                requires detail::CursorSentinel<Cur2, Cur>())
            (friend constexpr bool) operator!=(basic_iterator const &left,
                basic_iterator<Cur2> const &right)
            {
                return !(left == right);
            }
            CONCEPT_template(class S)(
                requires detail::CursorSentinel<S, Cur>())
            (friend constexpr bool) operator==(basic_iterator const &left,
                S const &right)
            {
                return range_access::equal(left.pos(), right);
            }
            CONCEPT_template(class S)(
                requires detail::CursorSentinel<S, Cur>())
            (friend constexpr bool) operator!=(basic_iterator const &left,
                S const &right)
            {
                return !(left == right);
            }
            CONCEPT_template(class S)(
                requires detail::CursorSentinel<S, Cur>())
            (friend constexpr bool) operator==(S const &left,
                basic_iterator const &right)
            {
                return right == left;
            }
            CONCEPT_template(class S)(
                requires detail::CursorSentinel<S, Cur>())
            (friend constexpr bool) operator!=(S const &left,
                basic_iterator const &right)
            {
                return right != left;
            }
            CONCEPT_requires(detail::BidirectionalCursor<Cur>())
            (RANGES_CXX14_CONSTEXPR
            basic_iterator &)operator--()
            {
                range_access::prev(pos());
                return *this;
            }
            CONCEPT_requires(detail::BidirectionalCursor<Cur>())
            (RANGES_CXX14_CONSTEXPR
            basic_iterator) operator--(int)
            {
                basic_iterator tmp(*this);
                --*this;
                return tmp;
            }
            CONCEPT_requires(detail::RandomAccessCursor<Cur>())
            (RANGES_CXX14_CONSTEXPR
            basic_iterator &)operator+=(difference_type n)
            {
                range_access::advance(pos(), n);
                return *this;
            }
            CONCEPT_requires(detail::RandomAccessCursor<Cur>())
            (RANGES_CXX14_CONSTEXPR
            friend basic_iterator) operator+(basic_iterator left, difference_type n)
            {
                left += n;
                return left;
            }
            CONCEPT_requires(detail::RandomAccessCursor<Cur>())
            (RANGES_CXX14_CONSTEXPR
            friend basic_iterator) operator+(difference_type n, basic_iterator right)
            {
                right += n;
                return right;
            }
            CONCEPT_requires(detail::RandomAccessCursor<Cur>())
            (RANGES_CXX14_CONSTEXPR
            basic_iterator &)operator-=(difference_type n)
            {
                range_access::advance(pos(), -n);
                return *this;
            }
            CONCEPT_requires(detail::RandomAccessCursor<Cur>())
            (RANGES_CXX14_CONSTEXPR
            friend basic_iterator) operator-(basic_iterator left, difference_type n)
            {
                left -= n;
                return left;
            }
            CONCEPT_template(typename Cur2)(
                requires detail::SizedCursorSentinel<Cur2, Cur>())
            (RANGES_CXX14_CONSTEXPR
            friend difference_type) operator-(basic_iterator<Cur2> const &left,
                basic_iterator const &right)
            {
                return range_access::distance_to(right.pos(), range_access::pos(left));
            }
            CONCEPT_template(typename S)(
                requires detail::SizedCursorSentinel<S, Cur>())
            (RANGES_CXX14_CONSTEXPR
            friend difference_type) operator-(S const &left,
                basic_iterator const &right)
            {
                return range_access::distance_to(right.pos(), left);
            }
            CONCEPT_template(typename S)(
                requires detail::SizedCursorSentinel<S, Cur>())
            (RANGES_CXX14_CONSTEXPR
            friend difference_type) operator-(basic_iterator const &left,
                S const &right)
            {
                return -(right - left);
            }
            // symmetric comparisons
            CONCEPT_requires(detail::SizedCursorSentinel<Cur, Cur>())
            (RANGES_CXX14_CONSTEXPR
            friend bool) operator<(basic_iterator const &left, basic_iterator const &right)
            {
                return 0 < (right - left);
            }
            CONCEPT_requires(detail::SizedCursorSentinel<Cur, Cur>())
            (RANGES_CXX14_CONSTEXPR
            friend bool) operator<=(basic_iterator const &left, basic_iterator const &right)
            {
                return 0 <= (right - left);
            }
            CONCEPT_requires(detail::SizedCursorSentinel<Cur, Cur>())
            (RANGES_CXX14_CONSTEXPR
            friend bool) operator>(basic_iterator const &left, basic_iterator const &right)
            {
                return (right - left) < 0;
            }
            CONCEPT_requires(detail::SizedCursorSentinel<Cur, Cur>())
            (RANGES_CXX14_CONSTEXPR
            friend bool) operator>=(basic_iterator const &left, basic_iterator const &right)
            {
                return (right - left) <= 0;
            }
            CONCEPT_requires(detail::RandomAccessCursor<Cur>())
            (RANGES_CXX14_CONSTEXPR
            const_reference_t) operator[](difference_type n) const
            {
                return *(*this + n);
            }

#if !RANGES_BROKEN_CPO_LOOKUP
            // Optionally support hooking iter_move when the cursor sports a
            // move() member function.
<<<<<<< HEAD
            CONCEPT_template(typename C = Cur)(
               requires Same<C, Cur>() && detail::InputCursor<Cur>())
            (RANGES_CXX14_CONSTEXPR
            friend auto) iter_move(basic_iterator const &it)
=======
            template<typename C = Cur,
                CONCEPT_REQUIRES_(Same<C, Cur>() && detail::InputCursor<Cur>())>
            RANGES_CXX14_CONSTEXPR
            friend auto iter_move(basic_iterator const &it)
>>>>>>> 2ebc6f92
            RANGES_DECLTYPE_AUTO_RETURN_NOEXCEPT
            (
                range_access::move(static_cast<basic_iterator<C> const &>(it).pos())
            )
#endif
        };

#if RANGES_BROKEN_CPO_LOOKUP
        namespace _basic_iterator_
        {
            // Optionally support hooking iter_move when the cursor sports a
            // move() member function.
            template<typename Cur,
                CONCEPT_REQUIRES_(detail::InputCursor<Cur>())>
            RANGES_CXX14_CONSTEXPR
            auto iter_move(basic_iterator<Cur> const &it)
            RANGES_DECLTYPE_AUTO_RETURN_NOEXCEPT
            (
                range_access::move(range_access::pos(it))
            )
        }
#endif

        /// Get a cursor from a basic_iterator
        struct get_cursor_fn
        {
            template<typename Cur>
            RANGES_CXX14_CONSTEXPR
            Cur &operator()(basic_iterator<Cur> &it) const noexcept
            {
                return range_access::pos(it);
            }
            template<typename Cur>
            RANGES_CXX14_CONSTEXPR
            Cur const &operator()(basic_iterator<Cur> const &it) const noexcept
            {
                return range_access::pos(it);
            }
            template<typename Cur>
            RANGES_CXX14_CONSTEXPR
            Cur operator()(basic_iterator<Cur> && it) const
                noexcept(std::is_nothrow_move_constructible<Cur>::value)
            {
                return range_access::pos(std::move(it));
            }
        };

        /// \sa `get_cursor_fn`
        /// \ingroup group-utility
        RANGES_INLINE_VARIABLE(get_cursor_fn, get_cursor)
        /// @}
    }
}

/// \cond
namespace concepts
{
    // common_reference specializations for basic_proxy_reference
    template<typename Cur, typename U, typename TQual, typename UQual>
    struct basic_common_reference<::ranges::detail::basic_proxy_reference<Cur, true>, U, TQual, UQual>
      : basic_common_reference<::ranges::detail::cursor_reference_t<Cur>, U, TQual, UQual>
    {};
    template<typename T, typename Cur, typename TQual, typename UQual>
    struct basic_common_reference<T, ::ranges::detail::basic_proxy_reference<Cur, true>, TQual, UQual>
      : basic_common_reference<T, ::ranges::detail::cursor_reference_t<Cur>, TQual, UQual>
    {};
    template<typename Cur1, typename Cur2, typename TQual, typename UQual>
    struct basic_common_reference<::ranges::detail::basic_proxy_reference<Cur1, true>, ::ranges::detail::basic_proxy_reference<Cur2, true>, TQual, UQual>
      : basic_common_reference<::ranges::detail::cursor_reference_t<Cur1>, ::ranges::detail::cursor_reference_t<Cur2>, TQual, UQual>
    {};

    // common_type specializations for basic_proxy_reference
    template<typename Cur, typename U>
    struct common_type<::ranges::detail::basic_proxy_reference<Cur, true>, U>
      : common_type<::ranges::range_access::cursor_value_t<Cur>, U>
    {};
    template<typename T, typename Cur>
    struct common_type<T, ::ranges::detail::basic_proxy_reference<Cur, true>>
      : common_type<T, ::ranges::range_access::cursor_value_t<Cur>>
    {};
    template<typename Cur1, typename Cur2>
    struct common_type<::ranges::detail::basic_proxy_reference<Cur1, true>, ::ranges::detail::basic_proxy_reference<Cur2, true>>
      : common_type<::ranges::range_access::cursor_value_t<Cur1>, ::ranges::range_access::cursor_value_t<Cur2>>
    {};
}

namespace ranges
{
    inline namespace v3
    {
        /// \cond
        namespace detail
        {
            template<typename Cur, bool IsReadable = (bool) ReadableCursor<Cur>()>
            struct std_iterator_traits
            {
                using iterator_category = std::output_iterator_tag;
                using difference_type = typename iterator_associated_types_base<Cur>::difference_type;
                using value_type = void;
                using reference = void;
                using pointer = void;
            };

            template<typename Cur>
            struct std_iterator_traits<Cur, true>
              : iterator_associated_types_base<Cur>
            {
                using iterator_category =
                    ::meta::_t<
                        downgrade_iterator_category<
                            typename std_iterator_traits::iterator_category,
                            typename std_iterator_traits::reference>>;
            };
        }
        /// \endcond
    }
}

namespace std
{
    template<typename Cur>
    struct iterator_traits< ::ranges::basic_iterator<Cur>>
      : ::ranges::detail::std_iterator_traits<Cur>
    {};
}
/// \endcond

#endif<|MERGE_RESOLUTION|>--- conflicted
+++ resolved
@@ -338,23 +338,13 @@
                 noexcept(std::is_nothrow_default_constructible<T>::value)
               : box<T>{}
             {}
-<<<<<<< HEAD
             CONCEPT_requires(MoveConstructible<T>())
-            (constexpr) basic_mixin(T &&t)
+            (explicit constexpr) basic_mixin(T &&t)
                 noexcept(std::is_nothrow_move_constructible<T>::value)
               : box<T>(detail::move(t))
             {}
             CONCEPT_requires(CopyConstructible<T>())
-            (constexpr) basic_mixin(T const &t)
-=======
-            CONCEPT_REQUIRES(MoveConstructible<T>())
-            explicit constexpr basic_mixin(T &&t)
-                noexcept(std::is_nothrow_move_constructible<T>::value)
-              : box<T>(detail::move(t))
-            {}
-            CONCEPT_REQUIRES(CopyConstructible<T>())
-            explicit constexpr basic_mixin(T const &t)
->>>>>>> 2ebc6f92
+            (explicit constexpr) basic_mixin(T const &t)
                 noexcept(std::is_nothrow_copy_constructible<T>::value)
               : box<T>(t)
             {}
@@ -396,63 +386,33 @@
         public:
             using typename assoc_types_::difference_type;
             constexpr basic_iterator() = default;
-<<<<<<< HEAD
-            RANGES_CXX14_CONSTEXPR basic_iterator(Cur pos)
-              : mixin_t{std::move(pos)}
-            {}
             CONCEPT_template(typename OtherCur)(
                 requires ConvertibleTo<OtherCur, Cur>() &&
                     Constructible<mixin_t, OtherCur>())
             (RANGES_CXX14_CONSTEXPR)
-=======
-            template<typename OtherCur,
-                CONCEPT_REQUIRES_(ConvertibleTo<OtherCur, Cur>() &&
-                    Constructible<mixin_t, OtherCur>())>
-            RANGES_CXX14_CONSTEXPR
->>>>>>> 2ebc6f92
             basic_iterator(basic_iterator<OtherCur> that)
               : mixin_t{std::move(that.pos())}
             {}
             // Mix in any additional constructors provided by the mixin
             using mixin_t::mixin_t;
 
-<<<<<<< HEAD
             CONCEPT_template(typename T)(
-                requires !Same<detail::decay_t<T>, basic_iterator>() &&
+                requires !Same<uncvref_t<T>, basic_iterator>() &&
                     !detail::HasCursorNext<Cur>() && detail::WritableCursor<Cur, T>())
             (RANGES_CXX14_CONSTEXPR
-            basic_iterator &)operator=(T &&t)
-            noexcept(noexcept(
-                std::declval<Cur &>().write(static_cast<T &&>(t))))
-=======
-            template<typename T,
-                CONCEPT_REQUIRES_(!Same<uncvref_t<T>, basic_iterator>() &&
-                    !detail::HasCursorNext<Cur>() && detail::WritableCursor<Cur, T>())>
-            RANGES_CXX14_CONSTEXPR
-            basic_iterator &operator=(T && t)
+            basic_iterator &) operator=(T &&t)
             noexcept(noexcept(std::declval<Cur &>().write(static_cast<T &&>(t))))
->>>>>>> 2ebc6f92
             {
                 pos().write(static_cast<T &&>(t));
                 return *this;
             }
 
-<<<<<<< HEAD
             CONCEPT_template(typename T)(
-                requires !Same<detail::decay_t<T>, basic_iterator>() &&
+                requires !Same<uncvref_t<T>, basic_iterator>() &&
                     !detail::HasCursorNext<Cur>() && detail::WritableCursor<Cur const, T>())
             (RANGES_CXX14_CONSTEXPR
-            basic_iterator const &)operator=(T &&t) const
-            noexcept(noexcept(
-                std::declval<Cur const &>().write(static_cast<T &&>(t))))
-=======
-            template<typename T,
-                CONCEPT_REQUIRES_(!Same<uncvref_t<T>, basic_iterator>() &&
-                    !detail::HasCursorNext<Cur>() && detail::WritableCursor<Cur const, T>())>
-            RANGES_CXX14_CONSTEXPR
-            basic_iterator const &operator=(T && t) const
+            basic_iterator const &) operator=(T &&t) const
             noexcept(noexcept(std::declval<Cur const &>().write(static_cast<T &&>(t))))
->>>>>>> 2ebc6f92
             {
                 pos().write(static_cast<T &&>(t));
                 return *this;
@@ -472,18 +432,10 @@
             {
                 return reference_t{pos()};
             }
-<<<<<<< HEAD
             CONCEPT_requires(detail::HasCursorNext<Cur>() &&
                 True<detail::is_writable_cursor<Cur const>>())
             (constexpr const_reference_t) operator*() const
-            noexcept(noexcept(
-                const_reference_t{std::declval<Cur const &>()}))
-=======
-            CONCEPT_REQUIRES(detail::HasCursorNext<Cur>() &&
-                detail::is_writable_cursor<Cur const>())
-            constexpr const_reference_t operator*() const
             noexcept(noexcept(const_reference_t{std::declval<Cur const &>()}))
->>>>>>> 2ebc6f92
             {
                 return const_reference_t{pos()};
             }
@@ -494,18 +446,10 @@
             }
 
             // Use cursor's arrow() member, if any.
-<<<<<<< HEAD
             CONCEPT_template(typename C = Cur)(
                 requires detail::HasCursorArrow<C>())
             (constexpr detail::cursor_arrow_t<C>) operator->() const
-                noexcept(noexcept(range_access::arrow(std::declval<C const &>())))
-=======
-            template<typename C = Cur,
-                CONCEPT_REQUIRES_(detail::HasCursorArrow<C>())>
-            constexpr auto operator->() const
             noexcept(noexcept(range_access::arrow(std::declval<C const &>())))
-                -> detail::cursor_arrow_t<C>
->>>>>>> 2ebc6f92
             {
                 return range_access::arrow(pos());
             }
@@ -704,17 +648,10 @@
 #if !RANGES_BROKEN_CPO_LOOKUP
             // Optionally support hooking iter_move when the cursor sports a
             // move() member function.
-<<<<<<< HEAD
             CONCEPT_template(typename C = Cur)(
-               requires Same<C, Cur>() && detail::InputCursor<Cur>())
+                requires Same<C, Cur>() && detail::InputCursor<Cur>())
             (RANGES_CXX14_CONSTEXPR
             friend auto) iter_move(basic_iterator const &it)
-=======
-            template<typename C = Cur,
-                CONCEPT_REQUIRES_(Same<C, Cur>() && detail::InputCursor<Cur>())>
-            RANGES_CXX14_CONSTEXPR
-            friend auto iter_move(basic_iterator const &it)
->>>>>>> 2ebc6f92
             RANGES_DECLTYPE_AUTO_RETURN_NOEXCEPT
             (
                 range_access::move(static_cast<basic_iterator<C> const &>(it).pos())
@@ -727,10 +664,10 @@
         {
             // Optionally support hooking iter_move when the cursor sports a
             // move() member function.
-            template<typename Cur,
-                CONCEPT_REQUIRES_(detail::InputCursor<Cur>())>
-            RANGES_CXX14_CONSTEXPR
-            auto iter_move(basic_iterator<Cur> const &it)
+            CONCEPT_template(typename Cur)(
+                requires detail::InputCursor<Cur>())
+            (RANGES_CXX14_CONSTEXPR
+            auto) iter_move(basic_iterator<Cur> const &it)
             RANGES_DECLTYPE_AUTO_RETURN_NOEXCEPT
             (
                 range_access::move(range_access::pos(it))
