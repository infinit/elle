--- conflicted
+++ resolved
@@ -38,19 +38,22 @@
         template<typename T>
         struct basic_mixin : private box<T>
         {
-            CONCEPT_REQUIRES(DefaultConstructible<T>())
-            constexpr basic_mixin()
+            CPP_member
+            constexpr CPP_ctor(basic_mixin)()(
                 noexcept(std::is_nothrow_default_constructible<T>::value)
+                requires DefaultConstructible<T>)
               : box<T>{}
             {}
-            CONCEPT_REQUIRES(MoveConstructible<T>())
-            explicit constexpr basic_mixin(T &&t)
+            CPP_member
+            explicit constexpr CPP_ctor(basic_mixin)(T &&t)(
                 noexcept(std::is_nothrow_move_constructible<T>::value)
+                requires MoveConstructible<T>)
               : box<T>(detail::move(t))
             {}
-            CONCEPT_REQUIRES(CopyConstructible<T>())
-            explicit constexpr basic_mixin(T const &t)
+            CPP_member
+            explicit constexpr CPP_ctor(basic_mixin)(T const &t)(
                 noexcept(std::is_nothrow_copy_constructible<T>::value)
+                requires CopyConstructible<T>)
               : box<T>(t)
             {}
         protected:
@@ -347,14 +350,9 @@
             auto iter_cat(random_access_cursor_tag) ->
                 ranges::random_access_iterator_tag;
 
-<<<<<<< HEAD
             template<typename Cur, bool Readable /*= (bool) ReadableCursor<Cur>*/>
             struct iterator_associated_types_base_
-=======
-            template<typename Cur, bool Readable = (bool) ReadableCursor<Cur>()>
-            struct iterator_associated_types_base
               : range_access::mixin_base_t<Cur>
->>>>>>> 1fbb1128
             {
             //protected:
                 using reference_t = basic_proxy_reference<Cur>;
@@ -372,12 +370,8 @@
                 decltype(range_access::arrow(std::declval<Cur const &>()));
 
             template<typename Cur>
-<<<<<<< HEAD
             struct iterator_associated_types_base_<Cur, true>
-=======
-            struct iterator_associated_types_base<Cur, true>
               : range_access::mixin_base_t<Cur>
->>>>>>> 1fbb1128
             {
             //protected:
                 using cursor_tag_t = detail::cursor_tag_of<Cur>;
@@ -415,37 +409,6 @@
         }
         /// \endcond
 
-<<<<<<< HEAD
-        /// \addtogroup group-utility Utility
-        /// @{
-        ///
-        template<typename T>
-        struct basic_mixin : private box<T>
-        {
-            CPP_member
-            constexpr CPP_ctor(basic_mixin)()(
-                noexcept(std::is_nothrow_default_constructible<T>::value)
-                requires DefaultConstructible<T>)
-              : box<T>{}
-            {}
-            CPP_member
-            explicit constexpr CPP_ctor(basic_mixin)(T &&t)(
-                noexcept(std::is_nothrow_move_constructible<T>::value)
-                requires MoveConstructible<T>)
-              : box<T>(detail::move(t))
-            {}
-            CPP_member
-            explicit constexpr CPP_ctor(basic_mixin)(T const &t)(
-                noexcept(std::is_nothrow_copy_constructible<T>::value)
-                requires CopyConstructible<T>)
-              : box<T>(t)
-            {}
-        protected:
-            using box<T>::get;
-        };
-
-=======
->>>>>>> 1fbb1128
 #if RANGES_BROKEN_CPO_LOOKUP
         namespace _basic_iterator_ { template<typename> struct adl_hook {}; }
 #endif
@@ -480,21 +443,12 @@
         public:
             using typename assoc_types_::difference_type;
             constexpr basic_iterator() = default;
-<<<<<<< HEAD
             template<typename OtherCur>
             constexpr /*c++14*/
             CPP_ctor(basic_iterator)(basic_iterator<OtherCur> that)(
                 requires ConvertibleTo<OtherCur, Cur> &&
                     Constructible<mixin_t, OtherCur>)
-              : mixin_t{std::move(that.pos())}
-=======
-            template<typename OtherCur,
-                CONCEPT_REQUIRES_(ConvertibleTo<OtherCur, Cur>() &&
-                    Constructible<mixin_t, OtherCur>())>
-            RANGES_CXX14_CONSTEXPR
-            basic_iterator(basic_iterator<OtherCur> that)
               : base_t{std::move(that.pos())}
->>>>>>> 1fbb1128
             {}
             // Mix in any additional constructors provided by the mixin
             using base_t::base_t;
