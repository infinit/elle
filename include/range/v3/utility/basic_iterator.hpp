--- conflicted
+++ resolved
@@ -138,13 +138,8 @@
             // The One Proxy Reference type to rule them all. basic_iterator uses this
             // as the return type of operator* when the cursor type has a set() member
             // function of the correct signature (i.e., if it can accept a value_type &&).
-<<<<<<< HEAD
             template<typename Cur, bool Readable /*= (bool) ReadableCursor<Cur>*/>
-            struct basic_proxy_reference_
-=======
-            template<typename Cur, bool Readable = (bool) ReadableCursor<Cur>()>
-            struct RANGES_EMPTY_BASES basic_proxy_reference
->>>>>>> 3277992e
+            struct RANGES_EMPTY_BASES basic_proxy_reference_
               : cursor_traits<Cur>
                 // The following adds conversion operators to the common reference
                 // types, so that basic_proxy_reference can model Readable
