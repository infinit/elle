--- conflicted
+++ resolved
@@ -29,17 +29,10 @@
         /// \cond
         namespace detail
         {
-<<<<<<< HEAD
-            template<typename ...Us, typename Tup, std::size_t...Is>
-            std::tuple<Us...> to_std_tuple(Tup &&tup, meta::index_sequence<Is...>)
-            {
-                return std::tuple<Us...>{std::get<Is>(static_cast<Tup &&>(tup))...};
-=======
             template<typename ...Us, typename Tup, std::size_t ...Is>
             std::tuple<Us...> to_std_tuple(Tup &&tup, meta::index_sequence<Is...>)
             {
                 return std::tuple<Us...>{adl_get<Is>(static_cast<Tup &&>(tup))...};
->>>>>>> 2ebc6f92
             }
         }
         /// \endcond
@@ -49,15 +42,9 @@
           : std::tuple<Ts...>
         {
         private:
-<<<<<<< HEAD
-            template<typename That, std::size_t...Is>
-            common_tuple(That &&that, meta::index_sequence<Is...>)
-              : std::tuple<Ts...>{std::get<Is>(static_cast<That &&>(that))...}
-=======
             template<typename That, std::size_t ...Is>
             common_tuple(That &&that, meta::index_sequence<Is...>)
               : std::tuple<Ts...>{detail::adl_get<Is>(static_cast<That &&>(that))...}
->>>>>>> 2ebc6f92
             {}
             struct element_assign_
             {
@@ -99,20 +86,20 @@
                 noexcept(meta::and_c<std::is_nothrow_constructible<Ts, Us>::value...>::value)
               : common_tuple(std::move(that), meta::make_index_sequence<sizeof...(Ts)>{})
             {}
-            template<typename...Us,
-                CONCEPT_REQUIRES_(meta::and_c<(bool) Constructible<Ts, Us &>()...>::value)>
+            CONCEPT_template(typename...Us)(
+                requires And(Constructible<Ts, Us &>()...))()
             common_tuple(common_tuple<Us...> &that)
                 noexcept(meta::and_c<std::is_nothrow_constructible<Ts, Us &>::value...>::value)
               : common_tuple(that, meta::make_index_sequence<sizeof...(Ts)>{})
             {}
-            template<typename...Us,
-                CONCEPT_REQUIRES_(meta::and_c<(bool) Constructible<Ts, Us const &>()...>::value)>
+            CONCEPT_template(typename...Us)(
+                requires And(Constructible<Ts, Us const &>()...))()
             common_tuple(common_tuple<Us...> const &that)
                 noexcept(meta::and_c<std::is_nothrow_constructible<Ts, Us const &>::value...>::value)
               : common_tuple(that, meta::make_index_sequence<sizeof...(Ts)>{})
             {}
-            template<typename...Us,
-                CONCEPT_REQUIRES_(meta::and_c<(bool) Constructible<Ts, Us>()...>::value)>
+            CONCEPT_template(typename...Us)(
+                requires And(Constructible<Ts, Us>()...))()
             common_tuple(common_tuple<Us...> &&that)
                 noexcept(meta::and_c<std::is_nothrow_constructible<Ts, Us>::value...>::value)
               : common_tuple(std::move(that), meta::make_index_sequence<sizeof...(Ts)>{})
@@ -202,30 +189,30 @@
             }
         };
 
-        template<std::size_t I, typename ...Ts,
-            CONCEPT_REQUIRES_(I < sizeof...(Ts))>
-        constexpr auto get(common_tuple<Ts...> &ct)
+        CONCEPT_template(std::size_t I, typename ...Ts)(
+            requires True<(I < sizeof...(Ts))>())
+        (constexpr auto) get(common_tuple<Ts...> &ct)
         RANGES_DECLTYPE_AUTO_RETURN_NOEXCEPT
         (
             std::get<I>(ct.base())
         )
-        template<std::size_t I, typename ...Ts,
-            CONCEPT_REQUIRES_(I < sizeof...(Ts))>
-        constexpr auto get(common_tuple<Ts...> const &ct)
+        CONCEPT_template(std::size_t I, typename ...Ts)(
+            requires True<(I < sizeof...(Ts))>())
+        (constexpr auto) get(common_tuple<Ts...> const &ct)
         RANGES_DECLTYPE_AUTO_RETURN_NOEXCEPT
         (
             std::get<I>(ct.base())
         )
-        template<std::size_t I, typename ...Ts,
-            CONCEPT_REQUIRES_(I < sizeof...(Ts))>
-        constexpr auto get(common_tuple<Ts...> &&ct)
+        CONCEPT_template(std::size_t I, typename ...Ts)(
+            requires True<(I < sizeof...(Ts))>())
+        (constexpr auto) get(common_tuple<Ts...> &&ct)
         RANGES_DECLTYPE_AUTO_RETURN_NOEXCEPT
         (
             std::get<I>(std::move(ct.base()))
         )
-        template<std::size_t I, typename ...Ts,
-            CONCEPT_REQUIRES_(I < sizeof...(Ts))>
-        void get(common_tuple<Ts...> const &&ct) = delete;
+        CONCEPT_template(std::size_t I, typename ...Ts)(
+            requires True<(I < sizeof...(Ts))>())
+        (void) get(common_tuple<Ts...> const &&ct) = delete;
 
         template<typename T, typename ...Ts>
         constexpr auto get(common_tuple<Ts...> &ct)
