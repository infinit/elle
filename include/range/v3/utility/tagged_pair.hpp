--- conflicted
+++ resolved
@@ -33,169 +33,22 @@
 
             template<typename T>
             using tag_elem = meta::back<meta::as_list<T>>;
-<<<<<<< HEAD
-
-            namespace adl_get_detail
-            {
-                using std::get;
-
-                template<std::size_t I, typename T>
-                constexpr auto adl_get(T &&t)
-                RANGES_DECLTYPE_AUTO_RETURN_NOEXCEPT
-                (
-                    get<I>((T &&) t)
-                )
-            }
-            using adl_get_detail::adl_get;
-
-            template<typename Base, typename, typename...>
-=======
         }
 
         namespace _tagged_
         {
             template<typename Base, std::size_t, typename...>
->>>>>>> 2ebc6f92
             struct chain
             {
                 using type = Base;
             };
-            template<typename Base, typename I, typename First, typename... Rest>
+            template<typename Base, std::size_t I, typename First, typename... Rest>
             struct chain<Base, I, First, Rest...>
             {
-                using type =
-                    meta::invoke<First, Base, I, meta::_t<chain<Base, meta::inc<I>, Rest...>>>;
+                using type = typename First::template getter<
+                    Base, I, meta::_t<chain<Base, I + 1, Rest...>>>;
             };
 
-            template<
-                typename Untagged,
-                typename Next,
-                bool = (bool) MoveConstructible<Untagged>(),
-                bool = (bool) CopyConstructible<Untagged>()>
-            struct link
-              : Next
-            {
-                link() = default;
-                using Next::Next;
-            };
-
-<<<<<<< HEAD
-            template<typename Untagged, typename Next>
-            struct link<Untagged, Next, false, true>
-              : Next
-            {
-                link() = default;
-                using Next::Next;
-                constexpr link(Untagged &&that)
-                    noexcept(std::is_move_constructible<Untagged>::value)
-                  : Next(detail::move(that))
-                {}
-            };
-
-            template<typename Untagged, typename Next>
-            struct link<Untagged, Next, true, false>
-              : Next
-            {
-                link() = default;
-                using Next::Next;
-                constexpr link(Untagged const &that)
-                    noexcept(std::is_copy_constructible<Untagged>::value)
-                  : Next(that)
-                {}
-            };
-
-            template<typename Untagged, typename Next>
-            struct link<Untagged, Next, true, true>
-              : Next
-            {
-                link() = default;
-                using Next::Next;
-                constexpr link(Untagged &&that)
-                    noexcept(std::is_move_constructible<Untagged>::value)
-                  : Next(detail::move(that))
-                {}
-                constexpr link(Untagged const &that)
-                    noexcept(std::is_copy_constructible<Untagged>::value)
-                  : Next(that)
-                {}
-            };
-        }
-        /// \endcond
-
-        template<typename Base, typename...Tags>
-        class tagged
-          : public meta::_t<detail::chain<Base, meta::size_t<0>, Tags...>>
-          , detail::member_swap<tagged<Base, Tags...>>
-        {
-            CONCEPT_assert(Same<Base, uncvref_t<Base>>());
-            using base_t = meta::_t<detail::chain<Base, meta::size_t<0>, Tags...>>;
-
-            CONCEPT_def
-            (
-                template(typename B, typename... Ts)
-                (concept CanConvert)(B, Ts...),
-                    requires {} &&
-                    !Same<tagged<B, Ts...>, tagged>() &&
-                    ConvertibleTo<B, Base>()
-            );
-        public:
-            tagged() = default;
-            using base_t::base_t;
-            CONCEPT_requires(MoveConstructible<Base>())
-            (constexpr) tagged(Base &&that)
-                noexcept(std::is_nothrow_move_constructible<Base>::value)
-              : base_t(detail::move(that))
-            {}
-            CONCEPT_requires(CopyConstructible<Base>())
-            (constexpr) tagged(Base const &that)
-                noexcept(std::is_nothrow_copy_constructible<Base>::value)
-              : base_t(that)
-            {}
-            CONCEPT_template(typename B, typename... Ts)
-                (requires CanConvert<B, Ts...>())
-            (constexpr) tagged(tagged<B, Ts...> &&that)
-                noexcept(std::is_nothrow_constructible<Base, B>::value)
-              : base_t(static_cast<B &&>(that))
-            {}
-            CONCEPT_template(typename B, typename... Ts)
-                (requires CanConvert<B, Ts...>())
-            (constexpr) tagged(tagged<B, Ts...> const &that)
-                noexcept(std::is_nothrow_constructible<Base, B const &>::value)
-              : base_t(static_cast<B const &>(that))
-            {}
-            CONCEPT_template(typename B, typename... Ts)
-                (requires CanConvert<B, Ts...>())
-            (RANGES_CXX14_CONSTEXPR tagged &)operator=(tagged<B, Ts...> && that)
-                noexcept(std::is_nothrow_assignable<Base &, B>::value)
-            {
-                static_cast<Base &>(*this) = static_cast<B &&>(that);
-                return *this;
-            }
-            CONCEPT_template(typename B, typename... Ts)
-                (requires CanConvert<B, Ts...>())
-            (RANGES_CXX14_CONSTEXPR tagged &)operator=(tagged<B, Ts...> const &that)
-                noexcept(std::is_nothrow_assignable<Base &, B const &>::value)
-            {
-                static_cast<Base &>(*this) = static_cast<B const &>(that);
-                return *this;
-            }
-            CONCEPT_template(typename U)
-                (requires !Same<tagged, detail::decay_t<U>>() && Assignable<Base &, U>())
-            (RANGES_CXX14_CONSTEXPR tagged &)operator=(U &&u)
-                noexcept(std::is_nothrow_assignable<Base &, U>::value)
-            {
-                static_cast<Base &>(*this) = static_cast<U &&>(u);
-                return *this;
-            }
-            CONCEPT_template(typename B = Base)
-                (requires True(is_swappable<B>()))
-            (RANGES_CXX14_CONSTEXPR void) swap(tagged &that)
-                noexcept(is_nothrow_swappable<B>::value)
-            {
-                ranges::swap(static_cast<Base &>(*this), static_cast<Base &>(that));
-            }
-        };
-=======
 #if RANGES_BROKEN_CPO_LOOKUP
             template <typename> struct adl_hook {};
 #endif
@@ -209,7 +62,7 @@
           , private _tagged_::adl_hook<tagged<Base, Tags...>>
 #endif
         {
-            CONCEPT_ASSERT(Same<Base, uncvref_t<Base>>());
+            CONCEPT_assert(Same<Base, uncvref_t<Base>>());
             using base_t = meta::_t<_tagged_::chain<Base, 0, Tags...>>;
 
             template<typename Other>
@@ -219,13 +72,13 @@
         public:
             tagged() = default;
             using base_t::base_t;
-            CONCEPT_REQUIRES(MoveConstructible<Base>())
-            constexpr tagged(Base && that)
+            CONCEPT_requires(MoveConstructible<Base>())
+            (constexpr) tagged(Base && that)
                 noexcept(std::is_nothrow_move_constructible<Base>::value)
               : base_t(detail::move(that))
             {}
-            CONCEPT_REQUIRES(CopyConstructible<Base>())
-            constexpr tagged(Base const &that)
+            CONCEPT_requires(CopyConstructible<Base>())
+            (constexpr) tagged(Base const &that)
                 noexcept(std::is_nothrow_copy_constructible<Base>::value)
               : base_t(that)
             {}
@@ -334,7 +187,6 @@
         )
         template<typename T, typename Base, typename... Tags>
         void get(tagged<Base, Tags...> const &&) = delete;
->>>>>>> 2ebc6f92
 
         template<typename F, typename S>
         using tagged_pair =
@@ -351,47 +203,57 @@
     }
 }
 
-#define RANGES_DEFINE_TAG_SPECIFIER(NAME)                                                           \
-    namespace tag                                                                                   \
-    {                                                                                               \
-        struct NAME                                                                                 \
-        {                                                                                           \
-            template<typename Untagged, typename I, typename Next>                                  \
-            struct invoke : ::ranges::detail::link<Untagged, Next>                                  \
-            {                                                                                       \
-                invoke() = default;                                                                 \
-                invoke(invoke &&) = default;                                                        \
-                invoke(invoke const &) = default;                                                   \
-                using ::ranges::detail::link<Untagged, Next>::link;                                 \
-                invoke &operator=(invoke &&) = default;                                             \
-                invoke &operator=(invoke const &) = default;                                        \
-                RANGES_CXX14_CONSTEXPR                                                              \
-                meta::_t<std::tuple_element<I::value, Untagged>> &NAME() &                          \
-                    noexcept(noexcept(                                                              \
-                        ::ranges::detail::adl_get<I::value>(std::declval<Untagged &>())))           \
-                {                                                                                   \
-                    return ::ranges::detail::adl_get<I::value>(static_cast<Untagged &>(*this));     \
-                }                                                                                   \
-                RANGES_CXX14_CONSTEXPR                                                              \
-                meta::_t<std::tuple_element<I::value, Untagged>> &&NAME() &&                        \
-                    noexcept(noexcept(                                                              \
-                        ::ranges::detail::adl_get<I::value>(std::declval<Untagged>())))             \
-                {                                                                                   \
-                    return ::ranges::detail::adl_get<I::value>(static_cast<Untagged &&>(*this));    \
-                }                                                                                   \
-                constexpr                                                                           \
-                meta::_t<std::tuple_element<I::value, Untagged>> const &NAME() const &              \
-                    noexcept(noexcept(                                                              \
-                        ::ranges::detail::adl_get<I::value>(std::declval<Untagged const &>())))     \
-                {                                                                                   \
-                    return ::ranges::detail::adl_get<I::value>(                                     \
-                        static_cast<Untagged const &>(*this));                                      \
-                }                                                                                   \
-            protected:                                                                              \
-                ~invoke() = default;                                                                \
-            };                                                                                      \
-        };                                                                                          \
-    }                                                                                               \
+#define RANGES_DEFINE_TAG_SPECIFIER(NAME)                                            \
+    namespace tag                                                                    \
+    {                                                                                \
+        struct NAME                                                                  \
+        {                                                                            \
+            template<typename Untagged, std::size_t I, typename Next>                \
+            class getter : public Next                                               \
+            {                                                                        \
+            protected:                                                               \
+                ~getter() = default;                                                 \
+            public:                                                                  \
+                getter() = default;                                                  \
+                getter(getter &&) = default;                                         \
+                getter(getter const &) = default;                                    \
+                using Next::Next;                                                    \
+                CONCEPT_requires(MoveConstructible<Untagged>())                      \
+                (constexpr) getter(Untagged && that)                                 \
+                    noexcept(std::is_nothrow_move_constructible<Untagged>::value)    \
+                  : Next(detail::move(that))                                         \
+                {}                                                                   \
+                CONCEPT_requires(CopyConstructible<Untagged>())                      \
+                (constexpr) getter(Untagged const &that)                             \
+                    noexcept(std::is_nothrow_copy_constructible<Untagged>::value)    \
+                  : Next(that)                                                       \
+                {}                                                                   \
+                getter &operator=(getter &&) = default;                              \
+                getter &operator=(getter const &) = default;                         \
+                RANGES_CXX14_CONSTEXPR                                               \
+                meta::_t<std::tuple_element<I, Untagged>> &NAME() &                  \
+                    noexcept(noexcept(                                               \
+                        detail::adl_get<I>(std::declval<Untagged &>())))             \
+                {                                                                    \
+                    return detail::adl_get<I>(static_cast<Untagged &>(*this));       \
+                }                                                                    \
+                RANGES_CXX14_CONSTEXPR                                               \
+                meta::_t<std::tuple_element<I, Untagged>> &&NAME() &&                \
+                    noexcept(noexcept(                                               \
+                        detail::adl_get<I>(std::declval<Untagged>())))               \
+                {                                                                    \
+                    return detail::adl_get<I>(static_cast<Untagged &&>(*this));      \
+                }                                                                    \
+                constexpr                                                            \
+                meta::_t<std::tuple_element<I, Untagged>> const &NAME() const &      \
+                    noexcept(noexcept(                                               \
+                        detail::adl_get<I>(std::declval<Untagged const &>())))       \
+                {                                                                    \
+                    return detail::adl_get<I>(static_cast<Untagged const &>(*this)); \
+                }                                                                    \
+            };                                                                       \
+        };                                                                           \
+    }                                                                                \
     /**/
 
 RANGES_DIAGNOSTIC_PUSH
