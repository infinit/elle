/// \file
// Range v3 library
//
//  Copyright Eric Niebler 2013-present
//
//  Use, modification and distribution is subject to the
//  Boost Software License, Version 1.0. (See accompanying
//  file LICENSE_1_0.txt or copy at
//  http://www.boost.org/LICENSE_1_0.txt)
//
// Project home: https://github.com/ericniebler/range-v3
//

#ifndef RANGES_V3_UTILITY_ITERATOR_CONCEPTS_HPP
#define RANGES_V3_UTILITY_ITERATOR_CONCEPTS_HPP

#include <iterator>
#include <type_traits>
#include <meta/meta.hpp>
#include <range/v3/utility/move.hpp>
#include <range/v3/utility/swap.hpp>
#include <range/v3/utility/concepts.hpp>
#include <range/v3/utility/functional.hpp>
#include <range/v3/utility/iterator_traits.hpp>
#include <range/v3/utility/nullptr_v.hpp>

namespace ranges
{
    inline namespace v3
    {
        CONCEPT_def
        (
            template(typename I)
            concept Readable,
                CommonReference<reference_t<I> &&, value_type_t<I> &>() &&
                CommonReference<reference_t<I> &&, rvalue_reference_t<I> &&>() &&
                CommonReference<rvalue_reference_t<I> &&, value_type_t<I> const &>()
        );

        CONCEPT_def
        (
            template(typename Out, typename T)
            concept Writable,
                requires (Out && o, T &&t)
                {
                    ((void)(*o = (T &&) t), 0),
                    ((void)(*((Out &&) o) = (T &&) t), 0),
                    ((void)(const_cast<reference_t<Out> const &&>(*o) = (T &&) t), 0),
                    ((void)(const_cast<reference_t<Out> const &&>(*((Out &&) o)) = (T &&) t), 0)
                }
        );

        CONCEPT_def
        (
            template(typename I, typename O)
            concept IndirectlyMovable,
                Readable<I>() && Writable<O, rvalue_reference_t<I>>()
        );

        CONCEPT_def
        (
            template(typename I, typename O)
            concept IndirectlyMovableStorable,
                IndirectlyMovable<I, O>() && 
                Movable<value_type_t<I>>() &&
                Constructible<value_type_t<I>, rvalue_reference_t<I>>() &&
                Assignable<value_type_t<I> &, rvalue_reference_t<I>>() &&
                Writable<O, value_type_t<I>>()
        );

        CONCEPT_def
        (
            template(typename I, typename O)
            concept IndirectlyCopyable,
                Readable<I>() && Writable<O, reference_t<I>>()
        );

        CONCEPT_def
        (
            template(typename I, typename O)
            concept IndirectlyCopyableStorable,
                IndirectlyMovable<I, O>() && 
                Copyable<value_type_t<I>>() &&
                Constructible<value_type_t<I>, reference_t<I>>() &&
                Assignable<value_type_t<I> &, reference_t<I>>() &&
                Writable<O, iter_common_reference_t<I>>() &&
                Writable<O, value_type_t<I> const &>()
        );

        CONCEPT_def
        (
            template(typename I1, typename I2)
            concept IndirectlySwappable,
                requires (I1 && i1, I2 && i2)
                {
                    ((void)ranges::iter_swap((I1 &&) i1, (I2 &&) i2), 0),
                    ((void)ranges::iter_swap((I1 &&) i1, (I1 &&) i1), 0),
                    ((void)ranges::iter_swap((I2 &&) i2, (I2 &&) i2), 0),
                    ((void)ranges::iter_swap((I2 &&) i2, (I1 &&) i1), 0)
                } &&
                Readable<I1>() && Readable<I2>()
        );

        CONCEPT_def
        (
            template(typename I)
            concept WeaklyIncrementable,
                requires (I i)
                {
                    concepts::type<difference_type_t<I>>,
                    (++i) ->* Same<_&, I>(),
                    ((void) i++, 42)
                } &&
                Integral<difference_type_t<I>>() &&
                Semiregular<I>()
        );

        CONCEPT_def
        (
            template(typename I)
            concept Incrementable,
                requires (I i)
                {
                    (i++) ->* Same<_&&, I>()
                } &&
                Regular<I>() && WeaklyIncrementable<I>()
        );

        CONCEPT_def
        (
            template(typename I)
            concept Iterator,
                requires (I i)
                {
                    *i
                } &&
                WeaklyIncrementable<I>()
        );

        CONCEPT_def
        (
            template(typename S, typename I)
            concept Sentinel,
                Semiregular<S>() && Iterator<I>() &&
                WeaklyEqualityComparableWith<S, I>()
        );

        CONCEPT_def
        (
            template(typename S, typename I)
            concept SizedSentinel,
                requires (S const &s, I const &i)
                {
                    (s - i) ->* Same<_&&, difference_type_t<I>>(),
                    (i - s) ->* Same<_&&, difference_type_t<I>>()
                } &&
                Sentinel<S, I>() &&
                !True<disable_sized_sentinel<uncvref_t<S>, uncvref_t<I>>>()
        );

        CONCEPT_def
        (
            template(typename Out, typename T)
            concept OutputIterator,
                requires (Out o, T &&t)
                {
                    ((void)(*o++ = (T &&) t), 0)
                } &&
                Iterator<Out>() && Writable<Out, T>()
        );

        CONCEPT_def
        (
            template(typename I)
            concept InputIterator,
                Iterator<I>() && Readable<I>() &&
                DerivedFrom<iterator_category_t<I>, ranges::input_iterator_tag>()
        );

        CONCEPT_def
        (
            template(typename I)
            concept ForwardIterator,
                InputIterator<I>() && Incrementable<I>() &&
                Sentinel<I, I>() &&
                DerivedFrom<iterator_category_t<I>, ranges::forward_iterator_tag>()
        );

        CONCEPT_def
        (
            template(typename I)
            concept BidirectionalIterator,
                requires (I i)
                {
                    (--i) ->* Same<_&, I>(),
                    (i--) ->* Same<_&&, I>(),
                } &&
                ForwardIterator<I>() &&
                DerivedFrom<iterator_category_t<I>, ranges::bidirectional_iterator_tag>()
        );

        CONCEPT_def
        (
            template(typename I)
            concept RandomAccessIterator,
                requires (I i, difference_type_t<I> n)
                {
                    (i + n)  ->* Same<_&&, I>(),
                    (n + i)  ->* Same<_&&, I>(),
                    (i - n)  ->* Same<_&&, I>(),
                    (i += n) ->* Same<_&, I>(),
                    (i -= n) ->* Same<_&, I>(),
                    Requires (Same<decltype(i[n]), reference_t<I>>())
                } &&
                BidirectionalIterator<I>() &&
                StrictTotallyOrdered<I>() &&
                SizedSentinel<I, I>() &&
                DerivedFrom<iterator_category_t<I>, ranges::random_access_iterator_tag>()
        );

        CONCEPT_def
        (
            template(typename I)
            concept ContiguousIterator,
                RandomAccessIterator<I>() &&
                DerivedFrom<iterator_category_t<I>, ranges::contiguous_iterator_tag>() &&
                True<std::is_lvalue_reference<reference_t<I>>>() &&
                Same<value_type_t<I>, uncvref_t<reference_t<I>>>()
        );

        ////////////////////////////////////////////////////////////////////////////////////////////
        // iterator_tag_of
        template<typename T>
        using iterator_tag_of =
            concepts::tag_of<
                meta::list<
                    ContiguousIteratorConcept,
                    RandomAccessIteratorConcept,
                    BidirectionalIteratorConcept,
                    ForwardIteratorConcept,
                    InputIteratorConcept>,
                T>;

        // Generally useful to know if an iterator is single-pass or not:
        CONCEPT_def
        (
            template(typename I)
            concept SinglePass,
                Iterator<I>() && !ForwardIterator<I>()
        );

        /// \cond
        namespace detail
        {
            template<typename I, bool IsReadable = (bool) Readable<I>()>
            struct exclusively_writable_
            {
                template<typename T>
                using invoke = Writable<I, T>;
            };

            template<typename I>
            struct exclusively_writable_<I, true>
            {
                template<typename T, typename U>
                using assignable_res_t = decltype(std::declval<T>() = std::declval<U>());

                template<typename T>
                using invoke =
                    meta::and_<
                        Writable<I, T>,
                        meta::not_<meta::is_trait<meta::defer<assignable_res_t, reference_t<I>, T>>>>;
            };
        }
        /// \endcond

        template<typename I, typename T>
        using ExclusivelyWritable_ = meta::invoke<detail::exclusively_writable_<I>, T>;

        namespace detail
        {
            template<typename T, typename U>
            using variadic_common_reference2_ =
                meta::if_c<(bool)CommonReference<T, U>(), common_reference_t<T, U>>;

            template<typename... Ts>
            struct variadic_common_reference_
              : std::true_type
            {};

            template<typename T, typename... Rest>
            struct variadic_common_reference_<T, Rest...>
              : meta::is_trait<
                    meta::lazy::fold<meta::list<Rest...>, T, meta::quote<variadic_common_reference2_>>>
            {};

            // Return the value and reference types of an iterator in a list.
            template<typename I>
            using readable_types_ =
                meta::list<value_type_t<I> &, reference_t<I> /*&&*/>;

            // Call ApplyFn with the cartesian product of the Readables' value and reference
            // types. In addition, call ApplyFn with the common_reference type of all the
            // Readables. Return all the results as a list.
            template<class...Is>
            using iter_args_lists_ =
                meta::push_back<
                    meta::cartesian_product<
                        meta::transform<meta::list<Is...>, meta::quote<readable_types_>>>,
                    meta::list<iter_common_reference_t<Is>...>>;

            template<typename MapFn, typename ReduceFn>
            using iter_map_reduce_fn_ =
                meta::compose<
                    meta::uncurry<meta::on<ReduceFn, meta::uncurry<MapFn>>>,
                    meta::quote<iter_args_lists_>>;

            template<template <typename...> class InvocableConcept, typename C, typename ...Is>
            using indirect_invocable_ = meta::and_<
                meta::strict_and<Readable<Is>...>,
                // C must satisfy the InvocableConcept with the values and references read from the Is.
                meta::lazy::invoke<
                    iter_map_reduce_fn_<
                        meta::bind_front<meta::quote<InvocableConcept>, C&>,
                        meta::quote<meta::strict_and>>,
                    Is...>>;

            template<typename C, typename ...Is>
            using common_result_indirect_invocable_ = meta::and_<
                indirect_invocable_<Invocable, C, Is...>,
                // In addition to C being invocable, the return types of the C invocations must all
                // share a common reference type. (The lazy::invoke is so that this doesn't get
                // evaluated unless C is truly callable as determined above.)
                meta::lazy::invoke<
                    iter_map_reduce_fn_<
                        meta::bind_front<meta::quote<invoke_result_t>, C&>,
                        meta::quote<variadic_common_reference_>>,
                    Is...>>;
        }

        CONCEPT_def
        (
            template(typename C, typename ...Is)
            (concept IndirectInvocable)(C, Is...),
                True<detail::common_result_indirect_invocable_<C, Is...>>() &&
                CopyConstructible<C>()
        );

        CONCEPT_def
        (
            template(typename C, typename ...Is)
            (concept MoveIndirectInvocable)(C, Is...),
                True<detail::common_result_indirect_invocable_<C, Is...>>() &&
                MoveConstructible<C>()
        );

        CONCEPT_def
        (
            template(typename C, typename ...Is)
            (concept IndirectRegularInvocable)(C, Is...),
                IndirectInvocable<C, Is...>()
        );

        CONCEPT_def
        (
            template(typename C, typename ...Is)
            (concept IndirectPredicate)(C, Is...),
                True<detail::indirect_invocable_<Predicate, C, Is...>>() &&
                CopyConstructible<C>()
        );

        CONCEPT_def
        (
            template(typename C, typename I0, typename I1 = I0)
            (concept IndirectRelation)(C, I0, I1),
                True<detail::indirect_invocable_<Relation, C, I0, I1>>() &&
                CopyConstructible<C>()
        );

        ////////////////////////////////////////////////////////////////////////////////////////////
        // indirect_invoke_result
        /// \cond
        template<typename Fun, typename... Is>
        using indirect_invoke_result_t =
            meta::if_c<
                meta::and_c<(bool) Readable<Is>()...>::value,
                invoke_result_t<Fun, concepts::Readable::reference_t<Is>...>>;

<<<<<<< HEAD
            template<typename Fun, typename... Is>
            struct indirect_result_of_<
                Fun(Is...),
                meta::if_c<meta::and_c<(bool) Readable<Is>()...>::value>>
              : meta::if_c<
                    (bool) Invocable<Fun, reference_t<Is>...>(),
                    meta::defer<invoke_result_t, Fun, reference_t<Is>...>,
                    meta::nil_>
            {
            };
        }
=======
        template<typename Fun, typename... Is>
        struct indirect_invoke_result
          : meta::defer<indirect_invoke_result_t, Fun, Is...>
        {};
>>>>>>> 208413b5

        ////////////////////////////////////////////////////////////////////////////////////////////
        // indirect_result_of
        template<typename Sig>
        struct indirect_result_of
        {};

        template<typename Fun, typename... Is>
        struct indirect_result_of<Fun(Is...)>
          : meta::defer<indirect_invoke_result_t, Fun, Is...>
        {};

        template<typename Sig>
        using indirect_result_of_t = meta::_t<indirect_result_of<Sig>>;

        ////////////////////////////////////////////////////////////////////////////////////////////
        // Project struct, for "projecting" a Readable with a unary callable
        /// \cond
        namespace detail
        {
            template<typename I, typename Proj>
            struct projected_
            {
                using reference = indirect_invoke_result_t<Proj &, I>;
                using value_type = uncvref_t<reference>;
                reference operator*() const;
            };
        }
        /// \endcond

        template<typename I, typename Proj>
        using projected =
            meta::if_c<
                (bool)IndirectRegularInvocable<Proj, I>(),
                detail::projected_<I, Proj>>;

        template<typename I, typename Proj>
        struct difference_type<detail::projected_<I, Proj>>
        {
            using type = meta::_t<difference_type<I>>;
        };

        ////////////////////////////////////////////////////////////////////////////////////////////
        // Composite concepts for use defining algorithms:
        CONCEPT_def
        (
            template(typename I)
            concept Permutable,
                ForwardIterator<I>() &&
                IndirectlySwappable<I, I>() &&
                IndirectlyMovableStorable<I, I>()
        );

        CONCEPT_def
        (
            template(typename I0, typename I1, typename Out, typename C = ordered_less,
                typename P0 = ident, typename P1 = ident)
            (concept Mergeable)(I0, I1, Out, C, P0, P1),
                InputIterator<I0>() &&
                InputIterator<I1>() &&
                WeaklyIncrementable<Out>() &&
                IndirectRelation<C, projected<I0, P0>, projected<I1, P1>>() &&
                IndirectlyCopyable<I0, Out>() &&
                IndirectlyCopyable<I1, Out>()
        );

        CONCEPT_def
        (
            template(typename I0, typename I1, typename Out, typename C = ordered_less,
                typename P0 = ident, typename P1 = ident)
            (concept MoveMergeable)(I0, I1, Out, C, P0, P1),
                InputIterator<I0>() &&
                InputIterator<I1>() &&
                WeaklyIncrementable<Out>() &&
                IndirectRelation<C, projected<I0, P0>, projected<I1, P1>>() &&
                IndirectlyMovable<I0, Out>() &&
                IndirectlyMovable<I1, Out>()
        );

        CONCEPT_def
        (
            template(typename I, typename C = ordered_less, typename P = ident)
            (concept Sortable)(I, C, P),
                ForwardIterator<I>() &&
                IndirectRelation<C, projected<I, P>, projected<I, P>>() &&
                Permutable<I>()
        );

        CONCEPT_def
        (
            template(typename I, typename V2, typename C = ordered_less, typename P = ident)
            (concept BinarySearchable)(I, V2, C, P),
                ForwardIterator<I>() &&
                IndirectRelation<C, projected<I, P>, V2 const *>()
        );

        CONCEPT_def
        (
            template(typename I1, typename I2, typename C = equal_to, typename P1 = ident,
                typename P2 = ident)
            (concept AsymmetricallyComparable)(I1, I2, C, P1, P2),
                InputIterator<I1>() &&
                InputIterator<I2>() &&
                IndirectPredicate<C, projected<I1, P1>, projected<I2, P2>>()
        );

        CONCEPT_def
        (
            template(typename I1, typename I2, typename C = equal_to, typename P1 = ident,
                typename P2 = ident)
            (concept Comparable)(I1, I2, C, P1, P2),
                AsymmetricallyComparable<I1, I2, C, P1, P2>() &&
                IndirectRelation<C, projected<I1, P1>, projected<I2, P2>>()
        );

        using sentinel_tag = concepts::tag<SentinelConcept>;
        using sized_sentinel_tag = concepts::tag<SizedSentinelConcept, sentinel_tag>;

        template<typename S, typename I>
        using sentinel_tag_of =
            concepts::tag_of<
                meta::list<SizedSentinelConcept, SentinelConcept>,
                S,
                I>;
        /// @}
    }
}

#ifdef _GLIBCXX_DEBUG
// HACKHACK: workaround underconstrained operator- for libstdc++ debug iterator wrapper
// by intentionally creating an ambiguity when the wrapped types don't support the
// necessary operation.
#include <debug/safe_iterator.h>

namespace __gnu_debug
{
    CONCEPT_template(class I1, class I2, class Seq)(
        requires !::ranges::SizedSentinel<I1, I2>())
    void operator-(
        _Safe_iterator<I1, Seq> const &, _Safe_iterator<I2, Seq> const &) = delete;

    CONCEPT_template(class I1, class Seq)(
        requires !::ranges::SizedSentinel<I1, I1>())
    void operator-(
        _Safe_iterator<I1, Seq> const &, _Safe_iterator<I1, Seq> const &) = delete;
}
#endif

#if defined(__GLIBCXX__) || (defined(_LIBCPP_VERSION) && _LIBCPP_VERSION <= 3900)
// HACKHACK: workaround libc++ (https://llvm.org/bugs/show_bug.cgi?id=28421)
// and libstdc++ (https://gcc.gnu.org/bugzilla/show_bug.cgi?id=71771)
// underconstrained operator- for reverse_iterator by disabling SizedSentinel
// when the base iterators do not model SizedSentinel.
namespace ranges
{
    inline namespace v3
    {
        template<typename S, typename I>
        struct disable_sized_sentinel<std::reverse_iterator<S>, std::reverse_iterator<I>>
          : meta::not_<SizedSentinel<I, S>>
        {};
    }
}
#endif // defined(__GLIBCXX__) || (defined(_LIBCPP_VERSION) && _LIBCPP_VERSION <= 3900)

#endif // RANGES_V3_UTILITY_ITERATOR_CONCEPTS_HPP<|MERGE_RESOLUTION|>--- conflicted
+++ resolved
@@ -384,26 +384,12 @@
         using indirect_invoke_result_t =
             meta::if_c<
                 meta::and_c<(bool) Readable<Is>()...>::value,
-                invoke_result_t<Fun, concepts::Readable::reference_t<Is>...>>;
-
-<<<<<<< HEAD
-            template<typename Fun, typename... Is>
-            struct indirect_result_of_<
-                Fun(Is...),
-                meta::if_c<meta::and_c<(bool) Readable<Is>()...>::value>>
-              : meta::if_c<
-                    (bool) Invocable<Fun, reference_t<Is>...>(),
-                    meta::defer<invoke_result_t, Fun, reference_t<Is>...>,
-                    meta::nil_>
-            {
-            };
-        }
-=======
+                invoke_result_t<Fun, reference_t<Is>...>>;
+
         template<typename Fun, typename... Is>
         struct indirect_invoke_result
           : meta::defer<indirect_invoke_result_t, Fun, Is...>
         {};
->>>>>>> 208413b5
 
         ////////////////////////////////////////////////////////////////////////////////////////////
         // indirect_result_of
