--- conflicted
+++ resolved
@@ -159,7 +159,15 @@
                 ++ranges::get<0>(data_);
                 return *this;
             }
-<<<<<<< HEAD
+#ifdef RANGES_WORKAROUND_MSVC_677925
+            template<typename I2 = I>
+            auto operator++(int) ->
+                CPP_ret(decltype(std::declval<I2 &>()++))(
+                    requires not ForwardIterator<I2>)
+            {
+                return ranges::get<0>(data_)++;
+            }
+#else // ^^^ workaround ^^^ / vvv no workaround vvv
             CPP_member
             auto operator++(int) ->
                 CPP_ret(decltype(std::declval<I &>()++))(
@@ -167,28 +175,10 @@
             {
                 return ranges::get<0>(data_)++;
             }
+#endif // RANGES_WORKAROUND_MSVC_677925
             CPP_member
             auto operator++(int) -> CPP_ret(common_iterator)(
                 requires ForwardIterator<I>)
-=======
-#ifdef RANGES_WORKAROUND_MSVC_677925
-            template<typename I2 = I, CONCEPT_REQUIRES_(!ForwardIterator<I2>())>
-            auto operator++(int)
-            RANGES_DECLTYPE_AUTO_RETURN_NOEXCEPT
-            (
-                ((I2 &) ranges::get<0>(data_))++
-            )
-#else // ^^^ workaround ^^^ / vvv no workaround vvv
-            CONCEPT_REQUIRES(!ForwardIterator<I>())
-            auto operator++(int)
-            RANGES_DECLTYPE_AUTO_RETURN_NOEXCEPT
-            (
-                ranges::get<0>(data_)++
-            )
-#endif // RANGES_WORKAROUND_MSVC_677925
-            CONCEPT_REQUIRES(ForwardIterator<I>())
-            common_iterator operator++(int)
->>>>>>> 3277992e
             {
                 return common_iterator(ranges::get<0>(data_)++);
             }
