--- conflicted
+++ resolved
@@ -169,16 +169,10 @@
                 return common_iterator(ranges::get<0>(data_)++);
             }
 
-<<<<<<< HEAD
+#if !RANGES_BROKEN_CPO_LOOKUP
             CONCEPT_requires(InputIterator<I>())
             (friend RANGES_CXX14_CONSTEXPR
             auto) iter_move(const common_iterator& i)
-=======
-#if !RANGES_BROKEN_CPO_LOOKUP
-            CONCEPT_REQUIRES(InputIterator<I>())
-            friend RANGES_CXX14_CONSTEXPR
-            auto iter_move(const common_iterator& i)
->>>>>>> 2ebc6f92
             RANGES_DECLTYPE_AUTO_RETURN_NOEXCEPT
             (
                 ranges::iter_move(ranges::get<0>(detail::cidata(i)))
@@ -196,40 +190,33 @@
 #endif
         };
 
-<<<<<<< HEAD
+#if RANGES_BROKEN_CPO_LOOKUP
+        namespace _common_iterator_
+        {
+            CONCEPT_template(typename I, typename S)(
+                requires InputIterator<I>())
+            (RANGES_CXX14_CONSTEXPR
+            auto) iter_move(common_iterator<I, S> const &i)
+            RANGES_DECLTYPE_AUTO_RETURN_NOEXCEPT
+            (
+                ranges::iter_move(ranges::get<0>(detail::cidata(i)))
+            )
+            CONCEPT_template(typename I1, typename S1, typename I2, typename S2)(
+                requires IndirectlySwappable<I2, I1>())
+            (auto) iter_swap(common_iterator<I1, S1> const &x, common_iterator<I2, S2> const &y)
+            RANGES_DECLTYPE_AUTO_RETURN_NOEXCEPT
+            (
+                ranges::iter_swap(
+                    ranges::get<0>(detail::cidata(x)),
+                    ranges::get<0>(detail::cidata(y)))
+            )
+        }
+#endif
+
         CONCEPT_template(typename I1, typename I2, typename S1, typename S2)(
             requires Sentinel<S1, I2>() && Sentinel<S2, I1>() &&
                 !EqualityComparableWith<I1, I2>())
         (bool) operator==(common_iterator<I1, S1> const &x, common_iterator<I2, S2> const &y)
-=======
-#if RANGES_BROKEN_CPO_LOOKUP
-        namespace _common_iterator_
-        {
-            template<typename I, typename S,
-                CONCEPT_REQUIRES_(InputIterator<I>())>
-            RANGES_CXX14_CONSTEXPR
-            auto iter_move(common_iterator<I, S> const &i)
-            RANGES_DECLTYPE_AUTO_RETURN_NOEXCEPT
-            (
-                ranges::iter_move(ranges::get<0>(detail::cidata(i)))
-            )
-            template<typename I1, typename S1, typename I2, typename S2,
-                CONCEPT_REQUIRES_(IndirectlySwappable<I2, I1>())>
-            auto iter_swap(common_iterator<I1, S1> const &x, common_iterator<I2, S2> const &y)
-            RANGES_DECLTYPE_AUTO_RETURN_NOEXCEPT
-            (
-                ranges::iter_swap(
-                    ranges::get<0>(detail::cidata(x)),
-                    ranges::get<0>(detail::cidata(y)))
-            )
-        }
-#endif
-
-        template<typename I1, typename I2, typename S1, typename S2,
-            CONCEPT_REQUIRES_(Sentinel<S1, I2>() && Sentinel<S2, I1>() &&
-                !EqualityComparable<I1, I2>())>
-        bool operator==(common_iterator<I1, S1> const &x, common_iterator<I2, S2> const &y)
->>>>>>> 2ebc6f92
         {
             return detail::cidata(x).index() == 1u ?
                 (detail::cidata(y).index() == 1u || ranges::get<0>(detail::cidata(y)) == ranges::get<1>(detail::cidata(x))) :
