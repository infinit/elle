--- conflicted
+++ resolved
@@ -33,198 +33,28 @@
         {
             struct access
             {
-<<<<<<< HEAD
-            private:
-                CONCEPT_assert(Iterator<I>());
-                template<typename, typename> friend struct counted_iterator;
-
-                I current_{};
-                difference_type_t<I> cnt_{0};
-
-                void post_increment_(std::true_type)
-                {
-                    CONCEPT_assert(std::is_void<decltype(current_++)>());
-                    ++current_;
-                }
-                auto post_increment_(std::false_type) -> decltype(current_++)
-                {
-                    CONCEPT_assert(!std::is_void<decltype(current_++)>());
-                    auto&& tmp = current_++;
-                    --cnt_;
-                    return static_cast<decltype(tmp) &&>(tmp);
-                }
-            public:
-                using iterator_type = I;
-                using difference_type = difference_type_t<I>;
-
-                counted_iterator() = default;
-
-                counted_iterator(I x, difference_type_t<I> n)
-                  : current_(std::move(x)), cnt_(n)
-                {
-                    RANGES_EXPECT(n >= 0);
-                }
-
-                CONCEPT_template(typename I2)(
-                    requires ConvertibleTo<I2, I>())()
-                counted_iterator(const counted_iterator<I2>& i)
-                  : current_(i.current_), cnt_(i.cnt_)
-                {}
-
-                CONCEPT_template(typename I2)(
-                    requires ConvertibleTo<I2, I>())
-                (counted_iterator&) operator=(const counted_iterator<I2>& i)
-                {
-                    current_ = i.current_;
-                    cnt_ = i.cnt_;
-                }
-
-                I base() const
-                {
-                    return current_;
-                }
-
-                difference_type_t<I> count() const
-=======
                 template<typename I>
                 static RANGES_CXX14_CONSTEXPR difference_type_t<counted_iterator<I>> &
                 count(counted_iterator<I> &ci) noexcept
->>>>>>> 2ebc6f92
                 {
                     return ci.cnt_;
                 }
 
-<<<<<<< HEAD
-                reference_t<I> operator*()
-                RANGES_AUTO_RETURN_NOEXCEPT
-                (
-                    *current_
-                )
-                CONCEPT_template(typename I2 = I)(
-                    requires Readable<I2 const>())
-                (reference_t<I>) operator*() const
-                RANGES_AUTO_RETURN_NOEXCEPT
-                (
-                    *static_cast<I2 const &>(current_)
-                )
-
-                counted_iterator& operator++()
-=======
                 template<typename I>
                 static RANGES_CXX14_CONSTEXPR I &
                 current(counted_iterator<I> &ci) noexcept
->>>>>>> 2ebc6f92
                 {
                     return ci.current_;
                 }
 
-<<<<<<< HEAD
-                CONCEPT_requires(!ForwardIterator<I>())
-                (decltype(std::declval<I &>()++)) operator++(int)
-=======
                 template<typename I>
                 static constexpr I const &
                 current(counted_iterator<I> const &ci) noexcept
->>>>>>> 2ebc6f92
                 {
                     return ci.current_;
                 }
             };
 
-<<<<<<< HEAD
-                CONCEPT_requires(ForwardIterator<I>())
-                (counted_iterator) operator++(int)
-                {
-                    auto tmp(*this);
-                    ++*this;
-                    return tmp;
-                }
-
-                CONCEPT_requires(BidirectionalIterator<I>())
-                (counted_iterator&) operator--()
-                {
-                    --current_;
-                    ++cnt_;
-                    return *this;
-                }
-
-                CONCEPT_requires(BidirectionalIterator<I>())
-                (counted_iterator) operator--(int)
-                {
-                    auto tmp(*this);
-                    --*this;
-                    return tmp;
-                }
-
-                CONCEPT_requires(RandomAccessIterator<I>())
-                (counted_iterator&) operator+=(difference_type n)
-                {
-                    RANGES_EXPECT(cnt_ >= n);
-                    current_ += n;
-                    cnt_ -= n;
-                    return *this;
-                }
-
-                CONCEPT_requires(RandomAccessIterator<I>())
-                (counted_iterator) operator+(difference_type n) const
-                {
-                    auto tmp(*this);
-                    tmp += n;
-                    return tmp;
-                }
-
-                CONCEPT_requires(RandomAccessIterator<I>())
-                (counted_iterator&) operator-=(difference_type n)
-                {
-                    RANGES_EXPECT(cnt_ >= -n);
-                    current_ -= n;
-                    cnt_ += n;
-                    return *this;
-                }
-
-                CONCEPT_requires(RandomAccessIterator<I>())
-                (counted_iterator) operator-(difference_type n) const
-                {
-                    auto tmp(*this);
-                    tmp -= n;
-                    return tmp;
-                }
-
-                CONCEPT_requires(RandomAccessIterator<I>())
-                (reference_t<I>) operator[](difference_type n) const
-                {
-                    RANGES_EXPECT(cnt_ >= n);
-                    return current_[n];
-                }
-
-                CONCEPT_requires(InputIterator<I>())
-                (friend RANGES_CXX14_CONSTEXPR
-                rvalue_reference_t<I>) iter_move(const counted_iterator& i)
-                RANGES_AUTO_RETURN_NOEXCEPT
-                (
-                    ranges::iter_move(i.current_)
-                )
-
-                CONCEPT_template(typename I2)(
-                    requires IndirectlySwappable<I2, I>())
-                (friend void) iter_swap(
-                    const counted_iterator& x, counted_iterator<I2> const &y)
-                RANGES_AUTO_RETURN_NOEXCEPT
-                (
-                    ranges::iter_swap(x.current_, y.current_)
-                )
-
-                friend void advance(counted_iterator& i, difference_type_t<I> n)
-                {
-                    ranges::advance(i.current_, n);
-                    i.cnt_ -= n;
-                }
-            };
-
-            CONCEPT_template(typename I1, typename I2)(
-                requires Common<I1, I2>())
-            (bool) operator==(const counted_iterator<I1>& x, const counted_iterator<I2>& y)
-=======
 #if RANGES_BROKEN_CPO_LOOKUP
             template<typename> struct adl_hook {};
 #endif
@@ -238,7 +68,7 @@
 #endif
         {
         private:
-            CONCEPT_ASSERT(Iterator<I>());
+            CONCEPT_assert(Iterator<I>());
             friend _counted_iterator_::access;
 
             I current_{};
@@ -246,12 +76,12 @@
 
             void post_increment_(std::true_type)
             {
-                CONCEPT_ASSERT(std::is_void<decltype(current_++)>());
+                CONCEPT_assert(std::is_void<decltype(current_++)>());
                 ++current_;
             }
             auto post_increment_(std::false_type) -> decltype(current_++)
             {
-                CONCEPT_ASSERT(!std::is_void<decltype(current_++)>());
+                CONCEPT_assert(!std::is_void<decltype(current_++)>());
                 auto&& tmp = current_++;
                 --cnt_;
                 return static_cast<decltype(tmp) &&>(tmp);
@@ -268,15 +98,15 @@
                 RANGES_EXPECT(n >= 0);
             }
 
-            template<typename I2,
-                CONCEPT_REQUIRES_(ConvertibleTo<I2, I>())>
+            CONCEPT_template(typename I2)(
+                requires ConvertibleTo<I2, I>())()
             counted_iterator(const counted_iterator<I2>& i)
               : current_(_counted_iterator_::access::current(i)), cnt_(i.count())
             {}
 
-            template<typename I2,
-                CONCEPT_REQUIRES_(ConvertibleTo<I2, I>())>
-            counted_iterator& operator=(const counted_iterator<I2>& i)
+            CONCEPT_template(typename I2)(
+                requires ConvertibleTo<I2, I>())
+            (counted_iterator&) operator=(const counted_iterator<I2>& i)
             {
                 current_ = _counted_iterator_::access::current(i);
                 cnt_ = i.count();
@@ -288,7 +118,6 @@
             }
 
             difference_type_t<I> count() const
->>>>>>> 2ebc6f92
             {
                 return cnt_;
             }
@@ -299,8 +128,9 @@
                 RANGES_EXPECT(cnt_ > 0);
                 return *current_;
             }
-            template<typename I2 = I, CONCEPT_REQUIRES_(Readable<I const>())>
-            reference_t<I2> operator*() const
+            CONCEPT_template(typename I2 = I)(
+                requires Readable<I const>())
+            (reference_t<I2>) operator*() const
                 noexcept(noexcept(reference_t<I>(*current_)))
             {
                 RANGES_EXPECT(cnt_ > 0);
@@ -315,57 +145,39 @@
                 return *this;
             }
 
-<<<<<<< HEAD
-            CONCEPT_template(typename I1, typename I2)(
-                requires Common<I1, I2>())
-            (bool) operator!=(const counted_iterator<I1>& x, const counted_iterator<I2>& y)
-=======
-            CONCEPT_REQUIRES(!ForwardIterator<I>())
-            auto operator++(int) -> decltype(current_++)
->>>>>>> 2ebc6f92
+            CONCEPT_requires(!ForwardIterator<I>())
+            (decltype(std::declval<I&>()++)) operator++(int)
             {
                 RANGES_EXPECT(cnt_ > 0);
                 return post_increment_(std::is_void<decltype(current_++)>());
             }
 
-            CONCEPT_REQUIRES(ForwardIterator<I>())
-            counted_iterator operator++(int)
+            CONCEPT_requires(ForwardIterator<I>())
+            (counted_iterator) operator++(int)
             {
                 auto tmp(*this);
                 ++*this;
                 return tmp;
             }
 
-            CONCEPT_REQUIRES(BidirectionalIterator<I>())
-            counted_iterator& operator--()
+            CONCEPT_requires(BidirectionalIterator<I>())
+            (counted_iterator&) operator--()
             {
                 --current_;
                 ++cnt_;
                 return *this;
             }
 
-<<<<<<< HEAD
-            CONCEPT_template(typename I1, typename I2)(
-                requires Common<I1, I2>())
-            (bool) operator<(const counted_iterator<I1>& x, const counted_iterator<I2>& y)
-=======
-            CONCEPT_REQUIRES(BidirectionalIterator<I>())
-            counted_iterator operator--(int)
->>>>>>> 2ebc6f92
+            CONCEPT_requires(BidirectionalIterator<I>())
+            (counted_iterator) operator--(int)
             {
                 auto tmp(*this);
                 --*this;
                 return tmp;
             }
 
-<<<<<<< HEAD
-            CONCEPT_template(typename I1, typename I2)(
-                requires Common<I1, I2>())
-            (bool) operator<=(const counted_iterator<I1>& x, const counted_iterator<I2>& y)
-=======
-            CONCEPT_REQUIRES(RandomAccessIterator<I>())
-            counted_iterator& operator+=(difference_type n)
->>>>>>> 2ebc6f92
+            CONCEPT_requires(RandomAccessIterator<I>())
+            (counted_iterator&) operator+=(difference_type n)
             {
                 RANGES_EXPECT(cnt_ >= n);
                 current_ += n;
@@ -373,28 +185,16 @@
                 return *this;
             }
 
-<<<<<<< HEAD
-            CONCEPT_template(typename I1, typename I2)(
-                requires Common<I1, I2>())
-            (bool) operator>(const counted_iterator<I1>& x, const counted_iterator<I2>& y)
-=======
-            CONCEPT_REQUIRES(RandomAccessIterator<I>())
-            counted_iterator operator+(difference_type n) const
->>>>>>> 2ebc6f92
+            CONCEPT_requires(RandomAccessIterator<I>())
+            (counted_iterator) operator+(difference_type n) const
             {
                 auto tmp(*this);
                 tmp += n;
                 return tmp;
             }
 
-<<<<<<< HEAD
-            CONCEPT_template(typename I1, typename I2)(
-                requires Common<I1, I2>())
-            (bool) operator>=(const counted_iterator<I1>& x, const counted_iterator<I2>& y)
-=======
-            CONCEPT_REQUIRES(RandomAccessIterator<I>())
-            counted_iterator& operator-=(difference_type n)
->>>>>>> 2ebc6f92
+            CONCEPT_requires(RandomAccessIterator<I>())
+            (counted_iterator&) operator-=(difference_type n)
             {
                 RANGES_EXPECT(cnt_ >= -n);
                 current_ -= n;
@@ -402,40 +202,33 @@
                 return *this;
             }
 
-<<<<<<< HEAD
-            CONCEPT_template(typename I1, typename I2)(
-                requires Common<I1, I2>())
-            (difference_type_t<I2>)
-            operator-(const counted_iterator<I1>& x, const counted_iterator<I2>& y)
-=======
-            CONCEPT_REQUIRES(RandomAccessIterator<I>())
-            counted_iterator operator-(difference_type n) const
->>>>>>> 2ebc6f92
+            CONCEPT_requires(RandomAccessIterator<I>())
+            (counted_iterator) operator-(difference_type n) const
             {
                 auto tmp(*this);
                 tmp -= n;
                 return tmp;
             }
 
-            CONCEPT_REQUIRES(RandomAccessIterator<I>())
-            reference_t<I> operator[](difference_type n) const
+            CONCEPT_requires(RandomAccessIterator<I>())
+            (reference_t<I>) operator[](difference_type n) const
             {
                 RANGES_EXPECT(cnt_ >= n);
                 return current_[n];
             }
 
 #if !RANGES_BROKEN_CPO_LOOKUP
-            CONCEPT_REQUIRES(InputIterator<I>())
-            friend RANGES_CXX14_CONSTEXPR
-            rvalue_reference_t<I> iter_move(const counted_iterator& i)
+            CONCEPT_requires(InputIterator<I>())
+            (friend RANGES_CXX14_CONSTEXPR
+            rvalue_reference_t<I>) iter_move(const counted_iterator& i)
             RANGES_AUTO_RETURN_NOEXCEPT
             (
                 ranges::iter_move(i.current_)
             )
 
-            template<typename I2,
-                CONCEPT_REQUIRES_(IndirectlySwappable<I2, I>())>
-            friend void iter_swap(
+            CONCEPT_template(typename I2)(
+                requires IndirectlySwappable<I2, I>())
+            (friend void) iter_swap(
                 const counted_iterator& x, counted_iterator<I2> const &y)
             RANGES_AUTO_RETURN_NOEXCEPT
             (
@@ -451,27 +244,21 @@
 #endif
         };
 
-<<<<<<< HEAD
-            CONCEPT_template(typename I)(
-                requires RandomAccessIterator<I>())
-            (counted_iterator<I>)
-            operator+(difference_type_t<I> n, const counted_iterator<I>& x)
-=======
 #if RANGES_BROKEN_CPO_LOOKUP
         namespace _counted_iterator_
         {
-            template<typename I,
-                CONCEPT_REQUIRES_(InputIterator<I>())>
-            RANGES_CXX14_CONSTEXPR
-            rvalue_reference_t<I> iter_move(counted_iterator<I> const &i)
+            CONCEPT_template(typename I)(
+                requires InputIterator<I>())
+            (RANGES_CXX14_CONSTEXPR
+            rvalue_reference_t<I>) iter_move(counted_iterator<I> const &i)
             RANGES_AUTO_RETURN_NOEXCEPT
             (
                 ranges::iter_move(_counted_iterator_::access::current(i))
             )
 
-            template<typename I1, typename I2,
-                CONCEPT_REQUIRES_(IndirectlySwappable<I2, I1>())>
-            void iter_swap(
+            CONCEPT_template(typename I1, typename I2)(
+                requires IndirectlySwappable<I2, I1>())
+            (void) iter_swap(
                 counted_iterator<I1> const &x, counted_iterator<I2> const &y)
             RANGES_AUTO_RETURN_NOEXCEPT
             (
@@ -482,7 +269,6 @@
 
             template<typename I>
             void advance(counted_iterator<I> &i, difference_type_t<I> n)
->>>>>>> 2ebc6f92
             {
                 auto &count = _counted_iterator_::access::count(i);
                 RANGES_EXPECT(count >= n);
@@ -492,9 +278,9 @@
         }
 #endif
 
-        template<typename I1, typename I2,
-            CONCEPT_REQUIRES_(Common<I1, I2>())>
-        bool operator==(const counted_iterator<I1>& x, const counted_iterator<I2>& y)
+        CONCEPT_template(typename I1, typename I2)(
+            requires Common<I1, I2>())
+        (bool) operator==(const counted_iterator<I1>& x, const counted_iterator<I2>& y)
         {
             return x.count() == y.count();
         }
@@ -511,9 +297,9 @@
             return x.count() == 0;
         }
 
-        template<typename I1, typename I2,
-            CONCEPT_REQUIRES_(Common<I1, I2>())>
-        bool operator!=(const counted_iterator<I1>& x, const counted_iterator<I2>& y)
+        CONCEPT_template(typename I1, typename I2)(
+            requires Common<I1, I2>())
+        (bool) operator!=(const counted_iterator<I1>& x, const counted_iterator<I2>& y)
         {
             return !(x == y);
         }
@@ -530,37 +316,37 @@
             return !(x == y);
         }
 
-        template<typename I1, typename I2,
-            CONCEPT_REQUIRES_(Common<I1, I2>())>
-        bool operator<(const counted_iterator<I1>& x, const counted_iterator<I2>& y)
+        CONCEPT_template(typename I1, typename I2)(
+            requires Common<I1, I2>())
+        (bool) operator<(const counted_iterator<I1>& x, const counted_iterator<I2>& y)
         {
             return y.count() < x.count();
         }
 
-        template<typename I1, typename I2,
-            CONCEPT_REQUIRES_(Common<I1, I2>())>
-        bool operator<=(const counted_iterator<I1>& x, const counted_iterator<I2>& y)
+        CONCEPT_template(typename I1, typename I2)(
+            requires Common<I1, I2>())
+        (bool) operator<=(const counted_iterator<I1>& x, const counted_iterator<I2>& y)
         {
             return !(y < x);
         }
 
-        template<typename I1, typename I2,
-            CONCEPT_REQUIRES_(Common<I1, I2>())>
-        bool operator>(const counted_iterator<I1>& x, const counted_iterator<I2>& y)
+        CONCEPT_template(typename I1, typename I2)(
+            requires Common<I1, I2>())
+        (bool) operator>(const counted_iterator<I1>& x, const counted_iterator<I2>& y)
         {
             return y < x;
         }
 
-        template<typename I1, typename I2,
-            CONCEPT_REQUIRES_(Common<I1, I2>())>
-        bool operator>=(const counted_iterator<I1>& x, const counted_iterator<I2>& y)
+        CONCEPT_template(typename I1, typename I2)(
+            requires Common<I1, I2>())
+        (bool) operator>=(const counted_iterator<I1>& x, const counted_iterator<I2>& y)
         {
             return !(x < y);
         }
 
-        template<typename I1, typename I2,
-            CONCEPT_REQUIRES_(Common<I1, I2>())>
-        difference_type_t<I2>
+        CONCEPT_template(typename I1, typename I2)(
+            requires Common<I1, I2>())
+        (difference_type_t<I2>)
         operator-(const counted_iterator<I1>& x, const counted_iterator<I2>& y)
         {
             return y.count() - x.count();
@@ -580,9 +366,9 @@
             return y.count();
         }
 
-        template<typename I,
-            CONCEPT_REQUIRES_(RandomAccessIterator<I>())>
-        counted_iterator<I>
+        CONCEPT_template(typename I)(
+            requires RandomAccessIterator<I>())
+        (counted_iterator<I>)
         operator+(difference_type_t<I> n, const counted_iterator<I>& x)
         {
             return x + n;
@@ -636,19 +422,9 @@
             };
         } // namespace _counted_iterator_
 
-<<<<<<< HEAD
-        template<typename I>
-        using counted_iterator =
-            _counted_iterator_::counted_iterator<I, meta::if_<Iterator<I>>>;
-
         CONCEPT_template(typename I)(
             requires Iterator<I>())
         (counted_iterator<I>) make_counted_iterator(I i, difference_type_t<I> n)
-=======
-        template<typename I,
-            CONCEPT_REQUIRES_(Iterator<I>())>
-        counted_iterator<I> make_counted_iterator(I i, difference_type_t<I> n)
->>>>>>> 2ebc6f92
         {
             return {std::move(i), n};
         }
