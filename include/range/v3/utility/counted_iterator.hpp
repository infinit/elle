--- conflicted
+++ resolved
@@ -151,21 +151,17 @@
                 return *this;
             }
 
-<<<<<<< HEAD
-            CPP_member
+#ifdef RANGES_WORKAROUND_MSVC_677925
+            template<typename I2 = I>
             auto operator++(int) ->
-                CPP_ret(decltype(std::declval<I&>()++))(
+                CPP_ret(decltype(std::declval<I2 &>()++))(
+                    requires not ForwardIterator<I2>)
+#else // ^^^ workaround ^^^ / vvv no workaround vvv
+            CPP_member
+            auto operator++(int) ->
+                CPP_ret(decltype(std::declval<I &>()++))(
                     requires not ForwardIterator<I>)
-=======
-#ifdef RANGES_WORKAROUND_MSVC_677925
-            template<typename I2 = I,
-                CONCEPT_REQUIRES_(!ForwardIterator<I2>())>
-            auto operator++(int) -> decltype(std::declval<I2 &>()++)
-#else // ^^^ workaround ^^^ / vvv no workaround vvv
-            CONCEPT_REQUIRES(!ForwardIterator<I>())
-            auto operator++(int) -> decltype(current_++)
 #endif // RANGES_WORKAROUND_MSVC_677925
->>>>>>> 3277992e
             {
                 RANGES_EXPECT(cnt_ > 0);
                 return post_increment_(std::is_void<decltype(current_++)>());
