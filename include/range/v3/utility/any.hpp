--- conflicted
+++ resolved
@@ -67,13 +67,9 @@
 #endif
 
         struct any
-<<<<<<< HEAD
-          : private detail::member_swap<any>
-=======
 #if defined(RANGES_WORKAROUND_MSVC_589046) && !defined(RANGES_DOXYGEN_INVOKED)
           : private _any_::adl_hook
 #endif
->>>>>>> 3277992e
         {
         private:
             template<typename T>
@@ -165,8 +161,6 @@
             {
                 ptr_.swap(that.ptr_);
             }
-<<<<<<< HEAD
-=======
 
 #if !defined(RANGES_WORKAROUND_MSVC_589046) || defined(RANGES_DOXYGEN_INVOKED)
             friend void swap(any &x, any &y) noexcept
@@ -174,7 +168,6 @@
                 x.swap(y);
             }
 #endif
->>>>>>> 3277992e
         };
 
 #if defined(RANGES_WORKAROUND_MSVC_589046) && !defined(RANGES_DOXYGEN_INVOKED)
