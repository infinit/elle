--- conflicted
+++ resolved
@@ -15,372 +15,6 @@
 #define RANGES_V3_UTILITY_CONCEPTS_HPP
 
 #include <range/v3/range_fwd.hpp>
-<<<<<<< HEAD
-=======
-#include <range/v3/utility/common_type.hpp>
-#include <range/v3/utility/nullptr_v.hpp>
-#include <range/v3/utility/swap.hpp>
-
-namespace ranges
-{
-    inline namespace v3
-    {
-        /// \cond
-        namespace detail
-        {
-            constexpr struct void_tester
-            {
-                template<typename T>
-                friend int operator,(T &&, void_tester);
-            } void_ {};
-
-            constexpr struct is_void_t
-            {
-                int operator()(detail::void_tester) const;
-            } is_void {};
-
-            constexpr struct valid_expr_t
-            {
-                template<typename ...T>
-                void operator()(T &&...) const;
-            } valid_expr {};
-
-            constexpr struct same_type_t
-            {
-                template<typename T, typename U>
-                auto operator()(T &&, U &&) const ->
-                    meta::if_<std::is_same<T,U>, int>;
-            } same_type {};
-
-            constexpr struct is_true_t
-            {
-                template<typename Bool_>
-                auto operator()(Bool_) const ->
-                    meta::if_c<Bool_::value, int>;
-            } is_true {};
-
-            constexpr struct is_false_t
-            {
-                template<typename Bool_>
-                auto operator()(Bool_) const ->
-                    meta::if_c<!Bool_::value, int>;
-            } is_false {};
-
-            template<typename Concept>
-            struct base_concept
-            {
-                using type = Concept;
-            };
-
-            template<typename Concept, typename ...Args>
-            struct base_concept<Concept(Args...)>
-            {
-                using type = Concept;
-            };
-
-            template<typename Concept>
-            using base_concept_t = typename base_concept<Concept>::type;
-
-            template<typename Concept, typename Enable = void>
-            struct base_concepts_of
-            {
-                using type = meta::list<>;
-            };
-
-            template<typename Concept>
-            struct base_concepts_of<Concept, meta::void_<typename Concept::base_concepts_t>>
-            {
-                using type = typename Concept::base_concepts_t;
-            };
-
-            template<typename Concept>
-            using base_concepts_of_t = meta::_t<base_concepts_of<Concept>>;
-
-            template<typename...Ts>
-            auto models_(any) ->
-                std::false_type;
-
-#if (defined(__GNUC__) && !defined(__clang__) && __GNUC__ == 5 && __GNUC_MINOR__ < 5) || \
-    defined(RANGES_WORKAROUND_MSVC_701425)
-            template<typename T>
-            T gcc_bugs_bugs_bugs(T);
-
-            template<typename...Ts, typename Concept,
-                typename = decltype(gcc_bugs_bugs_bugs(&Concept::template requires_<Ts...>))>
-#else
-            template<typename...Ts, typename Concept,
-                typename = decltype(&Concept::template requires_<Ts...>)>
-#endif
-            auto models_(Concept *) ->
-                meta::apply<
-                    meta::quote<meta::lazy::strict_and>,
-                    meta::transform<
-                        base_concepts_of_t<Concept>,
-                        meta::bind_back<meta::quote<concepts::models>, Ts...>>>;
-
-            template<typename List>
-            struct most_refined_
-            {};
-
-            template<typename Head, typename...Tail>
-            struct most_refined_<meta::list<Head, Tail...>>
-            {
-                using type = Head;
-                constexpr operator Head*() const { return nullptr; }
-                constexpr Head* operator()() const { return nullptr; }
-            };
-        }
-        /// \endcond
-
-        /// \addtogroup group-concepts
-        /// @{
-        ///
-        namespace concepts
-        {
-            using detail::void_;
-            using detail::is_void;
-            using detail::valid_expr;
-            using detail::same_type;
-            using detail::is_true;
-            using detail::is_false;
-            using ranges::uncvref_t;
-
-            using _1 = std::integral_constant<int, 0>;
-            using _2 = std::integral_constant<int, 1>;
-            using _3 = std::integral_constant<int, 2>;
-            using _4 = std::integral_constant<int, 3>;
-            using _5 = std::integral_constant<int, 4>;
-            using _6 = std::integral_constant<int, 5>;
-            using _7 = std::integral_constant<int, 6>;
-            using _8 = std::integral_constant<int, 7>;
-            using _9 = std::integral_constant<int, 8>;
-
-            template<typename Ret, typename T>
-            Ret returns_(T const &);
-
-            template<typename T, typename U>
-            auto convertible_to(U && u) ->
-                decltype(concepts::returns_<int>(static_cast<T>((U &&) u)));
-
-            template<typename T, typename U>
-            auto has_type(U &&) ->
-                meta::if_<std::is_same<T, U>, int>;
-
-            ////////////////////////////////////////////////////////////////////////////////////////////
-            // refines
-            template<typename ...Concepts>
-            struct refines
-              : virtual detail::base_concept_t<Concepts>...
-            {
-                // So that we don't create these by accident, since it's surprisingly expensive to set
-                // up the vtable, given all the virtual bases.
-                refines() = delete;
-
-                using base_concepts_t = meta::list<Concepts...>;
-
-                template<typename...Ts>
-                void requires_();
-            };
-
-            ////////////////////////////////////////////////////////////////////////////////////////////
-            // models
-            template<typename Concept, typename...Ts>
-            struct models
-              : meta::bool_<meta::_t<decltype(detail::models_<Ts...>(_nullptr_v<Concept>()))>::value>
-            {};
-
-            template<typename Concept, typename...Args, typename...Ts>
-            struct models<Concept(Args...), Ts...>
-              : models<Concept, meta::at<meta::list<Ts...>, Args>...>
-            {};
-
-            ////////////////////////////////////////////////////////////////////////////////////////////
-            // model_of
-            template<typename Concept, typename ...Ts>
-            auto model_of(Ts &&...) ->
-                meta::if_c<concepts::models<Concept, Ts...>::value, int>;
-
-            template<typename Concept, typename ...Ts>
-            auto model_of() ->
-                meta::if_c<concepts::models<Concept, Ts...>::value, int>;
-
-            ////////////////////////////////////////////////////////////////////////////////////////////
-            // most_refined
-            // Find the first concept in a list of concepts that is modeled by the Args
-            template<typename Concepts, typename...Ts>
-            struct most_refined
-              : detail::most_refined_<
-                    meta::find_if<
-                        Concepts,
-                        meta::bind_back<meta::quote<models>, Ts...>>>
-            {};
-
-            template<typename Concepts, typename...Ts>
-            using most_refined_t = meta::_t<most_refined<Concepts, Ts...>>;
-
-            ////////////////////////////////////////////////////////////////////////////////////////////
-            // Core language concepts
-            ////////////////////////////////////////////////////////////////////////////////////////////
-
-            struct Satisfies
-            {
-                template<typename T, typename Trait, typename ...Ts>
-                auto requires_() -> decltype(
-                    concepts::valid_expr(
-                        concepts::is_true(meta::invoke<Trait, T, Ts...>{})
-                    ));
-            };
-
-            struct Same
-            {
-                template<typename ...Ts>
-                struct same : std::true_type {};
-                template<typename T, typename ...Us>
-                struct same<T, Us...> : meta::and_c<std::is_same<T, Us>::value...> {};
-                template<typename ...Ts>
-                using same_t = meta::_t<same<Ts...>>;
-
-                template<typename ...Ts>
-                auto requires_() -> decltype(
-                    concepts::valid_expr(
-                        concepts::is_true(same_t<Ts...>{})
-                    ));
-            };
-
-            /// \cond
-            struct ImplicitlyConvertibleTo
-            {
-                template<typename From, typename To>
-                auto requires_() -> decltype(
-                    concepts::valid_expr(
-                        concepts::is_true(detail::is_convertible<From, To>{})
-                    ));
-            };
-
-            struct ExplicitlyConvertibleTo
-            {
-                template<typename From, typename To>
-                auto requires_(From (&from)()) -> decltype(
-                    concepts::valid_expr(
-                        ((void) static_cast<To>(from()), 42)
-                    ));
-            };
-            /// \endcond
-
-            struct ConvertibleTo
-              : refines<ImplicitlyConvertibleTo, ExplicitlyConvertibleTo>
-            {};
-
-            struct DerivedFrom
-            {
-                template<typename T, typename U>
-                auto requires_() -> decltype(
-                    concepts::valid_expr(
-                        concepts::is_true(std::is_base_of<U, T>{}),
-                        concepts::is_true(detail::is_convertible<
-                            meta::_t<std::remove_cv<T>> *, meta::_t<std::remove_cv<U>> *>{})
-                    ));
-            };
-
-            struct CommonReference
-            {
-                template<typename T, typename U, typename...Rest>
-                using reference_t = common_reference_t<T, U, Rest...>;
-
-                template<typename T, typename U>
-                auto requires_() -> decltype(
-                    concepts::valid_expr(
-                        concepts::model_of<Same, reference_t<T, U>, reference_t<U, T>>(),
-                        concepts::model_of<ConvertibleTo, T, reference_t<T, U>>(),
-                        concepts::model_of<ConvertibleTo, U, reference_t<T, U>>()
-                    ));
-
-                template<typename T, typename U, typename...Rest,
-                    typename CommonReference_ = CommonReference>
-                auto requires_() -> decltype(
-                    concepts::valid_expr(
-                        concepts::model_of<CommonReference_, T, U>(),
-                        concepts::model_of<CommonReference_, reference_t<T, U>, Rest...>()
-                    ));
-            };
-
-            struct Common
-            {
-                template<typename T, typename U, typename...Rest>
-                using value_t = common_type_t<T, U, Rest...>;
-
-                template<typename T, typename U>
-                auto requires_() -> decltype(
-                    concepts::valid_expr(
-                        concepts::is_true(std::is_same<uncvref_t<T>, uncvref_t<U>>{})
-                    ));
-
-                template<typename T, typename U>
-                auto requires_() -> decltype(
-                    concepts::valid_expr(
-                        concepts::is_false(std::is_same<uncvref_t<T>, uncvref_t<U>>{}),
-                        concepts::model_of<Same, value_t<T, U>, value_t<U, T>>(),
-                        concepts::model_of<ConvertibleTo, T, value_t<T, U>>(),
-                        concepts::model_of<ConvertibleTo, U, value_t<T, U>>(),
-                        concepts::model_of<
-                            CommonReference, detail::as_cref_t<T>, detail::as_cref_t<U>>(),
-                        concepts::model_of<
-                            CommonReference,
-                            value_t<T, U> &,
-                            common_reference_t<detail::as_cref_t<T>, detail::as_cref_t<U>>>()
-                    ));
-
-                template<typename T, typename U, typename...Rest,
-                    typename Common_ = Common>
-                auto requires_() -> decltype(
-                    concepts::valid_expr(
-                        concepts::model_of<Common_, T, U>(),
-                        concepts::model_of<Common_, value_t<T, U>, Rest...>()
-                    ));
-            };
-
-            struct Integral
-            {
-                template<typename T>
-                auto requires_() -> decltype(
-                    concepts::valid_expr(
-                        concepts::is_true(std::is_integral<T>{})
-                    ));
-            };
-
-            struct SignedIntegral
-              : refines<Integral>
-            {
-                template<typename T>
-                auto requires_() -> decltype(
-                    concepts::valid_expr(
-                        concepts::is_true(std::is_signed<T>{})
-                    ));
-            };
-
-            struct UnsignedIntegral
-              : refines<Integral>
-            {
-                template<typename T>
-                auto requires_() -> decltype(
-                    concepts::valid_expr(
-                        concepts::is_false(std::is_signed<T>{})
-                    ));
-            };
-
-            struct Assignable
-            {
-                template<typename T, typename U>
-                auto requires_(T &&t, U &&u) -> decltype(
-                    concepts::valid_expr(
-                        concepts::is_true(std::is_lvalue_reference<T>{}),
-                        concepts::model_of<
-                            CommonReference, detail::as_cref_t<T>, detail::as_cref_t<U>>(),
-                        concepts::has_type<T>((T &&) t = (U &&) u)
-                    ));
-            };
->>>>>>> 3277992e
-
 #include <concepts/concepts.hpp>
 #include <range/v3/utility/swap.hpp>
 #include <range/v3/utility/common_type.hpp>
