--- conflicted
+++ resolved
@@ -271,24 +271,17 @@
 
         struct prev_fn
         {
-<<<<<<< HEAD
-            template<typename I>
-            constexpr /*c++14*/
-            auto operator()(I it, difference_type_t<I> n = 1) const ->
+            template<typename I>
+            constexpr /*c++14*/
+            auto operator()(I it) const ->
                 CPP_ret(I)(requires BidirectionalIterator<I>)
-=======
-            template<typename I,
-                CONCEPT_REQUIRES_(BidirectionalIterator<I>())>
-            RANGES_CXX14_CONSTEXPR
-            I operator()(I it) const
             {
                 return --it;
             }
-            template<typename I,
-                CONCEPT_REQUIRES_(BidirectionalIterator<I>())>
-            RANGES_CXX14_CONSTEXPR
-            I operator()(I it, difference_type_t<I> n) const
->>>>>>> 09934ecf
+            template<typename I>
+            constexpr /*c++14*/
+            auto operator()(I it, difference_type_t<I> n) const ->
+                CPP_ret(I)(requires BidirectionalIterator<I>)
             {
                 advance(it, -n);
                 return it;
@@ -784,17 +777,12 @@
         }  // namespace detail
         /// \endcond
 
-<<<<<<< HEAD
-        template<typename I>
-        constexpr /*c++14*/
-        reverse_iterator<I> make_reverse_iterator(I i)
-=======
         struct make_reverse_iterator_fn
->>>>>>> 09934ecf
-        {
-            template<typename I>
-            RANGES_CXX14_CONSTEXPR
-            reverse_iterator<I> operator()(I i) const
+        {
+            template<typename I>
+            constexpr /*c++14*/
+            auto operator()(I i) const -> CPP_ret(reverse_iterator<I>)(
+                requires BidirectionalIterator<I>)
             {
                 return reverse_iterator<I>(i);
             }
