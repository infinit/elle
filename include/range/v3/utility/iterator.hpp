/// \file
// Range v3 library
//
//  Copyright Eric Niebler 2013-present
//
//  Use, modification and distribution is subject to the
//  Boost Software License, Version 1.0. (See accompanying
//  file LICENSE_1_0.txt or copy at
//  http://www.boost.org/LICENSE_1_0.txt)
//
// Project home: https://github.com/ericniebler/range-v3
//

#ifndef RANGES_V3_UTILITY_ITERATOR_HPP
#define RANGES_V3_UTILITY_ITERATOR_HPP

#include <new>
#include <utility>
#include <iterator>
#include <type_traits>
#include <meta/meta.hpp>
#include <range/v3/range_fwd.hpp>
#include <range/v3/utility/swap.hpp> // for iter_swap
#include <range/v3/utility/move.hpp> // for iter_move
#include <range/v3/utility/iterator_traits.hpp>
#include <range/v3/utility/iterator_concepts.hpp>
#include <range/v3/utility/static_const.hpp>
#include <range/v3/utility/basic_iterator.hpp>

namespace ranges
{
    inline namespace v3
    {
        /// \addtogroup group-utility
        /// @{
        namespace adl_advance_detail
        {
<<<<<<< HEAD
            using std::advance;

            template<typename I>
            RANGES_CXX14_CONSTEXPR
            void advance_impl(I &i, difference_type_t<I> n, input_iterator_tag)
            {
                RANGES_EXPECT(n >= 0);
                for(; n > 0; --n)
                    ++i;
            }
            template<typename I>
            RANGES_CXX14_CONSTEXPR
            void advance_impl(I &i, difference_type_t<I> n, bidirectional_iterator_tag)
            {
                if(n > 0)
                    for(; n > 0; --n)
                        ++i;
                else
                    for(; n < 0; ++n)
                        --i;
            }
            template<typename I>
            RANGES_CXX14_CONSTEXPR
            void advance_impl(I &i, difference_type_t<I> n, random_access_iterator_tag)
            {
                i += n;
            }
            // Handle range-v3 iterators specially, since many range-v3 iterators will want to
            // decrement an iterator that is bidirectional from the perspective of range-v3,
            // but only input from the perspective of std::advance.
            template<typename Cur>
            RANGES_CXX14_CONSTEXPR
            void advance(basic_iterator<Cur> &i, difference_type_t<basic_iterator<Cur>> n)
            {
                adl_advance_detail::advance_impl(i, n, iterator_tag_of<basic_iterator<Cur>>{});
            }
            // Hijack std::advance for raw pointers, since std::advance is not constexpr
            template<typename T>
            RANGES_CXX14_CONSTEXPR
            void advance(T*& i, difference_type_t<T*> n)
            {
                adl_advance_detail::advance_impl(i, n, iterator_tag_of<T*>{});
            }
=======
            template<typename I, typename D>
            void advance(I&, D) = delete;
>>>>>>> 36746622

            struct advance_fn
            {
            private:
                template<typename I>
                RANGES_CXX14_CONSTEXPR
                static void n_impl_(I &i, difference_type_t<I> n, concepts::InputIterator *);
                template<typename I>
                RANGES_CXX14_CONSTEXPR
                static void n_impl_(I &i, difference_type_t<I> n, concepts::BidirectionalIterator *);
                template<typename I>
                RANGES_CXX14_CONSTEXPR
                static void n_impl_(I &i, difference_type_t<I> n, concepts::RandomAccessIterator *);
                // Is there an advance that is find-able by ADL and is preferred
                // by partial ordering to the poison-pill overload?
                template<typename I>
                RANGES_CXX14_CONSTEXPR
                static auto n_(I &i, difference_type_t<I> n, int) ->
                    decltype(static_cast<void>(advance(i, n)));
                // No advance overload found by ADL, use the default implementation:
                template<typename I>
                RANGES_CXX14_CONSTEXPR
                static void n_(I &i, difference_type_t<I> n, long);
                template<typename I, typename S>
                RANGES_CXX14_CONSTEXPR
                static void to_(I &i, S s, sentinel_tag);
                template<typename I, typename S>
                RANGES_CXX14_CONSTEXPR
                static void to_(I &i, S s, sized_sentinel_tag);
                template<typename I, typename D, typename S>
                RANGES_CXX14_CONSTEXPR
                static D bounded_(I &it, D n, S bound, sentinel_tag,
                    input_iterator_tag);
                template<typename I, typename D>
                RANGES_CXX14_CONSTEXPR
                static D bounded_(I &it, D n, I bound, sentinel_tag,
                    bidirectional_iterator_tag);
                template<typename I, typename D, typename S, typename Concept>
                RANGES_CXX14_CONSTEXPR
                static D bounded_(I &it, D n, S bound, sized_sentinel_tag,
                    Concept);
            public:
                // Advance a certain number of steps:
                CONCEPT_template(typename I)(
                    requires Iterator<I>)
                RANGES_CXX14_CONSTEXPR
                void operator()(I &i, difference_type_t<I> n) const
                {
                    advance_fn::n_(i, n, 0);
                }
                // Advance to a certain position:
                CONCEPT_template(typename I, typename S)(
                    requires Sentinel<S, I> && Assignable<I&, S>)
                RANGES_CXX14_CONSTEXPR
                void operator()(I &i, S s) const
                {
                    i = std::move(s);
                }
                CONCEPT_template(typename I, typename S)(
                    requires Sentinel<S, I> && !Assignable<I&, S>)
                RANGES_CXX14_CONSTEXPR
                void operator()(I &i, S s) const
                {
                    advance_fn::to_(i, std::move(s), sentinel_tag_of<S, I>());
                }
                // Advance a certain number of times, with a bound:
                CONCEPT_template(typename I, typename S)(
                    requires Sentinel<S, I>)
                RANGES_CXX14_CONSTEXPR
                difference_type_t<I> operator()(I &it, difference_type_t<I> n, S bound) const
                {
                    return advance_fn::bounded_(it, n, std::move(bound),
                        sentinel_tag_of<S, I>(), iterator_tag_of<I>());
                }
            };
        }

        /// \ingroup group-utility
        /// \sa `advance_fn`
        /// Not to spec: advance is an ADL customization point
        inline namespace CPOs
        {
            RANGES_INLINE_VARIABLE(adl_advance_detail::advance_fn, advance)
        }

        namespace adl_advance_detail
        {
            template<typename I>
            RANGES_CXX14_CONSTEXPR
            void advance_fn::n_impl_(I &i, difference_type_t<I> n, concepts::InputIterator *)
            {
                RANGES_EXPECT(n >= 0);
                for(; n > 0; --n)
                    ++i;
            }
            template<typename I>
            RANGES_CXX14_CONSTEXPR
            void advance_fn::n_impl_(I &i, difference_type_t<I> n, concepts::BidirectionalIterator *)
            {
                if(n > 0)
                    for(; n > 0; --n)
                        ++i;
                else
                    for(; n < 0; ++n)
                        --i;
            }
            template<typename I>
            RANGES_CXX14_CONSTEXPR
            void advance_fn::n_impl_(I &i, difference_type_t<I> n, concepts::RandomAccessIterator *)
            {
                i += n;
            }
            // Is there an advance that is find-able by ADL and is preferred
            // by partial ordering to the poison-pill overload?
            template<typename I>
            RANGES_CXX14_CONSTEXPR
            auto advance_fn::n_(I &i, difference_type_t<I> n, int) ->
                decltype(static_cast<void>(advance(i, n)))
            {
                advance(i, n);
            }
            // No advance overload found by ADL, use the default implementation:
            template<typename I>
            RANGES_CXX14_CONSTEXPR
            void advance_fn::n_(I &i, difference_type_t<I> n, long)
            {
                advance_fn::n_impl_(i, n, iterator_concept<I>{});
            }
            template<typename I, typename S>
            RANGES_CXX14_CONSTEXPR
            void advance_fn::to_(I &i, S s, sentinel_tag)
            {
                while(i != s)
                    ++i;
            }
            template<typename I, typename S>
            RANGES_CXX14_CONSTEXPR
            void advance_fn::to_(I &i, S s, sized_sentinel_tag)
            {
                difference_type_t<I> d = s - i;
                RANGES_EXPECT(0 <= d);
                ranges::advance(i, d);
            }
            template<typename I, typename D, typename S>
            RANGES_CXX14_CONSTEXPR
            D advance_fn::bounded_(I &it, D n, S bound, sentinel_tag,
                input_iterator_tag)
            {
                RANGES_EXPECT(0 <= n);
                for(; 0 != n && it != bound; --n)
                    ++it;
                return n;
            }
            template<typename I, typename D>
            RANGES_CXX14_CONSTEXPR
            D advance_fn::bounded_(I &it, D n, I bound, sentinel_tag,
                bidirectional_iterator_tag)
            {
                if(0 <= n)
                    for(; 0 != n && it != bound; --n)
                        ++it;
                else
                    for(; 0 != n && it != bound; ++n)
                        --it;
                return n;
            }
            template<typename I, typename D, typename S, typename Concept>
            RANGES_CXX14_CONSTEXPR
            D advance_fn::bounded_(I &it, D n, S bound, sized_sentinel_tag,
                Concept)
            {
                RANGES_EXPECT(((bool)Same<I, S> || 0 <= n));
                D d = bound - it;
                RANGES_EXPECT(0 <= n ? 0 <= d : 0 >= d);
                if(0 <= n ? n >= d : n <= d)
                {
                    ranges::advance(it, std::move(bound));
                    return n - d;
                }
                ranges::advance(it, n);
                return 0;
            }
        }

        struct next_fn
        {
            CONCEPT_template(typename I)(
                requires Iterator<I>)
            RANGES_CXX14_CONSTEXPR I operator()(I it) const
            {
                return ++it;
            }
            CONCEPT_template(typename I)(
                requires Iterator<I>)
            RANGES_CXX14_CONSTEXPR I operator()(I it, difference_type_t<I> n) const
            {
                advance(it, n);
                return it;
            }
            CONCEPT_template(typename I, typename S)(
                requires Sentinel<S, I>)
            RANGES_CXX14_CONSTEXPR I operator()(I it, S s) const
            {
                advance(it, std::move(s));
                return it;
            }
            CONCEPT_template(typename I, typename S)(
                requires Sentinel<S, I>)
            RANGES_CXX14_CONSTEXPR I operator()(I it, difference_type_t<I> n, S bound) const
            {
                advance(it, n, std::move(bound));
                return it;
            }
        };

        /// \ingroup group-utility
        /// \sa `next_fn`
        RANGES_INLINE_VARIABLE(next_fn, next)

        struct prev_fn
        {
            CONCEPT_template(typename I)(
                requires BidirectionalIterator<I>)
            RANGES_CXX14_CONSTEXPR I operator()(I it, difference_type_t<I> n = 1) const
            {
                advance(it, -n);
                return it;
            }
            CONCEPT_template(typename I)(
                requires BidirectionalIterator<I>)
            RANGES_CXX14_CONSTEXPR I operator()(I it, difference_type_t<I> n, I bound) const
            {
                advance(it, -n, std::move(bound));
                return it;
            }
        };

        /// \ingroup group-utility
        /// \sa `prev_fn`
        RANGES_INLINE_VARIABLE(prev_fn, prev)

        struct iter_enumerate_fn
        {
        private:
            CONCEPT_template(typename I, typename S, typename D)(
                requires not SizedSentinel<I, I>)
            RANGES_CXX14_CONSTEXPR
            std::pair<D, I> impl_i(I begin, S end, D d, sentinel_tag) const
            {
                for(; begin != end; ++begin)
                    ++d;
                return {d, begin};
            }
            CONCEPT_template(typename I, typename S, typename D)(
                requires SizedSentinel<I, I>)
            RANGES_CXX14_CONSTEXPR
            std::pair<D, I> impl_i(I begin, S end_, D d, sentinel_tag) const
            {
                I end = ranges::next(begin, end_);
                auto n = static_cast<D>(end - begin);
                RANGES_EXPECT(((bool)Same<I, S> || 0 <= n));
                return {n + d, end};
            }
            template<typename I, typename S, typename D>
            RANGES_CXX14_CONSTEXPR
            std::pair<D, I> impl_i(I begin, S end, D d, sized_sentinel_tag) const
            {
                auto n = static_cast<D>(end - begin);
                RANGES_EXPECT(((bool)Same<I, S> || 0 <= n));
                return {n + d, ranges::next(begin, end)};
            }
        public:
            CONCEPT_template(typename I, typename S, typename D = difference_type_t<I>)(
                requires Iterator<I> && Sentinel<S, I> && Integral<D>)
            RANGES_CXX14_CONSTEXPR
            std::pair<D, I> operator()(I begin, S end, D d = 0) const
            {
                return this->impl_i(std::move(begin), std::move(end), d,
                    sentinel_tag_of<S, I>());
            }
        };

        /// \ingroup group-utility
        /// \sa `iter_enumerate_fn`
        RANGES_INLINE_VARIABLE(iter_enumerate_fn, iter_enumerate)

        struct iter_distance_fn
        {
        private:
            template<typename I, typename S, typename D>
            RANGES_CXX14_CONSTEXPR
            D impl_i(I begin, S end, D d, sentinel_tag) const
            {
                return iter_enumerate(std::move(begin), std::move(end), d).first;
            }
            template<typename I, typename S, typename D>
            RANGES_CXX14_CONSTEXPR
            D impl_i(I begin, S end, D d, sized_sentinel_tag) const
            {
                auto n = static_cast<D>(end - begin);
                RANGES_EXPECT(((bool)Same<I, S> || 0 <= n));
                return n + d;
            }
        public:
            CONCEPT_template(typename I, typename S, typename D = difference_type_t<I>)(
                requires Iterator<I> && Sentinel<S, I> && Integral<D>)
            RANGES_CXX14_CONSTEXPR
            D operator()(I begin, S end, D d = 0) const
            {
                return this->impl_i(std::move(begin), std::move(end), d,
                    sentinel_tag_of<S, I>());
            }
        };

        /// \ingroup group-utility
        /// \sa `iter_distance_fn`
        RANGES_INLINE_VARIABLE(iter_distance_fn, iter_distance)

        struct iter_distance_compare_fn
        {
        private:
            template<typename I, typename S>
            RANGES_CXX14_CONSTEXPR
            int impl_i(I begin, S end, difference_type_t<I> n, sentinel_tag) const
            {
                if(n < 0)
                    return 1;
                for(; n > 0; --n, ++begin)
                {
                    if(begin == end)
                        return -1;
                }
                return begin == end ? 0 : 1;
            }
            template<typename I, typename S>
            RANGES_CXX14_CONSTEXPR
            int impl_i(I begin, S end, difference_type_t<I> n, sized_sentinel_tag) const
            {
                difference_type_t<I> dist = end - begin;
                if(n < dist)
                    return  1;
                if(dist < n)
                    return -1;
                return  0;
            }
        public:
            CONCEPT_template(typename I, typename S)(
                requires InputIterator<I> && Sentinel<S, I>)
            RANGES_CXX14_CONSTEXPR
            int operator()(I begin, S end, difference_type_t<I> n) const
            {
                return this->impl_i(std::move(begin), std::move(end), n,
                    sentinel_tag_of<S, I>());
            }
        };

        /// \ingroup group-utility
        /// \sa `iter_distance_compare_fn`
        RANGES_INLINE_VARIABLE(iter_distance_compare_fn, iter_distance_compare)

        // Like distance(b,e), but guaranteed to be O(1)
        struct iter_size_fn
        {
            CONCEPT_template(typename I, typename S)(
                requires SizedSentinel<S, I>)
            RANGES_CXX14_CONSTEXPR
            size_type_t<I> operator()(I const& begin, S end) const
            {
                difference_type_t<I> n = end - begin;
                RANGES_EXPECT(0 <= n);
                return static_cast<size_type_t<I>>(n);
            }
        };

        /// \ingroup group-utility
        /// \sa `iter_size_fn`
        RANGES_INLINE_VARIABLE(iter_size_fn, iter_size)

        template<typename Container>
        struct back_insert_iterator
        {
            using container_type = Container;
            using difference_type = std::ptrdiff_t;

            constexpr back_insert_iterator() = default;
            explicit back_insert_iterator(Container &x)
              : container_(std::addressof(x))
            {}
            back_insert_iterator &operator=(typename Container::value_type const &value)
            {
                container_->push_back(value);
                return *this;
            }
            back_insert_iterator &operator=(typename Container::value_type &&value)
            {
                container_->push_back(std::move(value));
                return *this;
            }
            back_insert_iterator &operator*()
            {
                return *this;
            }
            back_insert_iterator &operator++()
            {
                return *this;
            }
            back_insert_iterator operator++(int)
            {
                return *this;
            }
        private:
            Container *container_ = nullptr;
        };

        struct back_inserter_fn
        {
            template<typename Container>
            constexpr back_insert_iterator<Container> operator()(Container &x) const
            {
                return back_insert_iterator<Container>{x};
            }
        };

        /// \ingroup group-utility
        /// \sa `back_inserter_fn`
        RANGES_INLINE_VARIABLE(back_inserter_fn, back_inserter)

        template<typename Container>
        struct front_insert_iterator
        {
            using container_type = Container;
            using difference_type = std::ptrdiff_t;

            constexpr front_insert_iterator() = default;
            explicit front_insert_iterator(Container &x)
              : container_(std::addressof(x))
            {}
            front_insert_iterator &operator=(typename Container::value_type const &value)
            {
                container_->push_front(value);
                return *this;
            }
            front_insert_iterator &operator=(typename Container::value_type &&value)
            {
                container_->push_front(std::move(value));
                return *this;
            }
            front_insert_iterator &operator*()
            {
                return *this;
            }
            front_insert_iterator &operator++()
            {
                return *this;
            }
            front_insert_iterator operator++(int)
            {
                return *this;
            }
        private:
            Container *container_ = nullptr;
        };

        struct front_inserter_fn
        {
            template<typename Cont>
            front_insert_iterator<Cont> operator()(Cont &cont) const
            {
                return front_insert_iterator<Cont>{cont};
            }
        };

        /// \ingroup group-utility
        /// \sa `front_inserter_fn`
        RANGES_INLINE_VARIABLE(front_inserter_fn, front_inserter)

        template<typename Container>
        struct insert_iterator
        {
            using container_type = Container;
            using difference_type = std::ptrdiff_t;

            constexpr insert_iterator() = default;
            explicit insert_iterator(Container &x, typename Container::iterator w)
              : container_(std::addressof(x)), where_(w)
            {}
            insert_iterator &operator=(typename Container::value_type const &value)
            {
                where_ = ranges::next(container_->insert(where_, value));
                return *this;
            }
            insert_iterator &operator=(typename Container::value_type &&value)
            {
                where_ = ranges::next(container_->insert(where_, std::move(value)));
                return *this;
            }
            insert_iterator &operator*()
            {
                return *this;
            }
            insert_iterator &operator++()
            {
                return *this;
            }
            insert_iterator &operator++(int)
            {
                return *this;
            }
        private:
            Container* container_ = nullptr;
            typename Container::iterator where_ = detail::value_init{};
        };

        struct inserter_fn
        {
            template<typename Cont>
            insert_iterator<Cont> operator()(Cont &cont, typename Cont::iterator where) const
            {
                return insert_iterator<Cont>{cont, std::move(where)};
            }
        };

        /// \ingroup group-utility
        /// \sa `inserter_fn`
        RANGES_INLINE_VARIABLE(inserter_fn, inserter)

        template<typename T = void, typename Char = char, typename Traits = std::char_traits<Char>>
        struct ostream_iterator
        {
            using difference_type = std::ptrdiff_t;
            using char_type = Char;
            using traits_type = Traits;
            using ostream_type = std::basic_ostream<Char, Traits>;

            constexpr ostream_iterator() = default;
            ostream_iterator(ostream_type &s, Char const *d = nullptr) noexcept
              : sout_(&s), delim_(d)
            {}
            CONCEPT_template(typename U, typename V = meta::if_<std::is_void<T>, U, T>)(
                requires ConvertibleTo<U, V const&>)
            ostream_iterator& operator=(U &&value)
            {
                RANGES_EXPECT(sout_);
                *sout_ << value;
                if(delim_)
                    *sout_ << delim_;
                return *this;
            }
            ostream_iterator& operator*()
            {
                return *this;
            }
            ostream_iterator& operator++()
            {
                return *this;
            }
            ostream_iterator& operator++(int)
            {
                return *this;
            }
        private:
            ostream_type *sout_;
            Char const *delim_;
        };

        template<typename Char, typename Traits = std::char_traits<Char>>
        struct ostreambuf_iterator
        {
        public:
            typedef ptrdiff_t difference_type;
            typedef Char char_type;
            typedef Traits traits_type;
            typedef std::basic_streambuf<Char, Traits> streambuf_type;
            typedef std::basic_ostream<Char, Traits> ostream_type;

            constexpr ostreambuf_iterator() = default;
            ostreambuf_iterator(ostream_type &s) noexcept
              : ostreambuf_iterator(s.rdbuf())
            {
            }
            ostreambuf_iterator(streambuf_type *s) noexcept
              : sbuf_(s)
            {
                RANGES_ASSERT(s != nullptr);
            }
            ostreambuf_iterator &operator=(Char c)
            {
                RANGES_ASSERT(sbuf_ != nullptr);
                if(!failed_)
                    failed_ = (sbuf_->sputc(c) == Traits::eof());
                return *this;
            }
            ostreambuf_iterator &operator*()
            {
                return *this;
            }
            ostreambuf_iterator &operator++()
            {
                return *this;
            }
            ostreambuf_iterator &operator++(int)
            {
                return *this;
            }
            bool failed() const noexcept
            {
                return failed_;
            }
        private:
            streambuf_type *sbuf_ = nullptr;
            bool failed_ = false;
        };

        /// \cond
        namespace detail
        {
            template<typename I>
            struct reverse_cursor
            {
            private:
                CONCEPT_assert(BidirectionalIterator<I>);
                friend range_access;
                template<typename OtherI>
                friend struct reverse_cursor;
                struct mixin : basic_mixin<reverse_cursor>
                {
                    mixin() = default;
                    using basic_mixin<reverse_cursor>::basic_mixin;
                    RANGES_CXX14_CONSTEXPR
                    mixin(I it)
                      : mixin{reverse_cursor{it}}
                    {}
                    RANGES_CXX14_CONSTEXPR
                    I base() const
                    {
                        return this->get().base();
                    }
                };

                I it_;

                RANGES_CXX14_CONSTEXPR
                reverse_cursor(I it)
                  : it_(std::move(it))
                {}
                RANGES_CXX14_CONSTEXPR
                auto read() const -> reference_t<I>
                {
                    return *arrow();
                }
                RANGES_CXX14_CONSTEXPR
                I arrow() const
                {
                    return ranges::prev(it_);
                }
                RANGES_CXX14_CONSTEXPR
                I base() const
                {
                    return it_;
                }
                CONCEPT_template(typename J)(
                    requires Sentinel<J, I>)
                RANGES_CXX14_CONSTEXPR
                bool equal(reverse_cursor<J> const& that) const
                {
                    return it_ == that.it_;
                }
                RANGES_CXX14_CONSTEXPR
                void next()
                {
                    --it_;
                }
                RANGES_CXX14_CONSTEXPR
                void prev()
                {
                    ++it_;
                }
                CONCEPT_requires(RandomAccessIterator<I>)
                RANGES_CXX14_CONSTEXPR
                void advance(difference_type_t<I> n)
                {
                    it_ -= n;
                }
                CONCEPT_template(typename J)(
                    requires SizedSentinel<J, I>)
                RANGES_CXX14_CONSTEXPR
                difference_type_t<I>
                distance_to(reverse_cursor<J> const &that) const
                {
                    return it_ - that.base();
                }
                RANGES_CXX14_CONSTEXPR
                auto move() const
                RANGES_DECLTYPE_AUTO_RETURN_NOEXCEPT
                (
                    iter_move(ranges::prev(it_))
                )
            public:
                reverse_cursor() = default;
                CONCEPT_template(typename U)(
                    requires ConvertibleTo<U, I>)
                RANGES_CXX14_CONSTEXPR
                reverse_cursor(reverse_cursor<U> const &u)
                  : it_(u.base())
                {}
            };
        }  // namespace detail
        /// \endcond

        template<typename I>
        RANGES_CXX14_CONSTEXPR
        reverse_iterator<I> make_reverse_iterator(I i)
        {
            return reverse_iterator<I>(i);
        }

        template<typename I>
        struct move_iterator
        {
        private:
            CONCEPT_assert(InputIterator<I>);
            I current_ = detail::value_init{};
        public:
            using iterator_type = I;
            using difference_type = difference_type_t<I>;
            using value_type = value_type_t<I>;
            using iterator_category = input_iterator_tag;
            using reference = rvalue_reference_t<I>;

            constexpr move_iterator() = default;
            explicit move_iterator(I i)
              : current_(i)
            {}
            CONCEPT_template(typename O)(
                requires ConvertibleTo<O, I>)
            move_iterator(move_iterator<O> const &i)
              : current_(i.base())
            {}
            CONCEPT_template(typename O)(
                requires ConvertibleTo<O, I>)
            move_iterator & operator=(move_iterator<O> const & i)
            {
                current_ = i.base();
                return *this;
            }
            I base() const
            {
                return current_;
            }
            auto operator*() const
            RANGES_DECLTYPE_AUTO_RETURN_NOEXCEPT
            (
                iter_move(current_)
            )
            move_iterator &operator++()
            {
                ++current_;
                return *this;
            }
            CONCEPT_requires(not ForwardIterator<I>)
            void operator++(int)
            {
                ++current_;
            }
            CONCEPT_requires(ForwardIterator<I>)
            move_iterator operator++(int)
            {
                return move_iterator(current_++);
            }
            CONCEPT_requires(BidirectionalIterator<I>)
            move_iterator & operator--()
            {
                --current_;
                return *this;
            }
            CONCEPT_requires(BidirectionalIterator<I>)
            move_iterator operator--(int)
            {
                return move_iterator(current_--);
            }
            CONCEPT_requires(RandomAccessIterator<I>)
            move_iterator operator+(difference_type n) const
            {
                return move_iterator(current_ + n);
            }
            CONCEPT_requires(RandomAccessIterator<I>)
            move_iterator & operator+=(difference_type n)
            {
                current_ += n;
                return *this;
            }
            CONCEPT_requires(RandomAccessIterator<I>)
            move_iterator operator-(difference_type n) const
            {
                return move_iterator(current_ - n);
            }
            CONCEPT_requires(RandomAccessIterator<I>)
            move_iterator & operator-=(difference_type n)
            {
                current_ -= n;
                return *this;
            }
            CONCEPT_requires(RandomAccessIterator<I>)
            reference operator[](difference_type n) const
            {
                return iter_move(current_ + n);
            }
        };

        CONCEPT_template(typename I1, typename I2)(
            requires EqualityComparableWith<I1, I2>)
        bool operator==(move_iterator<I1> const &x, move_iterator<I2> const &y)
        {
            return x.base() == y.base();
        }
        CONCEPT_template(typename I1, typename I2)(
            requires EqualityComparableWith<I1, I2>)
        bool operator!=(move_iterator<I1> const &x, move_iterator<I2> const &y)
        {
            return !(x == y);
        }
        CONCEPT_template(typename I1, typename I2)(
            requires StrictTotallyOrderedWith<I1, I2>)
        bool operator<(move_iterator<I1> const &x, move_iterator<I2> const &y)
        {
            return x.base() < y.base();
        }
        CONCEPT_template(typename I1, typename I2)(
            requires StrictTotallyOrderedWith<I1, I2>)
        bool operator<=(move_iterator<I1> const &x, move_iterator<I2> const &y)
        {
            return !(y < x);
        }
        CONCEPT_template(typename I1, typename I2)(
            requires StrictTotallyOrderedWith<I1, I2>)
        bool operator>(move_iterator<I1> const &x, move_iterator<I2> const &y)
        {
            return y < x;
        }
        CONCEPT_template(typename I1, typename I2)(
            requires StrictTotallyOrderedWith<I1, I2>)
        bool operator>=(move_iterator<I1> const &x, move_iterator<I2> const &y)
        {
            return !(x < y);
        }

        CONCEPT_template(typename I1, typename I2)(
            requires SizedSentinel<I1, I2>)
        difference_type_t<I2> operator-(move_iterator<I1> const &x, move_iterator<I2> const &y)
        {
            return x.base() - y.base();
        }
        CONCEPT_template(typename I)(
            requires RandomAccessIterator<I>)
        move_iterator<I> operator+(difference_type_t<I> n, move_iterator<I> const &x)
        {
            return x + n;
        }

        //CONCEPT_assert(InputIterator<move_iterator<int*>>);

        struct make_move_iterator_fn
        {
            CONCEPT_template(typename I)(
                requires InputIterator<I>)
            constexpr move_iterator<I> operator()(I it) const
            {
                return move_iterator<I>{detail::move(it)};
            }
        };

        RANGES_INLINE_VARIABLE(make_move_iterator_fn, make_move_iterator)

        template<typename S>
        struct move_sentinel
        {
        private:
            S sent_;
        public:
            constexpr move_sentinel()
              : sent_{}
            {}
            constexpr explicit move_sentinel(S s)
              : sent_(detail::move(s))
            {}
            CONCEPT_template(typename OS)(
                requires ConvertibleTo<OS, S>)
            constexpr explicit move_sentinel(move_sentinel<OS> const &that)
              : sent_(that.base())
            {}
            CONCEPT_template(typename OS)(
                requires ConvertibleTo<OS, S>)
            move_sentinel & operator=(move_sentinel<OS> const &that)
            {
                sent_ = that.base();
                return *this;
            }
            S base() const
            {
                return sent_;
            }
        };

        CONCEPT_template(typename I, typename S)(
            requires Sentinel<S, I>)
        bool operator==(move_iterator<I> const &i, move_sentinel<S> const &s)
        {
            return i.base() == s.base();
        }
        CONCEPT_template(typename I, typename S)(
            requires Sentinel<S, I>)
        bool operator==(move_sentinel<S> const &s, move_iterator<I> const &i)
        {
            return s.base() == i.base();
        }
        CONCEPT_template(typename I, typename S)(
            requires Sentinel<S, I>)
        bool operator!=(move_iterator<I> const &i, move_sentinel<S> const &s)
        {
            return i.base() != s.base();
        }
        CONCEPT_template(typename I, typename S)(
            requires Sentinel<S, I>)
        bool operator!=(move_sentinel<S> const &s, move_iterator<I> const &i)
        {
            return s.base() != i.base();
        }

        struct make_move_sentinel_fn
        {
            CONCEPT_template(typename I)(
                requires InputIterator<I>)
            constexpr move_iterator<I> operator()(I i) const
            {
                return move_iterator<I>{detail::move(i)};
            }

            CONCEPT_template(typename S)(
                requires Semiregular<S> && !InputIterator<S>)
            constexpr move_sentinel<S> operator()(S s) const
            {
                return move_sentinel<S>{detail::move(s)};
            }
        };

        RANGES_INLINE_VARIABLE(make_move_sentinel_fn, make_move_sentinel)

        /// \cond
        namespace detail
        {
            template<typename I, bool IsReadable>
            struct move_into_cursor_types_
            {};

            template<typename I>
            struct move_into_cursor_types_<I, true>
            {
                using value_type = value_type_t<I>;
                using single_pass = meta::bool_<(bool)SinglePass<I>>;
            };

            template<typename I>
            using move_into_cursor_types = move_into_cursor_types_<I, (bool) Readable<I>>;

            template<typename I>
            struct move_into_cursor
              : move_into_cursor_types<I>
            {
            private:
                friend range_access;
                struct mixin : basic_mixin<move_into_cursor>
                {
                    mixin() = default;
                    using basic_mixin<move_into_cursor>::basic_mixin;
                    explicit mixin(I it)
                      : mixin{move_into_cursor{std::move(it)}}
                    {}
                    I base() const
                    {
                        return this->get().it_;
                    }
                };

                I it_;

                explicit move_into_cursor(I it)
                  : it_(std::move(it))
                {}
                void next()
                {
                    ++it_;
                }
                CONCEPT_template(typename T)(
                    requires Writable<I, aux::move_t<T>>)
                void write(T &&t) noexcept(noexcept(*it_ = std::move(t)))
                {
                    *it_ = std::move(t);
                }
                CONCEPT_template(typename T)(
                    requires Writable<I, aux::move_t<T>>)
                void write(T &&t) const noexcept(noexcept(*it_ = std::move(t)))
                {
                    *it_ = std::move(t);
                }
                CONCEPT_requires(Readable<I>)
                reference_t<I> read() const
                    noexcept(noexcept(*std::declval<I const&>()))
                {
                    return *it_;
                }
                CONCEPT_requires(InputIterator<I>)
                bool equal(move_into_cursor const &that) const
                {
                    return it_ == that.it_;
                }
                CONCEPT_requires(BidirectionalIterator<I>)
                void prev()
                {
                    --it_;
                }
                CONCEPT_requires(RandomAccessIterator<I>)
                void advance(difference_type_t<I> n)
                {
                    it_ += n;
                }
                CONCEPT_requires(SizedSentinel<I, I>)
                difference_type_t<I> distance_to(move_into_cursor const &that) const
                {
                    return that.it_ - it_;
                }
                CONCEPT_template(typename II = I)(
                    requires Same<I, II> && Readable<II>)
                RANGES_CXX14_CONSTEXPR
                rvalue_reference_t<II const> move() const
                    noexcept(noexcept(iter_move(std::declval<II const&>())))
                {
                    return iter_move(it_);
                }
            public:
                constexpr move_into_cursor()
                  : it_{}
                {}
            };
        }
        /// \endcond

        struct move_into_fn
        {
            template<typename I>
            constexpr move_into_iterator<I> operator()(I it) const
            {
                return move_into_iterator<I>{std::move(it)};
            }
        };

        /// \ingroup group-utility
        /// \sa `move_into_fn`
        RANGES_INLINE_VARIABLE(move_into_fn, move_into)
        /// @}

        /// \cond
        namespace adl_uncounted_recounted_detail
        {
            template<typename I>
            constexpr I uncounted(I i)
            {
                return i;
            }

            template<typename I>
            constexpr I recounted(I const &, I i, difference_type_t<I>)
            {
                return i;
            }

            struct uncounted_fn
            {
                template<typename I>
                constexpr
                auto operator()(I i) const ->
                    decltype(uncounted((I &&)i))
                {
                    return uncounted((I &&)i);
                }
            };

            struct recounted_fn
            {
                template<typename I, typename J>
                constexpr
                auto operator()(I i, J j, difference_type_t<J> n) const ->
                    decltype(recounted((I &&)i, (J &&)j, n))
                {
                    return recounted((I &&)i, (J &&)j, n);
                }
            };
        }
        /// \endcond

        /// \addtogroup group-utility
        /// @{
        RANGES_INLINE_VARIABLE(adl_uncounted_recounted_detail::uncounted_fn,
                               uncounted)
        RANGES_INLINE_VARIABLE(adl_uncounted_recounted_detail::recounted_fn,
                               recounted)
        /// @}

        /// \cond
        namespace detail
        {
            struct std_output_iterator_traits
            {
                using iterator_category = std::output_iterator_tag;
                using difference_type = std::ptrdiff_t;
                using value_type = void;
                using reference = void;
                using pointer = void;
            };
        }
        /// \endcond
    }
}

/// \cond
namespace std
{
    template<typename Container>
    struct iterator_traits< ::ranges::back_insert_iterator<Container>>
      : ::ranges::detail::std_output_iterator_traits
    {};

    template<typename Container>
    struct iterator_traits< ::ranges::front_insert_iterator<Container>>
      : ::ranges::detail::std_output_iterator_traits
    {};

    template<typename Container>
    struct iterator_traits< ::ranges::insert_iterator<Container>>
      : ::ranges::detail::std_output_iterator_traits
    {};

    template<typename T, typename Char, typename Traits>
    struct iterator_traits< ::ranges::ostream_iterator<T, Char, Traits>>
      : ::ranges::detail::std_output_iterator_traits
    {};

    template<typename Char, typename Traits>
    struct iterator_traits< ::ranges::ostreambuf_iterator<Char, Traits>>
      : ::ranges::detail::std_output_iterator_traits
    {};

    template<typename I>
    struct iterator_traits< ::ranges::move_iterator<I>>
    {
        using iterator_category = std::input_iterator_tag;
        using difference_type = typename ::ranges::move_iterator<I>::difference_type;
        using value_type = typename ::ranges::move_iterator<I>::value_type;
        using reference = typename ::ranges::move_iterator<I>::reference;
        using pointer = meta::_t<std::add_pointer<reference>>;
    };
}
/// \endcond

#endif<|MERGE_RESOLUTION|>--- conflicted
+++ resolved
@@ -35,12 +35,102 @@
         /// @{
         namespace adl_advance_detail
         {
-<<<<<<< HEAD
-            using std::advance;
-
+            template<typename I, typename D>
+            void advance(I&, D) = delete;
+
+            struct advance_fn
+            {
+            private:
+                template<typename I>
+                RANGES_CXX14_CONSTEXPR
+                static void n_impl_(I &i, difference_type_t<I> n,
+                    input_iterator_tag);
+                template<typename I>
+                RANGES_CXX14_CONSTEXPR
+                static void n_impl_(I &i, difference_type_t<I> n,
+                    bidirectional_iterator_tag);
+                template<typename I>
+                RANGES_CXX14_CONSTEXPR
+                static void n_impl_(I &i, difference_type_t<I> n,
+                    random_access_iterator_tag);
+                // Is there an advance that is find-able by ADL and is preferred
+                // by partial ordering to the poison-pill overload?
+                template<typename I>
+                RANGES_CXX14_CONSTEXPR
+                static auto n_(I &i, difference_type_t<I> n, int) ->
+                    decltype(static_cast<void>(advance(i, n)));
+                // No advance overload found by ADL, use the default implementation:
+                template<typename I>
+                RANGES_CXX14_CONSTEXPR
+                static void n_(I &i, difference_type_t<I> n, long);
+                template<typename I, typename S>
+                RANGES_CXX14_CONSTEXPR
+                static void to_(I &i, S s, sentinel_tag);
+                template<typename I, typename S>
+                RANGES_CXX14_CONSTEXPR
+                static void to_(I &i, S s, sized_sentinel_tag);
+                template<typename I, typename D, typename S>
+                RANGES_CXX14_CONSTEXPR
+                static D bounded_(I &it, D n, S bound, sentinel_tag,
+                    input_iterator_tag);
+                template<typename I, typename D>
+                RANGES_CXX14_CONSTEXPR
+                static D bounded_(I &it, D n, I bound, sentinel_tag,
+                    bidirectional_iterator_tag);
+                template<typename I, typename D, typename S, typename Concept>
+                RANGES_CXX14_CONSTEXPR
+                static D bounded_(I &it, D n, S bound, sized_sentinel_tag,
+                    Concept);
+            public:
+                // Advance a certain number of steps:
+                CONCEPT_template(typename I)(
+                    requires Iterator<I>)
+                RANGES_CXX14_CONSTEXPR
+                void operator()(I &i, difference_type_t<I> n) const
+                {
+                    advance_fn::n_(i, n, 0);
+                }
+                // Advance to a certain position:
+                CONCEPT_template(typename I, typename S)(
+                    requires Sentinel<S, I> && Assignable<I&, S>)
+                RANGES_CXX14_CONSTEXPR
+                void operator()(I &i, S s) const
+                {
+                    i = std::move(s);
+                }
+                CONCEPT_template(typename I, typename S)(
+                    requires Sentinel<S, I> && !Assignable<I&, S>)
+                RANGES_CXX14_CONSTEXPR
+                void operator()(I &i, S s) const
+                {
+                    advance_fn::to_(i, std::move(s), sentinel_tag_of<S, I>());
+                }
+                // Advance a certain number of times, with a bound:
+                CONCEPT_template(typename I, typename S)(
+                    requires Sentinel<S, I>)
+                RANGES_CXX14_CONSTEXPR
+                difference_type_t<I> operator()(I &it, difference_type_t<I> n, S bound) const
+                {
+                    return advance_fn::bounded_(it, n, std::move(bound),
+                        sentinel_tag_of<S, I>(), iterator_tag_of<I>());
+                }
+            };
+        }
+
+        /// \ingroup group-utility
+        /// \sa `advance_fn`
+        /// Not to spec: advance is an ADL customization point
+        inline namespace CPOs
+        {
+            RANGES_INLINE_VARIABLE(adl_advance_detail::advance_fn, advance)
+        }
+
+        namespace adl_advance_detail
+        {
             template<typename I>
             RANGES_CXX14_CONSTEXPR
-            void advance_impl(I &i, difference_type_t<I> n, input_iterator_tag)
+            void advance_fn::n_impl_(I &i, difference_type_t<I> n,
+                input_iterator_tag)
             {
                 RANGES_EXPECT(n >= 0);
                 for(; n > 0; --n)
@@ -48,7 +138,8 @@
             }
             template<typename I>
             RANGES_CXX14_CONSTEXPR
-            void advance_impl(I &i, difference_type_t<I> n, bidirectional_iterator_tag)
+            void advance_fn::n_impl_(I &i, difference_type_t<I> n,
+                bidirectional_iterator_tag)
             {
                 if(n > 0)
                     for(; n > 0; --n)
@@ -59,139 +150,8 @@
             }
             template<typename I>
             RANGES_CXX14_CONSTEXPR
-            void advance_impl(I &i, difference_type_t<I> n, random_access_iterator_tag)
-            {
-                i += n;
-            }
-            // Handle range-v3 iterators specially, since many range-v3 iterators will want to
-            // decrement an iterator that is bidirectional from the perspective of range-v3,
-            // but only input from the perspective of std::advance.
-            template<typename Cur>
-            RANGES_CXX14_CONSTEXPR
-            void advance(basic_iterator<Cur> &i, difference_type_t<basic_iterator<Cur>> n)
-            {
-                adl_advance_detail::advance_impl(i, n, iterator_tag_of<basic_iterator<Cur>>{});
-            }
-            // Hijack std::advance for raw pointers, since std::advance is not constexpr
-            template<typename T>
-            RANGES_CXX14_CONSTEXPR
-            void advance(T*& i, difference_type_t<T*> n)
-            {
-                adl_advance_detail::advance_impl(i, n, iterator_tag_of<T*>{});
-            }
-=======
-            template<typename I, typename D>
-            void advance(I&, D) = delete;
->>>>>>> 36746622
-
-            struct advance_fn
-            {
-            private:
-                template<typename I>
-                RANGES_CXX14_CONSTEXPR
-                static void n_impl_(I &i, difference_type_t<I> n, concepts::InputIterator *);
-                template<typename I>
-                RANGES_CXX14_CONSTEXPR
-                static void n_impl_(I &i, difference_type_t<I> n, concepts::BidirectionalIterator *);
-                template<typename I>
-                RANGES_CXX14_CONSTEXPR
-                static void n_impl_(I &i, difference_type_t<I> n, concepts::RandomAccessIterator *);
-                // Is there an advance that is find-able by ADL and is preferred
-                // by partial ordering to the poison-pill overload?
-                template<typename I>
-                RANGES_CXX14_CONSTEXPR
-                static auto n_(I &i, difference_type_t<I> n, int) ->
-                    decltype(static_cast<void>(advance(i, n)));
-                // No advance overload found by ADL, use the default implementation:
-                template<typename I>
-                RANGES_CXX14_CONSTEXPR
-                static void n_(I &i, difference_type_t<I> n, long);
-                template<typename I, typename S>
-                RANGES_CXX14_CONSTEXPR
-                static void to_(I &i, S s, sentinel_tag);
-                template<typename I, typename S>
-                RANGES_CXX14_CONSTEXPR
-                static void to_(I &i, S s, sized_sentinel_tag);
-                template<typename I, typename D, typename S>
-                RANGES_CXX14_CONSTEXPR
-                static D bounded_(I &it, D n, S bound, sentinel_tag,
-                    input_iterator_tag);
-                template<typename I, typename D>
-                RANGES_CXX14_CONSTEXPR
-                static D bounded_(I &it, D n, I bound, sentinel_tag,
-                    bidirectional_iterator_tag);
-                template<typename I, typename D, typename S, typename Concept>
-                RANGES_CXX14_CONSTEXPR
-                static D bounded_(I &it, D n, S bound, sized_sentinel_tag,
-                    Concept);
-            public:
-                // Advance a certain number of steps:
-                CONCEPT_template(typename I)(
-                    requires Iterator<I>)
-                RANGES_CXX14_CONSTEXPR
-                void operator()(I &i, difference_type_t<I> n) const
-                {
-                    advance_fn::n_(i, n, 0);
-                }
-                // Advance to a certain position:
-                CONCEPT_template(typename I, typename S)(
-                    requires Sentinel<S, I> && Assignable<I&, S>)
-                RANGES_CXX14_CONSTEXPR
-                void operator()(I &i, S s) const
-                {
-                    i = std::move(s);
-                }
-                CONCEPT_template(typename I, typename S)(
-                    requires Sentinel<S, I> && !Assignable<I&, S>)
-                RANGES_CXX14_CONSTEXPR
-                void operator()(I &i, S s) const
-                {
-                    advance_fn::to_(i, std::move(s), sentinel_tag_of<S, I>());
-                }
-                // Advance a certain number of times, with a bound:
-                CONCEPT_template(typename I, typename S)(
-                    requires Sentinel<S, I>)
-                RANGES_CXX14_CONSTEXPR
-                difference_type_t<I> operator()(I &it, difference_type_t<I> n, S bound) const
-                {
-                    return advance_fn::bounded_(it, n, std::move(bound),
-                        sentinel_tag_of<S, I>(), iterator_tag_of<I>());
-                }
-            };
-        }
-
-        /// \ingroup group-utility
-        /// \sa `advance_fn`
-        /// Not to spec: advance is an ADL customization point
-        inline namespace CPOs
-        {
-            RANGES_INLINE_VARIABLE(adl_advance_detail::advance_fn, advance)
-        }
-
-        namespace adl_advance_detail
-        {
-            template<typename I>
-            RANGES_CXX14_CONSTEXPR
-            void advance_fn::n_impl_(I &i, difference_type_t<I> n, concepts::InputIterator *)
-            {
-                RANGES_EXPECT(n >= 0);
-                for(; n > 0; --n)
-                    ++i;
-            }
-            template<typename I>
-            RANGES_CXX14_CONSTEXPR
-            void advance_fn::n_impl_(I &i, difference_type_t<I> n, concepts::BidirectionalIterator *)
-            {
-                if(n > 0)
-                    for(; n > 0; --n)
-                        ++i;
-                else
-                    for(; n < 0; ++n)
-                        --i;
-            }
-            template<typename I>
-            RANGES_CXX14_CONSTEXPR
-            void advance_fn::n_impl_(I &i, difference_type_t<I> n, concepts::RandomAccessIterator *)
+            void advance_fn::n_impl_(I &i, difference_type_t<I> n,
+                random_access_iterator_tag)
             {
                 i += n;
             }
@@ -209,7 +169,7 @@
             RANGES_CXX14_CONSTEXPR
             void advance_fn::n_(I &i, difference_type_t<I> n, long)
             {
-                advance_fn::n_impl_(i, n, iterator_concept<I>{});
+                advance_fn::n_impl_(i, n, iterator_tag_of<I>{});
             }
             template<typename I, typename S>
             RANGES_CXX14_CONSTEXPR
