--- conflicted
+++ resolved
@@ -55,11 +55,6 @@
         namespace detail
         {
             template<typename I,
-                typename R = decltype(*std::declval<I &>()),
-                typename = R&>
-            using reference_t = R;
-
-            template<typename I,
                 typename = reference_t<I>,
                 typename R = decltype(iter_move(std::declval<I &>())),
                 typename = R&>
@@ -161,14 +156,7 @@
         using value_type_t = meta::_t<value_type<I>>;
 
         template<typename I>
-<<<<<<< HEAD
-        using reference_t = detail::reference_t<I>;
-
-        template<typename I>
         using rvalue_reference_t = detail::rvalue_reference_t<I>;
-=======
-        using rvalue_reference_t = concepts::Readable::rvalue_reference_t<I>;
->>>>>>> 324590bb
 
         template<typename I>
         using iter_common_reference_t = common_reference_t<reference_t<I>, value_type_t<I> &>;
