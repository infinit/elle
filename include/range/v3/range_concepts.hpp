--- conflicted
+++ resolved
@@ -436,12 +436,8 @@
               : meta::_t<meta::if_<
                     meta::is_trait<enable_view<T>>,
                     enable_view<T>,
-<<<<<<< HEAD
                     meta::bool_<view_like<T>() || (bool) DerivedFrom<T, view_base>>>>
-=======
-                    meta::bool_<view_like<T>() || DerivedFrom<T, view_base>()>>>
 #endif
->>>>>>> 3277992e
             {};
 
             template<typename T>
