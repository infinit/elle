--- conflicted
+++ resolved
@@ -13,44 +13,9 @@
 #include "Parser.hh"
 #include "String.hh"
 
-<<<<<<< HEAD
-ELLE_LOG_COMPONENT("elle.format.json.Parser");
-
-using namespace elle::format::json;
-
-template<typename T>
-std::string Parser<T>::Error::_getString(StreamType& in)
-{
-  CharType str[256];
-  in.clear();
-  in.read(&str[0], 256);
-
-  std::string res(str, 256);
-#include <elle/idiom/Close.hh>
-  return "Stream(state: " +
-    std::string(in.eof() ? "EOF" : (in.fail() ? "FAIL" : "GOOD")) +
-  "): '" + res + "'";
-#include <elle/idiom/Open.hh>
-}
-
-template<typename T>
-typename Parser<T>::ObjectPtr Parser<T>::Parse(StreamType& input)
-{
-  ELLE_TRACE_SCOPE("Parsing json from stream");
-  ObjectPtr res;
-  if (!_ReadJSONValue(input, res))
-    throw std::runtime_error("Couldn't read any JSON value");
-  assert(res && "true returned, the object should not be null");
-  return res;
-}
-
-template<typename T>
-bool Parser<T>::_ReadJSONValue(StreamType& in,    ObjectPtr& out)
-=======
-ELLE_LOG_TRACE_COMPONENT("infinit.elle.format.json.Parser");
+ELLE_LOG_COMPONENT("infinit.elle.format.json.Parser");
 
 namespace elle
->>>>>>> 1b3e4c01
 {
   namespace format
   {
@@ -96,7 +61,7 @@
       typename Parser<T>::ObjectPtr
       Parser<T>::parse(StreamType& input)
       {
-        ELLE_LOG_TRACE_SCOPE("Parsing json from stream");
+        ELLE_TRACE_SCOPE("Parsing json from stream");
         ObjectPtr res;
         if (!_ReadJSONValue(input, res))
           throw std::runtime_error("Couldn't read any JSON value");
