--- conflicted
+++ resolved
@@ -460,10 +460,6 @@
         sis.clear();
         sis.str(linebuf);
 
-<<<<<<< HEAD
-        char ch;
-=======
->>>>>>> 7e66cb2e
         read_field_quote();
         std::getline(sis, zm.other, '\"');
         read_field_delim();
