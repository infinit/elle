--- conflicted
+++ resolved
@@ -186,16 +186,10 @@
         //if (StoreClassVersion<T>::value == true)
         //  Access::Load(this->self(), classVersion);
         typedef ArchiveSerializer<typename std::remove_cv<T>::type> Serializer;
-<<<<<<< HEAD
-        ELLE_LOG_COMPONENT("elle.serialize");
-        ELLE_TRACE(
-=======
-        ELLE_LOG_TRACE_COMPONENT("infinit.elle.serialize.BaseArchive");
-        ELLE_LOG_TRACE(
->>>>>>> 1b3e4c01
-            "Load construct %p with its concrete type %s",
-            this, ELLE_PRETTY_TYPE(T)
-        ) Serializer::LoadConstruct(this->self(), ptr);
+        ELLE_LOG_COMPONENT("infinit.elle.serialize.BaseArchive");
+        ELLE_TRACE("Load construct %p with its concrete type %s",
+                   this, ELLE_PRETTY_TYPE(T)
+          ) Serializer::LoadConstruct(this->self(), ptr);
       }
 
     //-------------------------------------------------------------------------
@@ -204,8 +198,8 @@
              template<ArchiveMode, typename> class STS>
       inline void BaseArchive<mode_, Archive, CT, STS>::Save(int16_t val)
         {
-          ELLE_LOG_TRACE_COMPONENT("infinit.elle.serialize.BaseArchive");
-          ELLE_LOG_TRACE("Saving int16_t '%s'", val);
+          ELLE_LOG_COMPONENT("infinit.elle.serialize.BaseArchive");
+          ELLE_TRACE("Saving int16_t '%s'", val);
 
 # ifdef BOOST_LITTLE_ENDIAN
           Access::SaveBinary(this->self(), &val, sizeof(val));
@@ -225,8 +219,8 @@
              template<ArchiveMode, typename> class STS>
       inline void BaseArchive<mode_, Archive, CT, STS>::Load(int16_t& val)
         {
-          ELLE_LOG_TRACE_COMPONENT("infinit.elle.serialize.BaseArchive");
-          ELLE_LOG_TRACE("Loading int16_t '%s'", val);
+          ELLE_LOG_COMPONENT("infinit.elle.serialize.BaseArchive");
+          ELLE_TRACE("Loading int16_t '%s'", val);
 
 # ifdef BOOST_LITTLE_ENDIAN
           Access::LoadBinary(this->self(), &val, sizeof(val));
@@ -247,8 +241,8 @@
              template<ArchiveMode, typename> class STS>
       inline void BaseArchive<mode_, Archive, CT, STS>::Save(int32_t val)
         {
-          ELLE_LOG_TRACE_COMPONENT("infinit.elle.serialize.BaseArchive");
-          ELLE_LOG_TRACE("Saving int32_t '%s'", val);
+          ELLE_LOG_COMPONENT("infinit.elle.serialize.BaseArchive");
+          ELLE_TRACE("Saving int32_t '%s'", val);
 
 # ifdef BOOST_LITTLE_ENDIAN
           Access::SaveBinary(this->self(), &val, sizeof(val));
@@ -271,8 +265,8 @@
              template<ArchiveMode, typename> class STS>
       inline void BaseArchive<mode_, Archive, CT, STS>::Load(int32_t& val)
         {
-          ELLE_LOG_TRACE_COMPONENT("infinit.elle.serialize.BaseArchive");
-          ELLE_LOG_TRACE("Loading int32_t '%s'", val);
+          ELLE_LOG_COMPONENT("infinit.elle.serialize.BaseArchive");
+          ELLE_TRACE("Loading int32_t '%s'", val);
 
 # ifdef BOOST_LITTLE_ENDIAN
           Access::LoadBinary(this->self(), &val, sizeof(val));
@@ -296,8 +290,8 @@
              template<ArchiveMode, typename> class STS>
       inline void BaseArchive<mode_, Archive, CT, STS>::Save(int64_t val)
         {
-          ELLE_LOG_TRACE_COMPONENT("infinit.elle.serialize.BaseArchive");
-          ELLE_LOG_TRACE("Saving int64_t '%s'", val);
+          ELLE_LOG_COMPONENT("infinit.elle.serialize.BaseArchive");
+          ELLE_TRACE("Saving int64_t '%s'", val);
 
 # ifdef BOOST_LITTLE_ENDIAN
           Access::SaveBinary(this->self(), &val, sizeof(val));
@@ -324,8 +318,8 @@
              template<ArchiveMode, typename> class STS>
       inline void BaseArchive<mode_, Archive, CT, STS>::Load(int64_t& val)
         {
-          ELLE_LOG_TRACE_COMPONENT("infinig.elle.serialize");
-          ELLE_LOG_TRACE("Loading int64_t '%s'", val);
+          ELLE_LOG_COMPONENT("infinig.elle.serialize");
+          ELLE_TRACE("Loading int64_t '%s'", val);
 
 # ifdef BOOST_LITTLE_ENDIAN
           Access::LoadBinary(this->self(), &val, sizeof(val));
@@ -353,8 +347,8 @@
              template<ArchiveMode, typename> class STS>
       inline void BaseArchive<mode_, Archive, CT, STS>::Save(float val)
         {
-          ELLE_LOG_TRACE_COMPONENT("infinit.elle.serialize.BaseArchive");
-          ELLE_LOG_TRACE("Saving float '%s'", val);
+          ELLE_LOG_COMPONENT("infinit.elle.serialize.BaseArchive");
+          ELLE_TRACE("Saving float '%s'", val);
 
           static_assert(sizeof(val) == 4, "float size is not standard");
           Access::SaveBinary(this->self(), &val, sizeof(val));
@@ -367,8 +361,8 @@
              template<ArchiveMode, typename> class STS>
       inline void BaseArchive<mode_, Archive, CT, STS>::Load(float& val)
         {
-          ELLE_LOG_TRACE_COMPONENT("infinit.elle.serialize.BaseArchive");
-          ELLE_LOG_TRACE("Loading float '%s'", val);
+          ELLE_LOG_COMPONENT("infinit.elle.serialize.BaseArchive");
+          ELLE_TRACE("Loading float '%s'", val);
 
           static_assert(sizeof(val) == 4, "float size is not standard");
           Access::LoadBinary(this->self(), &val, sizeof(val));
@@ -381,8 +375,8 @@
              template<ArchiveMode, typename> class STS>
       inline void BaseArchive<mode_, Archive, CT, STS>::Save(double val)
         {
-          ELLE_LOG_TRACE_COMPONENT("infinit.elle.serialize.BaseArchive");
-          ELLE_LOG_TRACE("Saving double '%s'", val);
+          ELLE_LOG_COMPONENT("infinit.elle.serialize.BaseArchive");
+          ELLE_TRACE("Saving double '%s'", val);
 
           static_assert(sizeof(val) == 8, "double size is not standard");
           Access::SaveBinary(this->self(), &val, sizeof(val));
@@ -395,8 +389,8 @@
              template<ArchiveMode, typename> class STS>
       inline void BaseArchive<mode_, Archive, CT, STS>::Load(double& val)
         {
-          ELLE_LOG_TRACE_COMPONENT("infinit.elle.serialize.BaseArchive");
-          ELLE_LOG_TRACE("Loading double '%s'", val);
+          ELLE_LOG_COMPONENT("infinit.elle.serialize.BaseArchive");
+          ELLE_TRACE("Loading double '%s'", val);
 
           static_assert(sizeof(val) == 8, "double size is not standard");
           Access::LoadBinary(this->self(), &val, sizeof(val));
@@ -409,8 +403,8 @@
              template<ArchiveMode, typename> class STS>
       inline void BaseArchive<mode_, Archive, CT, STS>::Save(std::string const& val)
         {
-          ELLE_LOG_TRACE_COMPONENT("infinit.elle.serialize.BaseArchive");
-          ELLE_LOG_TRACE("Saving string '%s'", val);
+          ELLE_LOG_COMPONENT("infinit.elle.serialize.BaseArchive");
+          ELLE_TRACE("Saving string '%s'", val);
 
           typedef typename Archive::StringSizeType SizeType;
           static_assert(std::is_unsigned<SizeType>::value, "A string size type have to be unsigned");
@@ -428,8 +422,8 @@
              template<ArchiveMode, typename> class STS>
       inline void BaseArchive<mode_, Archive, CT, STS>::Load(std::string& val)
         {
-          ELLE_LOG_TRACE_COMPONENT("infinit.elle.serialize.BaseArchive");
-          ELLE_LOG_TRACE("Loading string '%s'", val);
+          ELLE_LOG_COMPONENT("infinit.elle.serialize.BaseArchive");
+          ELLE_TRACE("Loading string '%s'", val);
 
           typedef typename Archive::StringSizeType SizeType;
           static_assert(std::is_unsigned<SizeType>::value, "A string size type have to be unsigned");
