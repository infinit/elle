--- conflicted
+++ resolved
@@ -1,23 +1,19 @@
 #ifndef ELLE_STANDALONE_REPORT_HH
 # define ELLE_STANDALONE_REPORT_HH
 
-<<<<<<< HEAD
 # include <elle/core/String.hh>
 # include <elle/core/Void.hh>
 
-# include <elle/radix/Status.hh>
 # include <elle/radix/Meta.hh>
 
-# include <elle/package/Archivable.hh>
 
 # include <elle/io/Dumpable.hh>
-=======
+
 #include <elle/types.hh>
 
 #include <elle/radix/Meta.hh>
 
 #include <elle/io/Dumpable.hh>
->>>>>>> b4c19e46
 
 # include <elle/concurrency/Phase.hh>
 
