#ifndef AGENT_AGENT_HH
# define AGENT_AGENT_HH

#include <Infinit.hh>
#include <elle/types.hh>
#include <lune/Identity.hh>
#include <nucleus/neutron/Subject.hh>

///
/// the agent namespace contains everything related to the agent
/// component i.e the entity responsible for performing cryptographic
/// operations on behalf of the user.
///
namespace agent
{

  ///
  /// this class implements the agent by providing an entry point
  /// to user-specific cryptographic functionalities.
  ///
  /// this class comes with some information such as the user identity,
  /// and a ready-to-use subject.
  ///
  class Agent
  {
  public:
    //
    // static methods
    //
    static elle::Status         Initialize();
    static elle::Status         Clean();

    //
    // static attributes
    //
<<<<<<< HEAD
    static lune::Identity Identity;
    static nucleus::neutron::Subject Subject;
=======
    static lune::Identity       Identity;
    static nucleus::Subject     Subject;

    static elle::String         meta_token;
>>>>>>> d10e581e
  };

}

#endif<|MERGE_RESOLUTION|>--- conflicted
+++ resolved
@@ -33,15 +33,9 @@
     //
     // static attributes
     //
-<<<<<<< HEAD
     static lune::Identity Identity;
     static nucleus::neutron::Subject Subject;
-=======
-    static lune::Identity       Identity;
-    static nucleus::Subject     Subject;
-
     static elle::String         meta_token;
->>>>>>> d10e581e
   };
 
 }
