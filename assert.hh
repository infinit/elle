--- conflicted
+++ resolved
@@ -28,10 +28,7 @@
 }
 
 # if defined(DEBUG) || !defined(NDEBUG)
-<<<<<<< HEAD
-=======
 
->>>>>>> 3dd1be67
 /// Throw if the condition is unmet.
 # define ELLE_ASSERT(_condition_)                                             \
   do                                                                          \
